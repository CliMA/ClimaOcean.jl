
env:
  JULIA_VERSION: "1.10.10"
  JULIA_MINOR_VERSION: "1.10"
  TARTARUS_HOME: "/storage5/buildkite-agent"
  JULIA_PKG_SERVER_REGISTRY_PREFERENCE: eager
  JULIA_NUM_PRECOMPILE_TASKS: 8
  JULIA_NUM_THREADS: 8
  CUDA_VISIBLE_DEVICES: "2" # Device for building ClimaOcean docs

steps:
  - label: "initialize"
    key: "init"
    env:
      JULIA_DEPOT_PATH: "$TARTARUS_HOME/.julia-$BUILDKITE_BUILD_NUMBER"
      TEST_GROUP: "init"
      JULIA_BINDIR: "$TARTARUS_HOME/julia-$JULIA_VERSION/bin"
      TMPDIR: "$TARTARUS_HOME/tmp"
    command:
      - "echo '--- Instantiate project'"
      - "$TARTARUS_HOME/julia-$JULIA_VERSION/bin/julia --color=yes -O0 --project -e 'using Pkg; Pkg.add(url=\"https://github.com/CliMA/Oceananigans.jl\", rev=\"ss/fix-zstar-bc\"); Pkg.instantiate(; verbose=true); Pkg.precompile(; strict=true)'"
      # force the initialization of the CUDA runtime as it is lazily loaded by default
      - "$TARTARUS_HOME/julia-$JULIA_VERSION/bin/julia --color=yes -O0 --project -e 'using CUDA; CUDA.precompile_runtime()'"
    agents:
      queue: ClimaOcean-docs

  - wait

  - label: "Run documentation"
    key: "build_documentation"
    commands:
<<<<<<< HEAD
      - "$TARTARUS_HOME/julia-$JULIA_VERSION/bin/julia --color=yes -O0 --project=docs/ -e 'using Pkg; Pkg.add(url=\"https://github.com/CliMA/Oceananigans.jl\", rev=\"ss/fix-zstar-bc\"); Pkg.develop(PackageSpec(path=pwd())); Pkg.instantiate(); Pkg.precompile(; strict=true)'"
=======
      - "$TARTARUS_HOME/julia-$JULIA_VERSION/bin/julia --color=yes -O0 --project=docs/ -e 'using Pkg; Pkg.develop(PackageSpec(path=pwd())); Pkg.instantiate(); Pkg.precompile(; strict=true)'"
>>>>>>> 8e26abd0
      - "$TARTARUS_HOME/julia-$JULIA_VERSION/bin/julia --color=yes -O0 --project=docs/ docs/make.jl"
    agents:
      queue: ClimaOcean-docs

    env:
      TMPDIR: "$TARTARUS_HOME/tmp"
      JULIA_DEPOT_PATH: "$TARTARUS_HOME/.julia-$BUILDKITE_BUILD_NUMBER"
      JULIA_DEBUG: "Documenter"
      # This environment variable is needed to avoid SSL verification errors when Downloads.jl
      # tries to download the bathymetry data. It should not be required so we need to fix our certificates
      # and remove this environment variable. ref: https://github.com/JuliaLang/Downloads.jl/issues/97
      JULIA_SSL_NO_VERIFY: "**"

    timeout_in_minutes: 1440

  - wait: ~
    continue_on_failure: true<|MERGE_RESOLUTION|>--- conflicted
+++ resolved
@@ -29,11 +29,7 @@
   - label: "Run documentation"
     key: "build_documentation"
     commands:
-<<<<<<< HEAD
-      - "$TARTARUS_HOME/julia-$JULIA_VERSION/bin/julia --color=yes -O0 --project=docs/ -e 'using Pkg; Pkg.add(url=\"https://github.com/CliMA/Oceananigans.jl\", rev=\"ss/fix-zstar-bc\"); Pkg.develop(PackageSpec(path=pwd())); Pkg.instantiate(); Pkg.precompile(; strict=true)'"
-=======
       - "$TARTARUS_HOME/julia-$JULIA_VERSION/bin/julia --color=yes -O0 --project=docs/ -e 'using Pkg; Pkg.develop(PackageSpec(path=pwd())); Pkg.instantiate(); Pkg.precompile(; strict=true)'"
->>>>>>> 8e26abd0
       - "$TARTARUS_HOME/julia-$JULIA_VERSION/bin/julia --color=yes -O0 --project=docs/ docs/make.jl"
     agents:
       queue: ClimaOcean-docs
