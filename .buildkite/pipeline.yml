agents:
  queue: new-central
  slurm_mem: 8G
  modules: climacommon/2024_05_27

timeout_in_minutes: 1440

env:
  OPENBLAS_NUM_THREADS: 1
  OMPI_MCA_opal_warn_on_missing_libcuda: 0
  JULIA_NUM_PRECOMPILE_TASKS: 8

steps:
  - label: "initialize"
    key: "init"
    env:
      TEST_GROUP: "init"
    command:
      - "echo '--- Instantiate project'"
      - "julia --project -e 'using Pkg; Pkg.instantiate(verbose=true)'"

      - "echo '--- Precompile project'"
      - "julia --project -e 'using Pkg; Pkg.precompile(strict=true)'"
      - "julia --project -e 'using Pkg; Pkg.status()'"

      # Force the initialization of the CUDA runtime as it is lazily loaded by default:
      - "echo '--- Initialize the CUDA runtime'"
      - "julia --project -e 'using CUDA; CUDA.precompile_runtime()'"
<<<<<<< HEAD
=======
      - "julia --project -e 'using Pkg; Pkg.test()'"
>>>>>>> 887bc467
    agents:
      slurm_gpus: 1
      slurm_cpus_per_task: 8

  - wait

  - label: "CPU JRA55 tests"
    key: "cpu_jra55_tests"
    env:
      TEST_GROUP: "jra55"
    commands:
      - "julia --project -e 'using Pkg; Pkg.test()'"
    agents:
      slurm_mem: 32G
      slurm_cpus_per_task: 8
      slurm_ntasks: 1

  - label: "CPU ECCO tests"
    key: "cpu_ecco_tests"
    env:
      TEST_GROUP: "ecco"
    commands:
      - "julia --project -e 'using Pkg; Pkg.test()'"
    agents:
      slurm_mem: 32G
      slurm_cpus_per_task: 8
      slurm_ntasks: 1

  - label: "CPU surface flux tests"
    key: "cpu_fluxes_tests"
    env:
      TEST_GROUP: "fluxes"
    commands:
      - "julia --project -e 'using Pkg; Pkg.test()'"
    agents:
      slurm_mem: 32G
      slurm_cpus_per_task: 8
      slurm_ntasks: 1

  - label: "CPU bathymetry tests"
    key: "cpu_bathymetry_tests"
    env:
      TEST_GROUP: "bathymetry"
    commands:
      - "julia --project -e 'using Pkg; Pkg.test()'"
    agents:
      slurm_mem: 32G
      slurm_cpus_per_task: 8
      slurm_ntasks: 1

  - label: "GPU JRA55 tests"
    key: "gpu_jra55_tests"
    env:
      TEST_GROUP: "jra55"
      GPU_TEST: "true"
    commands:
      - "julia --project -e 'using Pkg; Pkg.test()'"
    agents:
      slurm_mem: 32G
      slurm_gpus: 1
      slurm_cpus_per_task: 8
      slurm_ntasks: 1
      slurm_gpus_per_task: 1

  - label: "GPU ECCO tests"
    key: "gpu_ecco_tests"
    env:
      TEST_GROUP: "ecco"
      GPU_TEST: "true"
    commands:
      - "julia --project -e 'using Pkg; Pkg.test()'"
    agents:
      slurm_mem: 32G
      slurm_gpus: 1
      slurm_cpus_per_task: 8
      slurm_ntasks: 1
      slurm_gpus_per_task: 1
      
  - label: "GPU surface flux tests"
    key: "gpu_fluxes_tests"
    env:
      TEST_GROUP: "fluxes"
      GPU_TEST: "true"
    commands:
      - "julia --project -e 'using Pkg; Pkg.test()'"
    agents:
      slurm_mem: 32G
      slurm_gpus: 1
      slurm_cpus_per_task: 8
      slurm_ntasks: 1
      slurm_gpus_per_task: 1
      
  - label: "GPU bathymetry tests"
    key: "gpu_bathymetry_tests"
    env:
      TEST_GROUP: "bathymetry"
      GPU_TEST: "true"
    commands:
      - "julia --project -e 'using Pkg; Pkg.test()'"
    agents:
      slurm_mem: 32G
      slurm_gpus: 1
      slurm_cpus_per_task: 8
      slurm_ntasks: 1
      slurm_gpus_per_task: 1
      
  - label: "Run simulation tests"
    key: "test_simulations"
    env:
      TEST_GROUP: "simulations"
      GPU_TEST: "true"
    commands:
      - "julia --project -e 'using Pkg; Pkg.test()'"
    agents:
      slurm_mem: 100G
      slurm_gpus: 1
      slurm_cpus_per_task: 8
      slurm_ntasks: 1
      slurm_gpus_per_task: 1

  - wait: ~
    continue_on_failure: true
<|MERGE_RESOLUTION|>--- conflicted
+++ resolved
@@ -26,10 +26,7 @@
       # Force the initialization of the CUDA runtime as it is lazily loaded by default:
       - "echo '--- Initialize the CUDA runtime'"
       - "julia --project -e 'using CUDA; CUDA.precompile_runtime()'"
-<<<<<<< HEAD
-=======
       - "julia --project -e 'using Pkg; Pkg.test()'"
->>>>>>> 887bc467
     agents:
       slurm_gpus: 1
       slurm_cpus_per_task: 8
