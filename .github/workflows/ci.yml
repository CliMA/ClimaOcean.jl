--- conflicted
+++ resolved
@@ -128,7 +128,6 @@
         with:
           files: lcov.info
           token: ${{ secrets.CODECOV_TOKEN }}
-<<<<<<< HEAD
   
   speedy_weather:
     name: SpeedyWeather extension - Julia ${{ matrix.version }} - ${{ matrix.os }} - ${{ matrix.arch }} - ${{ github.event_name }}
@@ -164,6 +163,4 @@
         with:
           files: lcov.info
           token: ${{ secrets.CODECOV_TOKEN }}
-          
-=======
->>>>>>> 660773ed
+          