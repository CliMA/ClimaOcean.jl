--- conflicted
+++ resolved
@@ -38,11 +38,8 @@
 SeawaterPolynomials = "0.3.4"
 StaticArrays = "1"
 Statistics = "1.9"
-<<<<<<< HEAD
 Thermodynamics = "0.12"
-=======
 SurfaceFluxes = "0.11"
->>>>>>> 10a33756
 julia = "1.9"
 
 [extras]
