name = "ClimaOcean"
uuid = "0376089a-ecfe-4b0e-a64f-9c555d74d754"
license = "MIT"
authors = ["Climate Modeling Alliance and contributors"]
version = "0.1.0"

[deps]
CUDA = "052768ef-5323-5732-b1bb-66c8b64840ba"
CubicSplines = "9c784101-8907-5a6d-9be6-98f00873c89b"
DataDeps = "124859b0-ceae-595e-8997-d05f6a7a8dfe"
JLD2 = "033835bb-8acc-5ee8-8aae-3f567f8a3819"
KernelAbstractions = "63c18a36-062a-441e-b654-da1e3ab1ce7c"
Oceananigans = "9e8cae18-63c1-5223-a75c-80ca9d6e9a09"
Printf = "de0858da-6303-5e67-8744-51eddeeeb8d7"
SeawaterPolynomials = "d496a93d-167e-4197-9f49-d3af4ff8fe40"
Statistics = "10745b16-79ce-11e8-11f9-7d13ad32a3b2"

[compat]
<<<<<<< HEAD
=======
CUDA = "3.12"
CubicSplines = "0.2"
>>>>>>> 8b4e2c56
DataDeps = "0.7"
JLD2 = "0.4"
Oceananigans = "0.81"
SeawaterPolynomials = "0.3"
julia = "1.8"

[extras]
Coverage = "a2441757-f6aa-5fb2-8edb-039e3f45d037"
Test = "8dfed614-e22c-5e08-85e1-65c5234f0b40"

[targets]
test = ["Coverage", "Test"]<|MERGE_RESOLUTION|>--- conflicted
+++ resolved
@@ -16,11 +16,8 @@
 Statistics = "10745b16-79ce-11e8-11f9-7d13ad32a3b2"
 
 [compat]
-<<<<<<< HEAD
-=======
 CUDA = "3.12"
 CubicSplines = "0.2"
->>>>>>> 8b4e2c56
 DataDeps = "0.7"
 JLD2 = "0.4"
 Oceananigans = "0.81"
