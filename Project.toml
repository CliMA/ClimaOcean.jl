--- conflicted
+++ resolved
@@ -55,11 +55,7 @@
 KernelAbstractions = "0.9"
 MPI = "0.20"
 NCDatasets = "0.12, 0.13, 0.14"
-<<<<<<< HEAD
 Oceananigans = "0.97.1"
-=======
-Oceananigans = "0.97"
->>>>>>> 4b4f64ee
 OffsetArrays = "1.14"
 PrecompileTools = "1"
 PythonCall = "0.9"
