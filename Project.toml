--- conflicted
+++ resolved
@@ -2,11 +2,7 @@
 uuid = "0376089a-ecfe-4b0e-a64f-9c555d74d754"
 license = "MIT"
 authors = ["Climate Modeling Alliance and contributors"]
-<<<<<<< HEAD
-version = "0.1.2"
-=======
 version = "0.2.0"
->>>>>>> 1036105f
 
 [deps]
 Adapt = "79e6a3ab-5dfb-504d-930d-738a2a938a0e"
