--- conflicted
+++ resolved
@@ -23,17 +23,12 @@
 DataDeps = "0.7"
 Downloads = "1.6"
 JLD2 = "0.4"
-<<<<<<< HEAD
-SeawaterPolynomials = "0.3"
-Oceananigans = "0.85, 0.86"
-=======
 KernelAbstractions = "0.9"
 NCDatasets = "0.12, 0.13, 0.14"
 Oceananigans = "0.90"
 SeawaterPolynomials = "0.3"
 Statistics = "1.9"
 julia = "1.9"
->>>>>>> a0e0fc0b
 
 [extras]
 Coverage = "a2441757-f6aa-5fb2-8edb-039e3f45d037"
