--- conflicted
+++ resolved
@@ -55,11 +55,7 @@
 KernelAbstractions = "0.9"
 MPI = "0.20"
 NCDatasets = "0.12, 0.13, 0.14"
-<<<<<<< HEAD
-Oceananigans = "0.99"
-=======
 Oceananigans = "0.97.6, 0.98, 0.99"
->>>>>>> 3e506a79
 OffsetArrays = "1.14"
 PrecompileTools = "1"
 PythonCall = "0.9"
