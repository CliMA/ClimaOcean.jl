name = "ClimaOcean"
uuid = "0376089a-ecfe-4b0e-a64f-9c555d74d754"
license = "MIT"
authors = ["Climate Modeling Alliance and contributors"]
version = "0.1.0"

[deps]
CUDA = "052768ef-5323-5732-b1bb-66c8b64840ba"
CubicSplines = "9c784101-8907-5a6d-9be6-98f00873c89b"
DataDeps = "124859b0-ceae-595e-8997-d05f6a7a8dfe"
JLD2 = "033835bb-8acc-5ee8-8aae-3f567f8a3819"
KernelAbstractions = "63c18a36-062a-441e-b654-da1e3ab1ce7c"
Oceananigans = "9e8cae18-63c1-5223-a75c-80ca9d6e9a09"
Printf = "de0858da-6303-5e67-8744-51eddeeeb8d7"
SeawaterPolynomials = "d496a93d-167e-4197-9f49-d3af4ff8fe40"
Statistics = "10745b16-79ce-11e8-11f9-7d13ad32a3b2"

[compat]
<<<<<<< HEAD
=======
CUDA = "3.12"
DataDeps = "0.7"
>>>>>>> 2b02a17c
JLD2 = "0.4"
Oceananigans = "0.80"
SeawaterPolynomials = "0.3"
julia = "1.8"

[extras]
Coverage = "a2441757-f6aa-5fb2-8edb-039e3f45d037"
Test = "8dfed614-e22c-5e08-85e1-65c5234f0b40"

[targets]
test = ["Coverage", "Test"]<|MERGE_RESOLUTION|>--- conflicted
+++ resolved
@@ -16,11 +16,8 @@
 Statistics = "10745b16-79ce-11e8-11f9-7d13ad32a3b2"
 
 [compat]
-<<<<<<< HEAD
-=======
 CUDA = "3.12"
 DataDeps = "0.7"
->>>>>>> 2b02a17c
 JLD2 = "0.4"
 Oceananigans = "0.80"
 SeawaterPolynomials = "0.3"
