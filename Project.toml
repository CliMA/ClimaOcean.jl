name = "ClimaOcean"
uuid = "0376089a-ecfe-4b0e-a64f-9c555d74d754"
license = "MIT"
authors = ["Climate Modeling Alliance and contributors"]
version = "0.2.2"

[deps]
Adapt = "79e6a3ab-5dfb-504d-930d-738a2a938a0e"
CFTime = "179af706-886a-5703-950a-314cd64e0468"
CUDA = "052768ef-5323-5732-b1bb-66c8b64840ba"
ClimaSeaIce = "6ba0ff68-24e6-4315-936c-2e99227c95a4"
CubicSplines = "9c784101-8907-5a6d-9be6-98f00873c89b"
DataDeps = "124859b0-ceae-595e-8997-d05f6a7a8dfe"
Dates = "ade2ca70-3891-5945-98fb-dc099432e06a"
Downloads = "f43a241f-c20a-4ad4-852c-f6b1247861c6"
ImageMorphology = "787d08f9-d448-5407-9aad-5290dd7ab264"
JLD2 = "033835bb-8acc-5ee8-8aae-3f567f8a3819"
KernelAbstractions = "63c18a36-062a-441e-b654-da1e3ab1ce7c"
MPI = "da04e1cc-30fd-572f-bb4f-1f8673147195"
NCDatasets = "85f8d34a-cbdd-5861-8df4-14fed0d494ab"
Oceananigans = "9e8cae18-63c1-5223-a75c-80ca9d6e9a09"
OrthogonalSphericalShellGrids = "c2be9673-fb75-4747-82dc-aa2bb9f4aed0"
Printf = "de0858da-6303-5e67-8744-51eddeeeb8d7"
Scratch = "6c6a2e73-6563-6170-7368-637461726353"
SeawaterPolynomials = "d496a93d-167e-4197-9f49-d3af4ff8fe40"
StaticArrays = "90137ffa-7385-5640-81b9-e52037218182"
Statistics = "10745b16-79ce-11e8-11f9-7d13ad32a3b2"
SurfaceFluxes = "49b00bb7-8bd4-4f2b-b78c-51cd0450215f"
Thermodynamics = "b60c26fb-14c3-4610-9d3e-2d17fe7ff00c"

[compat]
Adapt = "4"
CFTime = "0.1"
CUDA = "4, 5"
ClimaSeaIce = "0.1.3"
CubicSplines = "0.2"
DataDeps = "0.7"
Downloads = "1.6"
ImageMorphology = "0.4"
JLD2 = "0.4, 0.5"
KernelAbstractions = "0.9"
NCDatasets = "0.12, 0.13, 0.14"
<<<<<<< HEAD
Oceananigans = "0.91.13"
OrthogonalSphericalShellGrids = "0.1.2, 0.2"
=======
Oceananigans = "0.93.1"
OrthogonalSphericalShellGrids = "0.1.2"
>>>>>>> 69a111ae
Scratch = "1"
SeawaterPolynomials = "0.3.4"
StaticArrays = "1"
Statistics = "1.9"
SurfaceFluxes = "0.12"
Thermodynamics = "0.12"
julia = "1.9"

[extras]
Coverage = "a2441757-f6aa-5fb2-8edb-039e3f45d037"
Test = "8dfed614-e22c-5e08-85e1-65c5234f0b40"

[targets]
test = ["Coverage", "Test"]<|MERGE_RESOLUTION|>--- conflicted
+++ resolved
@@ -40,13 +40,8 @@
 JLD2 = "0.4, 0.5"
 KernelAbstractions = "0.9"
 NCDatasets = "0.12, 0.13, 0.14"
-<<<<<<< HEAD
-Oceananigans = "0.91.13"
+Oceananigans = "0.93.1"
 OrthogonalSphericalShellGrids = "0.1.2, 0.2"
-=======
-Oceananigans = "0.93.1"
-OrthogonalSphericalShellGrids = "0.1.2"
->>>>>>> 69a111ae
 Scratch = "1"
 SeawaterPolynomials = "0.3.4"
 StaticArrays = "1"
