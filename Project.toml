name = "ClimaOcean"
uuid = "0376089a-ecfe-4b0e-a64f-9c555d74d754"
license = "MIT"
authors = ["Climate Modeling Alliance and contributors"]
version = "0.2.4"

[deps]
Adapt = "79e6a3ab-5dfb-504d-930d-738a2a938a0e"
CFTime = "179af706-886a-5703-950a-314cd64e0468"
CUDA = "052768ef-5323-5732-b1bb-66c8b64840ba"
ClimaSeaIce = "6ba0ff68-24e6-4315-936c-2e99227c95a4"
CubicSplines = "9c784101-8907-5a6d-9be6-98f00873c89b"
DataDeps = "124859b0-ceae-595e-8997-d05f6a7a8dfe"
Dates = "ade2ca70-3891-5945-98fb-dc099432e06a"
Downloads = "f43a241f-c20a-4ad4-852c-f6b1247861c6"
ImageMorphology = "787d08f9-d448-5407-9aad-5290dd7ab264"
JLD2 = "033835bb-8acc-5ee8-8aae-3f567f8a3819"
KernelAbstractions = "63c18a36-062a-441e-b654-da1e3ab1ce7c"
MPI = "da04e1cc-30fd-572f-bb4f-1f8673147195"
NCDatasets = "85f8d34a-cbdd-5861-8df4-14fed0d494ab"
Oceananigans = "9e8cae18-63c1-5223-a75c-80ca9d6e9a09"
OffsetArrays = "6fe1bfb0-de20-5000-8ca7-80f57d26f881"
OrthogonalSphericalShellGrids = "c2be9673-fb75-4747-82dc-aa2bb9f4aed0"
Printf = "de0858da-6303-5e67-8744-51eddeeeb8d7"
Scratch = "6c6a2e73-6563-6170-7368-637461726353"
SeawaterPolynomials = "d496a93d-167e-4197-9f49-d3af4ff8fe40"
StaticArrays = "90137ffa-7385-5640-81b9-e52037218182"
Statistics = "10745b16-79ce-11e8-11f9-7d13ad32a3b2"
SurfaceFluxes = "49b00bb7-8bd4-4f2b-b78c-51cd0450215f"
Thermodynamics = "b60c26fb-14c3-4610-9d3e-2d17fe7ff00c"

[compat]
Adapt = "4"
CFTime = "0.1"
CUDA = "4, 5"
ClimaSeaIce = "0.1.3"
CubicSplines = "0.2"
DataDeps = "0.7"
Downloads = "1.6"
ImageMorphology = "0.4"
JLD2 = "0.4, 0.5"
KernelAbstractions = "0.9"
MPI = "0.20"
NCDatasets = "0.12, 0.13, 0.14"
<<<<<<< HEAD
Oceananigans = "0.94.3 - 0.99" # This needs to be 0.94.4 when PolarBoundaryCondition is implemented
=======
Oceananigans = "0.94.3 - 0.99"
>>>>>>> 15c325f7
OffsetArrays = "1.14"
OrthogonalSphericalShellGrids = "0.1.9"
Scratch = "1"
SeawaterPolynomials = "0.3.4"
StaticArrays = "1"
Statistics = "1.9"
SurfaceFluxes = "0.11, 0.12"
Thermodynamics = "0.12"
julia = "1.9"

[extras]
CUDA_Runtime_jll = "76a88914-d11a-5bdc-97e0-2f5a05c973a2"
Coverage = "a2441757-f6aa-5fb2-8edb-039e3f45d037"
MPIPreferences = "3da0fdf6-3ccc-4f1b-acd9-58baa6c99267"
Test = "8dfed614-e22c-5e08-85e1-65c5234f0b40"

[targets]
test = ["Coverage", "Test", "MPIPreferences", "CUDA_Runtime_jll"]<|MERGE_RESOLUTION|>--- conflicted
+++ resolved
@@ -42,11 +42,7 @@
 KernelAbstractions = "0.9"
 MPI = "0.20"
 NCDatasets = "0.12, 0.13, 0.14"
-<<<<<<< HEAD
 Oceananigans = "0.94.3 - 0.99" # This needs to be 0.94.4 when PolarBoundaryCondition is implemented
-=======
-Oceananigans = "0.94.3 - 0.99"
->>>>>>> 15c325f7
 OffsetArrays = "1.14"
 OrthogonalSphericalShellGrids = "0.1.9"
 Scratch = "1"
