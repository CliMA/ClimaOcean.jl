[deps]
CFTime = "179af706-886a-5703-950a-314cd64e0468"
CairoMakie = "13f3f980-e62b-5c42-98c6-ff1f3baf88f0"
DataDeps = "124859b0-ceae-595e-8997-d05f6a7a8dfe"
Documenter = "e30172f5-a6a5-5a46-863b-614d45cd2de4"
Literate = "98b081ad-f1c9-55d3-8b20-4c87d4299306"
Oceananigans = "9e8cae18-63c1-5223-a75c-80ca9d6e9a09"
OrthogonalSphericalShellGrids = "c2be9673-fb75-4747-82dc-aa2bb9f4aed0"

[compat]
CairoMakie = "0.10.12, 0.11, 0.12"
DataDeps = "0.7"
Documenter = "1"
<<<<<<< HEAD
Oceananigans = "0.94"
OrthogonalSphericalShellGrids = "0.1.8"
=======
Oceananigans = "0.94.3"
>>>>>>> b5d3806a
<|MERGE_RESOLUTION|>--- conflicted
+++ resolved
@@ -11,9 +11,5 @@
 CairoMakie = "0.10.12, 0.11, 0.12"
 DataDeps = "0.7"
 Documenter = "1"
-<<<<<<< HEAD
-Oceananigans = "0.94"
-OrthogonalSphericalShellGrids = "0.1.8"
-=======
 Oceananigans = "0.94.3"
->>>>>>> b5d3806a
+OrthogonalSphericalShellGrids = "0.1.8"