--- conflicted
+++ resolved
@@ -16,13 +16,10 @@
     # "inspect_ECCO_data.jl",
     "generate_bathymetry.jl",
     "generate_surface_fluxes.jl",
-<<<<<<< HEAD
     "single_column_os_papa_simulation.jl",
     # "mediterranean_simulation_with_ecco_restoring.jl",
-=======
     # "single_column_simulation.jl",
     # "mediterranean_simulation_with_ECCO_restoring.jl",
->>>>>>> 08f1b4dc
     "near_global_ocean_simulation.jl"
 ]
 
