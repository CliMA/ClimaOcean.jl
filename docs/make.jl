using
  ClimaOcean,
  Documenter,
  Literate

ENV["DATADEPS_ALWAYS_ACCEPT"] = "true"

#####
##### Generate examples
#####

const EXAMPLES_DIR = joinpath(@__DIR__, "..", "examples")
const OUTPUT_DIR   = joinpath(@__DIR__, "src/literated")

to_be_literated = [
    "inspect_ecco_data.jl",
    "generate_bathymetry.jl",
    # "generate_surface_fluxes.jl",
    "single_column_os_papa_simulation.jl",
    # "mediterranean_simulation_with_ecco_restoring.jl",
    "near_global_ocean_simulation.jl"
]

for file in to_be_literated
    filepath = joinpath(EXAMPLES_DIR, file)
    withenv("JULIA_DEBUG" => "Literate") do
        Literate.markdown(filepath, OUTPUT_DIR; flavor = Literate.DocumenterFlavor(), execute = true)
    end
end

#####
##### Build and deploy docs
#####

format = Documenter.HTML(collapselevel = 2,
                         size_threshold = nothing,
                         prettyurls = get(ENV, "CI", nothing) == "true",
                         canonical = "https://clima.github.io/ClimaOceanDocumentation/dev/")

pages = [
    "Home" => "index.md",

    "Library" => [ 
        "Contents"       => "library/outline.md",
        "Public"         => "library/public.md",
        "Private"        => "library/internals.md",
        "Function index" => "library/function_index.md",
        ],

    "Examples" => [
        "Inspect ECCO2 data" => "literated/inspect_ecco_data.md",
        "Generate bathymetry" => "literated/generate_bathymetry.md",
        # "Surface fluxes" => "literated/generate_surface_fluxes.md",
        "Single column simulation" => "literated/single_column_os_papa_simulation.md",
        # "Mediterranean simulation with ECCO restoring" => "literated/mediterranean_simulation_with_ecco_restoring.md",
        "Near-global Ocean simulation" => "literated/near_global_ocean_simulation.md",
        ]
]

makedocs(sitename = "ClimaOcean.jl"; format, pages, 
         modules = [ClimaOcean],
         doctest = true,
         clean = true,
         warnonly = [:cross_references, :missing_docs],
         checkdocs = :exports)

@info "Clean up temporary .jld2 and .nc output created by doctests or literated examples..."

"""
    recursive_find(directory, pattern)

Return list of filepaths within `directory` that contains the `pattern::Regex`.
"""
recursive_find(directory, pattern) =
    mapreduce(vcat, walkdir(directory)) do (root, dirs, files)
        joinpath.(root, filter(contains(pattern), files))
    end

files = []
for pattern in [r"\.jld2", r"\.nc"]
    global files = vcat(files, recursive_find(@__DIR__, pattern))
end

for file in files
    rm(file)
end

withenv("GITHUB_REPOSITORY" => "github.com/CliMA/ClimaOceanDocumentation.git") do
    deploydocs(repo = "github.com/CliMA/ClimaOceanDocumentation.git",
<<<<<<< HEAD
               versions = ["stable" => "v^", "v#.#.#", "dev" => "dev"],
=======
               versions = ["stable" => "v^", "dev" => "dev", "v#.#.#"],
>>>>>>> f4ecc5af
               forcepush = true,
               devbranch = "main",
               push_preview = true)
end<|MERGE_RESOLUTION|>--- conflicted
+++ resolved
@@ -87,11 +87,7 @@
 
 withenv("GITHUB_REPOSITORY" => "github.com/CliMA/ClimaOceanDocumentation.git") do
     deploydocs(repo = "github.com/CliMA/ClimaOceanDocumentation.git",
-<<<<<<< HEAD
-               versions = ["stable" => "v^", "v#.#.#", "dev" => "dev"],
-=======
                versions = ["stable" => "v^", "dev" => "dev", "v#.#.#"],
->>>>>>> f4ecc5af
                forcepush = true,
                devbranch = "main",
                push_preview = true)
