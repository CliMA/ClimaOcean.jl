using
  ClimaOcean,
  CUDA,
  Documenter,
  DocumenterCitations,
  Literate

ENV["DATADEPS_ALWAYS_ACCEPT"] = "true"

bib_filepath = joinpath(dirname(@__FILE__), "climaocean.bib")
bib = CitationBibliography(bib_filepath, style=:authoryear)

#####
##### Generate examples
#####

const EXAMPLES_DIR = joinpath(@__DIR__, "..", "examples")
const OUTPUT_DIR   = joinpath(@__DIR__, "src/literated")

to_be_literated = [
<<<<<<< HEAD
    # "single_column_os_papa_simulation.jl",
    # "one_degree_simulation.jl",
    # "near_global_ocean_simulation.jl",
    "python_ocean_forced_simulation.jl",
=======
    "single_column_os_papa_simulation.jl",
    "one_degree_simulation.jl",
    "near_global_ocean_simulation.jl",
    "atmosphere_ocean_simulation.jl",
>>>>>>> 218efee1
]

for file in to_be_literated
    filepath = joinpath(EXAMPLES_DIR, file)
    withenv("JULIA_DEBUG" => "Literate") do
        Literate.markdown(filepath, OUTPUT_DIR; flavor = Literate.DocumenterFlavor(), execute = true)
    end
    GC.gc()
    CUDA.reclaim()
end

#####
##### Build and deploy docs
#####

format = Documenter.HTML(collapselevel = 2,
                         size_threshold = nothing,
                         canonical = "https://clima.github.io/ClimaOceanDocumentation/dev/")

pages = [
    "Home" => "index.md",

    "Examples" => [
<<<<<<< HEAD
        # "Single-column ocean simulation" => "literated/single_column_os_papa_simulation.md",
        # "One-degree ocean--sea ice simulation" => "literated/one_degree_simulation.md",
        # "Near-global ocean simulation" => "literated/near_global_ocean_simulation.md",
        "Python ocean forced simulation" => "literated/python_ocean_forced_simulation.md",],
=======
        "Single-column ocean simulation" => "literated/single_column_os_papa_simulation.md",
        "One-degree ocean--sea ice simulation" => "literated/one_degree_simulation.md",
        "Near-global ocean simulation" => "literated/near_global_ocean_simulation.md",
        "Coupled atmosphere--ocean--sea ice simulation" => "literated/atmosphere_ocean_simulation.md",
        ],
>>>>>>> 218efee1

    "Vertical grids" => "vertical_grids.md",

    "Interface fluxes" => "interface_fluxes.md",

    "Library" => [
        "Contents"       => "library/outline.md",
        "Public"         => "library/public.md",
        "Private"        => "library/internals.md",
        "Function index" => "library/function_index.md",
        ],
    "References" => "references.md",
]

makedocs(sitename = "ClimaOcean.jl";
         format,
         pages,
         plugins = [bib],
         modules = [ClimaOcean],
         doctest = true,
         clean = true,
         warnonly = [:cross_references, :missing_docs],
         checkdocs = :exports)

@info "Clean up temporary .jld2 and .nc output created by doctests or literated examples..."

"""
    recursive_find(directory, pattern)

Return list of filepaths within `directory` that contains the `pattern::Regex`.
"""
recursive_find(directory, pattern) =
    mapreduce(vcat, walkdir(directory)) do (root, dirs, files)
        joinpath.(root, filter(contains(pattern), files))
    end

files = []
for pattern in [r"\.jld2", r"\.nc"]
    global files = vcat(files, recursive_find(@__DIR__, pattern))
end

for file in files
    rm(file)
end

ci_build = get(ENV, "CI", nothing) == "true"

if ci_build
    deploydocs(repo = "github.com/CliMA/ClimaOceanDocumentation.git",
               deploy_config = Documenter.Buildkite(),
               versions = ["stable" => "v^", "dev" => "dev", "v#.#.#"],
               forcepush = true,
               devbranch = "main",
               push_preview = true)
end<|MERGE_RESOLUTION|>--- conflicted
+++ resolved
@@ -18,17 +18,11 @@
 const OUTPUT_DIR   = joinpath(@__DIR__, "src/literated")
 
 to_be_literated = [
-<<<<<<< HEAD
-    # "single_column_os_papa_simulation.jl",
-    # "one_degree_simulation.jl",
-    # "near_global_ocean_simulation.jl",
-    "python_ocean_forced_simulation.jl",
-=======
     "single_column_os_papa_simulation.jl",
     "one_degree_simulation.jl",
     "near_global_ocean_simulation.jl",
     "atmosphere_ocean_simulation.jl",
->>>>>>> 218efee1
+    "python_ocean_forced_simulation.jl",
 ]
 
 for file in to_be_literated
@@ -52,18 +46,11 @@
     "Home" => "index.md",
 
     "Examples" => [
-<<<<<<< HEAD
-        # "Single-column ocean simulation" => "literated/single_column_os_papa_simulation.md",
-        # "One-degree ocean--sea ice simulation" => "literated/one_degree_simulation.md",
-        # "Near-global ocean simulation" => "literated/near_global_ocean_simulation.md",
-        "Python ocean forced simulation" => "literated/python_ocean_forced_simulation.md",],
-=======
         "Single-column ocean simulation" => "literated/single_column_os_papa_simulation.md",
         "One-degree ocean--sea ice simulation" => "literated/one_degree_simulation.md",
         "Near-global ocean simulation" => "literated/near_global_ocean_simulation.md",
         "Coupled atmosphere--ocean--sea ice simulation" => "literated/atmosphere_ocean_simulation.md",
         ],
->>>>>>> 218efee1
 
     "Vertical grids" => "vertical_grids.md",
 
