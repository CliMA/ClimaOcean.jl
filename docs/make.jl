<<<<<<< HEAD
using
  ClimaOcean,
  CUDA,
  Documenter,
  DocumenterCitations,
  Literate

# temporary to enforce Oceananigans to use a specific branch
using Pkg
Pkg.add(PackageSpec(
    name = "Oceananigans",
    url = "https://github.com/CliMA/Oceananigans.jl",
    rev = "ss/omip-branch-2"
))

Pkg.add(PackageSpec(
    name = "ClimaSeaIce",
    url = "https://github.com/CliMA/ClimaSeaIce.jl",
    rev = "ss/omip-branch-2"
))
Pkg.resolve()
@show Pkg.status()

ENV["DATADEPS_ALWAYS_ACCEPT"] = "true"

bib_filepath = joinpath(dirname(@__FILE__), "climaocean.bib")
bib = CitationBibliography(bib_filepath, style=:authoryear)

#####
##### Generate examples
#####

const EXAMPLES_DIR   = joinpath(@__DIR__, "..", "examples")
const OUTPUT_DIR     = joinpath(@__DIR__, "src/literated")
const DEVELOPERS_DIR = joinpath(@__DIR__, "src/developers")

 examples_pages = [
    "Single-column ocean simulation" => "literated/single_column_os_papa_simulation.md",
    "One-degree ocean--sea ice simulation" => "literated/one_degree_simulation.md",
    "Near-global ocean simulation" => "literated/near_global_ocean_simulation.md",
    "Global climate simulation" => "literated/global_climate_simulation.md",
]

to_be_literated = map(examples_pages) do (_, mdpath)
    replace(basename(mdpath), ".md" => ".jl")
=======
using Distributed
Distributed.addprocs(2)

@everywhere begin
    using ClimaOcean
    using CUDA
    using Documenter
    using DocumenterCitations
    using Literate

    ENV["DATADEPS_ALWAYS_ACCEPT"] = "true"

    bib_filepath = joinpath(dirname(@__FILE__), "climaocean.bib")
    bib = CitationBibliography(bib_filepath, style=:authoryear)

    #####
    ##### Generate examples
    #####

    const EXAMPLES_DIR   = joinpath(@__DIR__, "..", "examples")
    const OUTPUT_DIR     = joinpath(@__DIR__, "src/literated")
    const DEVELOPERS_DIR = joinpath(@__DIR__, "src/developers")

    examples_pages = [
        "Single-column ocean simulation" => "literated/single_column_os_papa_simulation.md",
        "One-degree ocean--sea ice simulation" => "literated/one_degree_simulation.md",
        "Near-global ocean simulation" => "literated/near_global_ocean_simulation.md",
        "Global climate simulation" => "literated/global_climate_simulation.md",
    ]

    to_be_literated = map(examples_pages) do (_, mdpath)
        replace(basename(mdpath), ".md" => ".jl")
    end
>>>>>>> 7dc00d72
end

Distributed.pmap(1:length(to_be_literated)) do n
    device = Distributed.myid()
    @info "switching to device $(device)"
    CUDA.device!(device) # Set the correct GPU, the used GPUs will be number 2 and 3
    file = to_be_literated[n]
    filepath = joinpath(EXAMPLES_DIR, file)
    withenv("JULIA_DEBUG" => "Literate") do
        Literate.markdown(filepath, OUTPUT_DIR; flavor = Literate.DocumenterFlavor(), execute = true)
    end
    GC.gc(true)
    CUDA.reclaim()
end

Distributed.rmprocs()

withenv("JULIA_DEBUG" => "Literate") do
    Literate.markdown(joinpath(DEVELOPERS_DIR, "slab_ocean.jl"), OUTPUT_DIR; flavor = Literate.DocumenterFlavor(), execute = true)
end

#####
##### Build and deploy docs
#####

format = Documenter.HTML(collapselevel = 2,
                         size_threshold = nothing,
                         canonical = "https://clima.github.io/ClimaOceanDocumentation/stable/")

pages = [
    "Home" => "index.md",

    "Examples" => examples_pages,

    "Developers" => [
        "OceanSeaIceModel interface" => "literated/slab_ocean.md",
        ],

    "Vertical grids" => "vertical_grids.md",

    "Metadata" => [
        "Overview" => "Metadata/metadata_overview.md",
        "Supported variables" => "Metadata/supported_variables.md",
    ],
    "Interface fluxes" => "interface_fluxes.md",

    "Library" => [
        "Contents"       => "library/outline.md",
        "Public"         => "library/public.md",
        "Private"        => "library/internals.md",
        "Function index" => "library/function_index.md",
    ],

    "References" => "references.md",
]

modules = Module[]
ClimaOceanSpeedyWeatherExt = isdefined(Base, :get_extension) ? Base.get_extension(ClimaOcean, :ClimaOceanSpeedyWeatherExt) : ClimaOcean.ClimaOceanSpeedyWeatherExt

for m in [ClimaOcean, ClimaOceanSpeedyWeatherExt]
    if !isnothing(m)
        push!(modules, m)
    end
end

makedocs(; sitename = "ClimaOcean.jl",
         format, pages, modules,
         plugins = [bib],
         doctest = true,
         doctestfilters = [
             r"┌ Warning:.*",  # remove standard warning lines
             r"│ Use at own risk",
             r"└ @ .*",        # remove the source location of warnings
         ],
         clean = true,
         warnonly = [:cross_references, :missing_docs],
         checkdocs = :exports)

@info "Clean up temporary .jld2, .nc, and .mp4 output created by doctests or literated examples..."

"""
    recursive_find(directory, pattern)

Return list of filepaths within `directory` that contains the `pattern::Regex`.
"""
recursive_find(directory, pattern) =
    mapreduce(vcat, walkdir(directory)) do (root, dirs, files)
        joinpath.(root, filter(contains(pattern), files))
    end

files = []
for pattern in [r"\.jld2", r"\.nc"]
    global files = vcat(files, recursive_find(@__DIR__, pattern))
end

for file in files
    rm(file)
end

ci_build = get(ENV, "CI", nothing) == "true"

if ci_build
    deploydocs(repo = "github.com/CliMA/ClimaOceanDocumentation.git",
               deploy_config = Documenter.Buildkite(),
               versions = ["stable" => "v^", "dev" => "dev", "v#.#.#"],
               forcepush = true,
               devbranch = "main",
               push_preview = true)
end<|MERGE_RESOLUTION|>--- conflicted
+++ resolved
@@ -1,50 +1,3 @@
-<<<<<<< HEAD
-using
-  ClimaOcean,
-  CUDA,
-  Documenter,
-  DocumenterCitations,
-  Literate
-
-# temporary to enforce Oceananigans to use a specific branch
-using Pkg
-Pkg.add(PackageSpec(
-    name = "Oceananigans",
-    url = "https://github.com/CliMA/Oceananigans.jl",
-    rev = "ss/omip-branch-2"
-))
-
-Pkg.add(PackageSpec(
-    name = "ClimaSeaIce",
-    url = "https://github.com/CliMA/ClimaSeaIce.jl",
-    rev = "ss/omip-branch-2"
-))
-Pkg.resolve()
-@show Pkg.status()
-
-ENV["DATADEPS_ALWAYS_ACCEPT"] = "true"
-
-bib_filepath = joinpath(dirname(@__FILE__), "climaocean.bib")
-bib = CitationBibliography(bib_filepath, style=:authoryear)
-
-#####
-##### Generate examples
-#####
-
-const EXAMPLES_DIR   = joinpath(@__DIR__, "..", "examples")
-const OUTPUT_DIR     = joinpath(@__DIR__, "src/literated")
-const DEVELOPERS_DIR = joinpath(@__DIR__, "src/developers")
-
- examples_pages = [
-    "Single-column ocean simulation" => "literated/single_column_os_papa_simulation.md",
-    "One-degree ocean--sea ice simulation" => "literated/one_degree_simulation.md",
-    "Near-global ocean simulation" => "literated/near_global_ocean_simulation.md",
-    "Global climate simulation" => "literated/global_climate_simulation.md",
-]
-
-to_be_literated = map(examples_pages) do (_, mdpath)
-    replace(basename(mdpath), ".md" => ".jl")
-=======
 using Distributed
 Distributed.addprocs(2)
 
@@ -78,7 +31,6 @@
     to_be_literated = map(examples_pages) do (_, mdpath)
         replace(basename(mdpath), ".md" => ".jl")
     end
->>>>>>> 7dc00d72
 end
 
 Distributed.pmap(1:length(to_be_literated)) do n
