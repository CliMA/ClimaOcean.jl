using
  ClimaOcean,
  CUDA,
  Documenter,
  DocumenterCitations,
  Literate

ENV["DATADEPS_ALWAYS_ACCEPT"] = "true"

bib_filepath = joinpath(dirname(@__FILE__), "climaocean.bib")
bib = CitationBibliography(bib_filepath, style=:authoryear)

#####
##### Generate examples
#####

const EXAMPLES_DIR   = joinpath(@__DIR__, "..", "examples")
const OUTPUT_DIR     = joinpath(@__DIR__, "src/literated")
const DEVELOPERS_DIR = joinpath(@__DIR__, "src/developers")

to_be_literated = [
    # "single_column_os_papa_simulation.jl",
    # "one_degree_simulation.jl",
    # "near_global_ocean_simulation.jl",
<<<<<<< HEAD
    "python_ocean_forced_simulation.jl",
=======
>>>>>>> 3577e74b
    # "global_climate_simulation.jl",
]

for file in to_be_literated
    filepath = joinpath(EXAMPLES_DIR, file)
    withenv("JULIA_DEBUG" => "Literate") do
        Literate.markdown(filepath, OUTPUT_DIR; flavor = Literate.DocumenterFlavor(), execute = true)
    end
    GC.gc()
    CUDA.reclaim()
end

withenv("JULIA_DEBUG" => "Literate") do
    Literate.markdown(joinpath(DEVELOPERS_DIR, "slab_ocean.jl"), OUTPUT_DIR; flavor = Literate.DocumenterFlavor(), execute = false)
end

#####
##### Build and deploy docs
#####

format = Documenter.HTML(collapselevel = 2,
                         size_threshold = nothing,
                         canonical = "https://clima.github.io/ClimaOceanDocumentation/dev/")

pages = [
    "Home" => "index.md",

    "Examples" => [
        # "Single-column ocean simulation" => "literated/single_column_os_papa_simulation.md",
        # "One-degree ocean--sea ice simulation" => "literated/one_degree_simulation.md",
        # "Near-global ocean simulation" => "literated/near_global_ocean_simulation.md",
<<<<<<< HEAD
        "Python ocean forced simulation" => "literated/python_ocean_forced_simulation.md",],
        # "Global climate simulation" => "literated/global_climate_simulation.md",
=======
        # "Global climate simulation" => "literated/global_climate_simulation.md",
        ],

    "Developers" => [
        "OceanSeaIceModel interface" => "literated/slab_ocean.md",
>>>>>>> 3577e74b
        ],

    "Vertical grids" => "vertical_grids.md",

    "Metadata" => [
        "Overview" => "Metadata/metadata_overview.md",
        "Supported variables" => "Metadata/supported_variables.md",
    ],
    "Interface fluxes" => "interface_fluxes.md",

    "Library" => [
        "Contents"       => "library/outline.md",
        "Public"         => "library/public.md",
        "Private"        => "library/internals.md",
        "Function index" => "library/function_index.md",
    ],

    "References" => "references.md",
]

modules = Module[]
ClimaOceanSpeedyWeatherExt = isdefined(Base, :get_extension) ? Base.get_extension(ClimaOcean, :ClimaOceanSpeedyWeatherExt) : ClimaOcean.ClimaOceanSpeedyWeatherExt

for m in [ClimaOcean, ClimaOceanSpeedyWeatherExt]
    if !isnothing(m)
        push!(modules, m)
    end
end

makedocs(; sitename = "ClimaOcean.jl",
         format, pages, modules,
         plugins = [bib],
         doctest = true,
         doctestfilters = [
             r"┌ Warning:.*",  # remove standard warning lines
             r"│ Use at own risk",
             r"└ @ .*",        # remove the source location of warnings
         ],
         clean = true,
         warnonly = [:cross_references, :missing_docs],
         checkdocs = :exports)

@info "Clean up temporary .jld2, .nc, and .mp4 output created by doctests or literated examples..."

"""
    recursive_find(directory, pattern)

Return list of filepaths within `directory` that contains the `pattern::Regex`.
"""
recursive_find(directory, pattern) =
    mapreduce(vcat, walkdir(directory)) do (root, dirs, files)
        joinpath.(root, filter(contains(pattern), files))
    end

files = []
for pattern in [r"\.jld2", r"\.nc"]
    global files = vcat(files, recursive_find(@__DIR__, pattern))
end

for file in files
    rm(file)
end

ci_build = get(ENV, "CI", nothing) == "true"

if ci_build
    deploydocs(repo = "github.com/CliMA/ClimaOceanDocumentation.git",
               deploy_config = Documenter.Buildkite(),
               versions = ["stable" => "v^", "dev" => "dev", "v#.#.#"],
               forcepush = true,
               devbranch = "main",
               push_preview = true)
end<|MERGE_RESOLUTION|>--- conflicted
+++ resolved
@@ -22,10 +22,7 @@
     # "single_column_os_papa_simulation.jl",
     # "one_degree_simulation.jl",
     # "near_global_ocean_simulation.jl",
-<<<<<<< HEAD
     "python_ocean_forced_simulation.jl",
-=======
->>>>>>> 3577e74b
     # "global_climate_simulation.jl",
 ]
 
@@ -57,16 +54,12 @@
         # "Single-column ocean simulation" => "literated/single_column_os_papa_simulation.md",
         # "One-degree ocean--sea ice simulation" => "literated/one_degree_simulation.md",
         # "Near-global ocean simulation" => "literated/near_global_ocean_simulation.md",
-<<<<<<< HEAD
         "Python ocean forced simulation" => "literated/python_ocean_forced_simulation.md",],
-        # "Global climate simulation" => "literated/global_climate_simulation.md",
-=======
         # "Global climate simulation" => "literated/global_climate_simulation.md",
         ],
 
     "Developers" => [
         "OceanSeaIceModel interface" => "literated/slab_ocean.md",
->>>>>>> 3577e74b
         ],
 
     "Vertical grids" => "vertical_grids.md",
