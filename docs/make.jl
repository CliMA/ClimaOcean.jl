--- conflicted
+++ resolved
@@ -13,19 +13,12 @@
 const OUTPUT_DIR   = joinpath(@__DIR__, "src/literated")
 
 to_be_literated = [
-<<<<<<< HEAD
     # "inspect_ecco_data.jl",
     # "generate_bathymetry.jl",
     # "generate_surface_fluxes.jl",
     # "single_column_os_papa_simulation.jl",
-=======
-    "inspect_ecco_data.jl",
-    "generate_bathymetry.jl",
-    "generate_surface_fluxes.jl",
-    "single_column_os_papa_simulation.jl",
->>>>>>> ff9366b6
     # "mediterranean_simulation_with_ecco_restoring.jl",
-    # "near_global_ocean_simulation.jl"
+    "near_global_ocean_simulation.jl"
 ]
 
 for file in to_be_literated
@@ -47,14 +40,14 @@
 pages = [
     "Home" => "index.md",
 
-    # "Examples" => [
+    "Examples" => [
         # "Inspect ECCO2 data" => "literated/inspect_ecco_data.md",
         # "Generate bathymetry" => "literated/generate_bathymetry.md",
         # "Surface fluxes" => "literated/generate_surface_fluxes.md",
         # "Single column simulation" => "literated/single_column_os_papa_simulation.md",
         # "Mediterranean simulation with ECCO restoring" => "literated/mediterranean_simulation_with_ecco_restoring.md",
-        # "Near-global Ocean simulation" => "literated/near_global_ocean_simulation.md",
-        # ],
+        "Near-global Ocean simulation" => "literated/near_global_ocean_simulation.md",
+        ],
 
     "Library" => [ 
         "Contents"       => "library/outline.md",
@@ -62,18 +55,6 @@
         "Private"        => "library/internals.md",
         "Function index" => "library/function_index.md",
         ],
-<<<<<<< HEAD
-=======
-
-    "Examples" => [
-        "Inspect ECCO2 data" => "literated/inspect_ecco_data.md",
-        "Generate bathymetry" => "literated/generate_bathymetry.md",
-        "Surface fluxes" => "literated/generate_surface_fluxes.md",
-        "Single column simulation" => "literated/single_column_os_papa_simulation.md",
-        # "Mediterranean simulation with ECCO restoring" => "literated/mediterranean_simulation_with_ecco_restoring.md",
-        "Near-global Ocean simulation" => "literated/near_global_ocean_simulation.md",
-        ]
->>>>>>> ff9366b6
 ]
 
 makedocs(sitename = "ClimaOcean.jl"; format, pages, 
