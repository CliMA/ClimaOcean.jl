pushfirst!(LOAD_PATH, joinpath(@__DIR__, "..")) # add ClimaOcean to environment stack

using
  Documenter,
  Literate,
  ClimaOcean

ENV["DATADEPS_ALWAYS_ACCEPT"] = "true"

#####
##### Generate examples
#####

const EXAMPLES_DIR = joinpath(@__DIR__, "..", "examples")
const OUTPUT_DIR   = joinpath(@__DIR__, "src/literated")

to_be_literated = [
    # "inspect_ECCO_data.jl",
    "generate_bathymetry.jl",
    "generate_surface_fluxes.jl",
<<<<<<< HEAD
    "single_column_simulation.jl",
    # "mediterranean_simulation_with_ecco_restoring.jl",
    "near_global_omip_simulation.jl"
=======
    # "single_column_simulation.jl",
    # "mediterranean_simulation_with_ECCO_restoring.jl",
    "near_global_ocean_simulation.jl"
>>>>>>> 5cac620d
]

for file in to_be_literated
    filepath = joinpath(EXAMPLES_DIR, file)
    withenv("JULIA_DEBUG" => "Literate") do
        Literate.markdown(filepath, OUTPUT_DIR; flavor = Literate.DocumenterFlavor(), execute = true)
    end
end

#####
##### Build and deploy docs
#####

format = Documenter.HTML(
   collapselevel = 2,
  size_threshold = nothing,
      prettyurls = get(ENV, "CI", nothing) == "true",
       canonical = "https://clima.github.io/ClimaOceanDocumentation/dev/",
)

pages = [
    "Home" => "index.md",

    "Library" => [ 
        "Contents"       => "library/outline.md",
        "Public"         => "library/public.md",
        "Private"        => "library/internals.md",
        "Function index" => "library/function_index.md",
        ],

    "Examples" => [
        # "Inspect ECCO2 data" => "literated/inspect_ECCO_data.md",
        "Generate bathymetry" => "literated/generate_bathymetry.md",
        "Surface fluxes" => "literated/generate_surface_fluxes.md",
<<<<<<< HEAD
        "Single column simulation" => "literated/single_column_simulation.md",
        # "Mediterranean simulation with ECCO restoring" => "literated/mediterranean_simulation_with_ecco_restoring.md",
        "Near global OMIP simulation" => "literated/near_global_omip_simulation.md",
=======
        # "Single column simulation" => "literated/single_column_simulation.md",
        # "Mediterranean simulation with ECCO restoring" => "literated/mediterranean_simulation_with_ECCO_restoring.md",
        "Near-global Ocean simulation" => "literated/near_global_ocean_simulation.md",
>>>>>>> 5cac620d
        ]
]

makedocs(
     sitename = "ClimaOcean.jl",
      modules = [ClimaOcean],
       format = format,
        pages = pages,
      doctest = true,
        clean = true,
     warnonly = [:cross_references, :missing_docs],
    checkdocs = :exports
)

@info "Clean up temporary .jld2 and .nc output created by doctests or literated examples..."

"""
    recursive_find(directory, pattern)

Return list of filepaths within `directory` that contains the `pattern::Regex`.
"""
recursive_find(directory, pattern) =
    mapreduce(vcat, walkdir(directory)) do (root, dirs, files)
        joinpath.(root, filter(contains(pattern), files))
    end

files = []
for pattern in [r"\.jld2", r"\.nc"]
    global files = vcat(files, recursive_find(@__DIR__, pattern))
end

for file in files
    rm(file)
end

deploydocs(repo = "github.com/CliMA/ClimaOceanDocumentation.git",
       versions = ["stable" => "v^", "v#.#.#", "dev" => "dev"],
      forcepush = true,
      devbranch = "main",
   push_preview = true)<|MERGE_RESOLUTION|>--- conflicted
+++ resolved
@@ -18,15 +18,9 @@
     # "inspect_ECCO_data.jl",
     "generate_bathymetry.jl",
     "generate_surface_fluxes.jl",
-<<<<<<< HEAD
-    "single_column_simulation.jl",
-    # "mediterranean_simulation_with_ecco_restoring.jl",
-    "near_global_omip_simulation.jl"
-=======
     # "single_column_simulation.jl",
     # "mediterranean_simulation_with_ECCO_restoring.jl",
     "near_global_ocean_simulation.jl"
->>>>>>> 5cac620d
 ]
 
 for file in to_be_literated
@@ -61,15 +55,9 @@
         # "Inspect ECCO2 data" => "literated/inspect_ECCO_data.md",
         "Generate bathymetry" => "literated/generate_bathymetry.md",
         "Surface fluxes" => "literated/generate_surface_fluxes.md",
-<<<<<<< HEAD
-        "Single column simulation" => "literated/single_column_simulation.md",
-        # "Mediterranean simulation with ECCO restoring" => "literated/mediterranean_simulation_with_ecco_restoring.md",
-        "Near global OMIP simulation" => "literated/near_global_omip_simulation.md",
-=======
         # "Single column simulation" => "literated/single_column_simulation.md",
         # "Mediterranean simulation with ECCO restoring" => "literated/mediterranean_simulation_with_ECCO_restoring.md",
         "Near-global Ocean simulation" => "literated/near_global_ocean_simulation.md",
->>>>>>> 5cac620d
         ]
 ]
 
