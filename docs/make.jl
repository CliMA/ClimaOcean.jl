--- conflicted
+++ resolved
@@ -18,14 +18,11 @@
 const OUTPUT_DIR   = joinpath(@__DIR__, "src/literated")
 
 to_be_literated = [
-    "panantarctic_regional_simulation.jl",
     "single_column_os_papa_simulation.jl",
     "one_degree_simulation.jl",
+    "panantarctic_regional_simulation.jl",
     "near_global_ocean_simulation.jl",
-<<<<<<< HEAD
-=======
     "global_climate_simulation.jl",
->>>>>>> 94e6b299
 ]
 
 for file in to_be_literated
@@ -51,12 +48,9 @@
     "Examples" => [
         "Single-column ocean simulation" => "literated/single_column_os_papa_simulation.md",
         "One-degree ocean--sea ice simulation" => "literated/one_degree_simulation.md",
+        "Panantarctic regional simulation" => "literated/panantarctic_regional_simulation.md",
         "Near-global ocean simulation" => "literated/near_global_ocean_simulation.md",
-<<<<<<< HEAD
-        "Panantarctic regional simulation" => "literated/panantarctic_regional_simulation.md",
-=======
         "Global climate simulation" => "literated/global_climate_simulation.md",
->>>>>>> 94e6b299
         ],
 
     "Vertical grids" => "vertical_grids.md",
