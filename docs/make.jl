using Distributed
Distributed.addprocs(2)

@everywhere begin
    using ClimaOcean
    using CUDA
    using Documenter
    using DocumenterCitations
    using Literate

    ENV["DATADEPS_ALWAYS_ACCEPT"] = "true"

    bib_filepath = joinpath(dirname(@__FILE__), "climaocean.bib")
    bib = CitationBibliography(bib_filepath, style=:authoryear)

    #####
    ##### Generate examples
    #####

<<<<<<< HEAD
to_be_literated = [
    # "single_column_os_papa_simulation.jl",
    # "one_degree_simulation.jl",
    # "near_global_ocean_simulation.jl"
    "diurnal_large_eddy_simulation.jl"
]
=======
    const EXAMPLES_DIR   = joinpath(@__DIR__, "..", "examples")
    const OUTPUT_DIR     = joinpath(@__DIR__, "src/literated")
    const DEVELOPERS_DIR = joinpath(@__DIR__, "src/developers")

    examples_pages = [
        "Single-column ocean simulation" => "literated/single_column_os_papa_simulation.md",
        "One-degree ocean--sea ice simulation" => "literated/one_degree_simulation.md",
        "Near-global ocean simulation" => "literated/near_global_ocean_simulation.md",
        "Global climate simulation" => "literated/global_climate_simulation.md",
    ]

    to_be_literated = map(examples_pages) do (_, mdpath)
        replace(basename(mdpath), ".md" => ".jl")
    end
end
>>>>>>> 7dc00d72

Distributed.pmap(1:length(to_be_literated)) do n
    device = Distributed.myid()
    @info "switching to device $(device)"
    CUDA.device!(device) # Set the correct GPU, the used GPUs will be number 2 and 3
    file = to_be_literated[n]
    filepath = joinpath(EXAMPLES_DIR, file)
    withenv("JULIA_DEBUG" => "Literate") do
        Literate.markdown(filepath, OUTPUT_DIR; flavor = Literate.DocumenterFlavor(), execute = true)
    end
    GC.gc(true)
    CUDA.reclaim()
end

Distributed.rmprocs()

withenv("JULIA_DEBUG" => "Literate") do
    Literate.markdown(joinpath(DEVELOPERS_DIR, "slab_ocean.jl"), OUTPUT_DIR; flavor = Literate.DocumenterFlavor(), execute = true)
end

#####
##### Build and deploy docs
#####

format = Documenter.HTML(collapselevel = 2,
                         size_threshold = nothing,
                         canonical = "https://clima.github.io/ClimaOceanDocumentation/stable/")

pages = [
    "Home" => "index.md",

<<<<<<< HEAD
    "Examples" => [
        # "Single-column ocean simulation" => "literated/single_column_os_papa_simulation.md",
        # "One-degree ocean--sea ice simulation" => "literated/one_degree_simulation.md",
        # "Near-global ocean simulation" => "literated/near_global_ocean_simulation.md",
        "Diurnally-varying ocean large eddy simulation" => "literated/diurnal_large_eddy_simulation.md",
=======
    "Examples" => examples_pages,

    "Developers" => [
        "OceanSeaIceModel interface" => "literated/slab_ocean.md",
>>>>>>> 7dc00d72
        ],

    "Vertical grids" => "vertical_grids.md",

    "Metadata" => [
        "Overview" => "Metadata/metadata_overview.md",
        "Supported variables" => "Metadata/supported_variables.md",
    ],
    "Interface fluxes" => "interface_fluxes.md",

    "Library" => [
        "Contents"       => "library/outline.md",
        "Public"         => "library/public.md",
        "Private"        => "library/internals.md",
        "Function index" => "library/function_index.md",
    ],

    "References" => "references.md",
]

modules = Module[]
ClimaOceanSpeedyWeatherExt = isdefined(Base, :get_extension) ? Base.get_extension(ClimaOcean, :ClimaOceanSpeedyWeatherExt) : ClimaOcean.ClimaOceanSpeedyWeatherExt

for m in [ClimaOcean, ClimaOceanSpeedyWeatherExt]
    if !isnothing(m)
        push!(modules, m)
    end
end

makedocs(; sitename = "ClimaOcean.jl",
         format, pages, modules,
         plugins = [bib],
         doctest = true,
         doctestfilters = [
             r"┌ Warning:.*",  # remove standard warning lines
             r"│ Use at own risk",
             r"└ @ .*",        # remove the source location of warnings
         ],
         clean = true,
         warnonly = [:cross_references, :missing_docs],
         checkdocs = :exports)

@info "Clean up temporary .jld2, .nc, and .mp4 output created by doctests or literated examples..."

"""
    recursive_find(directory, pattern)

Return list of filepaths within `directory` that contains the `pattern::Regex`.
"""
recursive_find(directory, pattern) =
    mapreduce(vcat, walkdir(directory)) do (root, dirs, files)
        joinpath.(root, filter(contains(pattern), files))
    end

files = []
for pattern in [r"\.jld2", r"\.nc"]
    global files = vcat(files, recursive_find(@__DIR__, pattern))
end

for file in files
    rm(file)
end

ci_build = get(ENV, "CI", nothing) == "true"

if ci_build
    deploydocs(repo = "github.com/CliMA/ClimaOceanDocumentation.git",
               deploy_config = Documenter.Buildkite(),
               versions = ["stable" => "v^", "dev" => "dev", "v#.#.#"],
               forcepush = true,
               devbranch = "main",
               push_preview = true)
end<|MERGE_RESOLUTION|>--- conflicted
+++ resolved
@@ -17,14 +17,6 @@
     ##### Generate examples
     #####
 
-<<<<<<< HEAD
-to_be_literated = [
-    # "single_column_os_papa_simulation.jl",
-    # "one_degree_simulation.jl",
-    # "near_global_ocean_simulation.jl"
-    "diurnal_large_eddy_simulation.jl"
-]
-=======
     const EXAMPLES_DIR   = joinpath(@__DIR__, "..", "examples")
     const OUTPUT_DIR     = joinpath(@__DIR__, "src/literated")
     const DEVELOPERS_DIR = joinpath(@__DIR__, "src/developers")
@@ -40,7 +32,6 @@
         replace(basename(mdpath), ".md" => ".jl")
     end
 end
->>>>>>> 7dc00d72
 
 Distributed.pmap(1:length(to_be_literated)) do n
     device = Distributed.myid()
@@ -72,19 +63,11 @@
 pages = [
     "Home" => "index.md",
 
-<<<<<<< HEAD
-    "Examples" => [
-        # "Single-column ocean simulation" => "literated/single_column_os_papa_simulation.md",
-        # "One-degree ocean--sea ice simulation" => "literated/one_degree_simulation.md",
-        # "Near-global ocean simulation" => "literated/near_global_ocean_simulation.md",
-        "Diurnally-varying ocean large eddy simulation" => "literated/diurnal_large_eddy_simulation.md",
-=======
     "Examples" => examples_pages,
 
     "Developers" => [
         "OceanSeaIceModel interface" => "literated/slab_ocean.md",
->>>>>>> 7dc00d72
-        ],
+    ],
 
     "Vertical grids" => "vertical_grids.md",
 
