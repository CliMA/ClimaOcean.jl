using
  ClimaOcean,
  Documenter,
  Literate

ENV["DATADEPS_ALWAYS_ACCEPT"] = "true"

#####
##### Generate examples
#####

const EXAMPLES_DIR = joinpath(@__DIR__, "..", "examples")
const OUTPUT_DIR   = joinpath(@__DIR__, "src/literated")

to_be_literated = [
<<<<<<< HEAD
    # "ecco_inspect_temperature_salinity.jl",
=======
>>>>>>> 10e8a8cf
    "generate_bathymetry.jl",
    "generate_surface_fluxes.jl",
    "single_column_os_papa_simulation.jl",
    "one_degree_simulation.jl",
    # "mediterranean_simulation_with_ecco_restoring.jl",
    "near_global_ocean_simulation.jl"
]

for file in to_be_literated
    filepath = joinpath(EXAMPLES_DIR, file)
    withenv("JULIA_DEBUG" => "Literate") do
        Literate.markdown(filepath, OUTPUT_DIR; flavor = Literate.DocumenterFlavor(), execute = true)
    end
end

#####
##### Build and deploy docs
#####

format = Documenter.HTML(collapselevel = 2,
                         size_threshold = nothing,
                         prettyurls = get(ENV, "CI", nothing) == "true",
                         canonical = "https://clima.github.io/ClimaOceanDocumentation/dev/")

pages = [
    "Home" => "index.md",

    "Examples" => [
<<<<<<< HEAD
        # "Inspect ECCO2 data" => "literated/ecco_inspect_temperature_salinity.md",
=======
>>>>>>> 10e8a8cf
        "Generate bathymetry" => "literated/generate_bathymetry.md",
        "Surface fluxes" => "literated/generate_surface_fluxes.md",
        "Single-column simulation" => "literated/single_column_os_papa_simulation.md",
        # "Mediterranean simulation with ECCO restoring" => "literated/mediterranean_simulation_with_ecco_restoring.md",
        "One-degree Ocean simulation" => "literated/one_degree_simulation.md",
        "Near-global Ocean simulation" => "literated/near_global_ocean_simulation.md",
        ],

    "Library" => [ 
        "Contents"       => "library/outline.md",
        "Public"         => "library/public.md",
        "Private"        => "library/internals.md",
        "Function index" => "library/function_index.md",
        ],
]

makedocs(sitename = "ClimaOcean.jl";
         format,
         pages,
         modules = [ClimaOcean],
         doctest = true,
         clean = true,
         warnonly = [:cross_references, :missing_docs],
         checkdocs = :exports)

@info "Clean up temporary .jld2 and .nc output created by doctests or literated examples..."

"""
    recursive_find(directory, pattern)

Return list of filepaths within `directory` that contains the `pattern::Regex`.
"""
recursive_find(directory, pattern) =
    mapreduce(vcat, walkdir(directory)) do (root, dirs, files)
        joinpath.(root, filter(contains(pattern), files))
    end

files = []
for pattern in [r"\.jld2", r"\.nc"]
    global files = vcat(files, recursive_find(@__DIR__, pattern))
end

for file in files
    rm(file)
end

ci_build = get(ENV, "CI", nothing) == "true"

if ci_build
    deploydocs(repo = "github.com/CliMA/ClimaOceanDocumentation.git",
               deploy_config = Documenter.Buildkite(),
               versions = ["stable" => "v^", "dev" => "dev", "v#.#.#"],
               forcepush = true,
               devbranch = "main",
               push_preview = true)
end<|MERGE_RESOLUTION|>--- conflicted
+++ resolved
@@ -13,10 +13,6 @@
 const OUTPUT_DIR   = joinpath(@__DIR__, "src/literated")
 
 to_be_literated = [
-<<<<<<< HEAD
-    # "ecco_inspect_temperature_salinity.jl",
-=======
->>>>>>> 10e8a8cf
     "generate_bathymetry.jl",
     "generate_surface_fluxes.jl",
     "single_column_os_papa_simulation.jl",
@@ -45,10 +41,6 @@
     "Home" => "index.md",
 
     "Examples" => [
-<<<<<<< HEAD
-        # "Inspect ECCO2 data" => "literated/ecco_inspect_temperature_salinity.md",
-=======
->>>>>>> 10e8a8cf
         "Generate bathymetry" => "literated/generate_bathymetry.md",
         "Surface fluxes" => "literated/generate_surface_fluxes.md",
         "Single-column simulation" => "literated/single_column_os_papa_simulation.md",
