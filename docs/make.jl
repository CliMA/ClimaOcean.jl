using
  ClimaOcean,
  CUDA,
  Documenter,
  DocumenterCitations,
  Literate

ENV["DATADEPS_ALWAYS_ACCEPT"] = "true"

bib_filepath = joinpath(dirname(@__FILE__), "climaocean.bib")
bib = CitationBibliography(bib_filepath, style=:authoryear)

#####
##### Generate examples
#####

const EXAMPLES_DIR = joinpath(@__DIR__, "..", "examples")
const OUTPUT_DIR   = joinpath(@__DIR__, "src/literated")

to_be_literated = [
<<<<<<< HEAD
    # "single_column_os_papa_simulation.jl",
    # "one_degree_simulation.jl",
    # "near_global_ocean_simulation.jl",
    "python_ocean_forced_simulation.jl",
=======
    "single_column_os_papa_simulation.jl",
    "one_degree_simulation.jl",
    "near_global_ocean_simulation.jl",
    "global_climate_simulation.jl",
>>>>>>> 9ccb5554
]

for file in to_be_literated
    filepath = joinpath(EXAMPLES_DIR, file)
    withenv("JULIA_DEBUG" => "Literate") do
        Literate.markdown(filepath, OUTPUT_DIR; flavor = Literate.DocumenterFlavor(), execute = true)
    end
    GC.gc()
    CUDA.reclaim()
end

#####
##### Build and deploy docs
#####

format = Documenter.HTML(collapselevel = 2,
                         size_threshold = nothing,
                         canonical = "https://clima.github.io/ClimaOceanDocumentation/dev/")

pages = [
    "Home" => "index.md",

    "Examples" => [
<<<<<<< HEAD
        # "Single-column ocean simulation" => "literated/single_column_os_papa_simulation.md",
        # "One-degree ocean--sea ice simulation" => "literated/one_degree_simulation.md",
        # "Near-global ocean simulation" => "literated/near_global_ocean_simulation.md",
        "Python ocean forced simulation" => "literated/python_ocean_forced_simulation.md",],
=======
        "Single-column ocean simulation" => "literated/single_column_os_papa_simulation.md",
        "One-degree ocean--sea ice simulation" => "literated/one_degree_simulation.md",
        "Near-global ocean simulation" => "literated/near_global_ocean_simulation.md",
        "Global climate simulation" => "literated/global_climate_simulation.md",
        ],
>>>>>>> 9ccb5554

    "Vertical grids" => "vertical_grids.md",

    "Metadata" => [
        "Overview" => "Metadata/metadata_overview.md",
        "Supported variables" => "Metadata/supported_variables.md",
    ],
    "Interface fluxes" => "interface_fluxes.md",

    "Library" => [
        "Contents"       => "library/outline.md",
        "Public"         => "library/public.md",
        "Private"        => "library/internals.md",
        "Function index" => "library/function_index.md",
    ],

    "References" => "references.md",
]

modules = Module[]
ClimaOceanSpeedyWeatherExt = isdefined(Base, :get_extension) ? Base.get_extension(ClimaOcean, :ClimaOceanSpeedyWeatherExt) : ClimaOcean.ClimaOceanSpeedyWeatherExt

for m in [ClimaOcean, ClimaOceanSpeedyWeatherExt]
    if !isnothing(m)
        push!(modules, m)
    end
end

makedocs(; sitename = "ClimaOcean.jl",
         format, pages, modules,
         plugins = [bib],
         doctest = true,
         doctestfilters = [
             r"┌ Warning:.*",  # remove standard warning lines
             r"│ Use at own risk",
             r"└ @ .*",        # remove the source location of warnings
         ],
         clean = true,
         warnonly = [:cross_references, :missing_docs],
         checkdocs = :exports)

@info "Clean up temporary .jld2, .nc, and .mp4 output created by doctests or literated examples..."

"""
    recursive_find(directory, pattern)

Return list of filepaths within `directory` that contains the `pattern::Regex`.
"""
recursive_find(directory, pattern) =
    mapreduce(vcat, walkdir(directory)) do (root, dirs, files)
        joinpath.(root, filter(contains(pattern), files))
    end

files = []
for pattern in [r"\.jld2", r"\.nc"]
    global files = vcat(files, recursive_find(@__DIR__, pattern))
end

for file in files
    rm(file)
end

ci_build = get(ENV, "CI", nothing) == "true"

if ci_build
    deploydocs(repo = "github.com/CliMA/ClimaOceanDocumentation.git",
               deploy_config = Documenter.Buildkite(),
               versions = ["stable" => "v^", "dev" => "dev", "v#.#.#"],
               forcepush = true,
               devbranch = "main",
               push_preview = true)
end<|MERGE_RESOLUTION|>--- conflicted
+++ resolved
@@ -18,17 +18,11 @@
 const OUTPUT_DIR   = joinpath(@__DIR__, "src/literated")
 
 to_be_literated = [
-<<<<<<< HEAD
     # "single_column_os_papa_simulation.jl",
     # "one_degree_simulation.jl",
     # "near_global_ocean_simulation.jl",
     "python_ocean_forced_simulation.jl",
-=======
-    "single_column_os_papa_simulation.jl",
-    "one_degree_simulation.jl",
-    "near_global_ocean_simulation.jl",
-    "global_climate_simulation.jl",
->>>>>>> 9ccb5554
+    # "global_climate_simulation.jl",
 ]
 
 for file in to_be_literated
@@ -52,18 +46,12 @@
     "Home" => "index.md",
 
     "Examples" => [
-<<<<<<< HEAD
         # "Single-column ocean simulation" => "literated/single_column_os_papa_simulation.md",
         # "One-degree ocean--sea ice simulation" => "literated/one_degree_simulation.md",
         # "Near-global ocean simulation" => "literated/near_global_ocean_simulation.md",
         "Python ocean forced simulation" => "literated/python_ocean_forced_simulation.md",],
-=======
-        "Single-column ocean simulation" => "literated/single_column_os_papa_simulation.md",
-        "One-degree ocean--sea ice simulation" => "literated/one_degree_simulation.md",
-        "Near-global ocean simulation" => "literated/near_global_ocean_simulation.md",
-        "Global climate simulation" => "literated/global_climate_simulation.md",
+        # "Global climate simulation" => "literated/global_climate_simulation.md",
         ],
->>>>>>> 9ccb5554
 
     "Vertical grids" => "vertical_grids.md",
 
