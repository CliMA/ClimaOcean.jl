--- conflicted
+++ resolved
@@ -39,10 +39,6 @@
 using Oceananigans.Units
 using Dates
 using CUDA
-<<<<<<< HEAD
-
-=======
->>>>>>> c1cc8f5b
 import ClimaOcean
 
 arch = GPU()
