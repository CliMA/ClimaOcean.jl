using Oceananigans
using Oceananigans.Units
using Oceananigans.Grids: φnode
using ClimaOcean
using ClimaOcean.ECCO

using Printf
using CairoMakie
using CFTime
using Dates

arch = GPU() 

Nx = 1440
Ny = 400
Nz = 40  

z_faces = exponential_z_faces(; Nz, depth=6000)

grid = LatitudeLongitudeGrid(arch;
                             size = (Nx, Ny, Nz),
                             halo = (7, 7, 7),
                             z = z_faces, 
                             latitude  = (-80, -20),
                             longitude = (0, 360))

bottom_height = regrid_bathymetry(grid; 
                                  minimum_depth = 10,
                                  interpolation_passes = 7,
                                  major_basins = 1)
 
grid = ImmersedBoundaryGrid(grid, GridFittedBottom(bottom_height), active_cells_map=true) 

start_date = DateTime(1993, 1, 1)
end_date   = DateTime(1993, 12, 1) 

#
# Restoring force 
#               φS                   φN             -20
# -------------- | ------------------ | ------------ |
# no restoring   0    linear mask     1   mask = 1   1
#

const φN₁ = -23
const φN₂ = -25
const φS₁ = -78
const φS₂ = -75

@inline northern_mask(φ)    = min(max((φ - φN₂) / (φN₁ - φN₂), zero(φ)), one(φ))
@inline southern_mask(φ, z) = ifelse(z > -20, 
                                     min(max((φ - φS₂) / (φS₁ - φS₂), zero(φ)), one(φ)), 
                                     zero(φ))

@inline function tracer_mask(λ, φ, z, t)
     n = northern_mask(φ)
     s = southern_mask(φ, z)
     return max(s, n)
end

@inline function u_restoring(i, j, k, grid, clock, fields, p)
     φ = φnode(i, j, k, grid, Face(), Center(), Center())
     return - p.rate * fields.u[i, j, k] * northern_mask(φ)
end

@inline function v_restoring(i, j, k, grid, clock, fields, p)
     φ = φnode(i, j, k, grid, Center(), Face(), Center())
     return - p.rate * fields.v[i, j, k] * northern_mask(φ)
end

T_meta = Metadata(:temperature; start_date, end_date, dataset = ECCO4Monthly())
S_meta = Metadata(:temperature; start_date, end_date, dataset = ECCO4Monthly())

forcing = (T = DatasetRestoring(T_meta, grid; rate=1/5days, mask=tracer_mask),
	      S = DatasetRestoring(S_meta, grid; rate=1/5days, mask=tracer_mask),
	      u = Forcing(u_restoring; discrete_form=true, parameters=(; rate=1/5days)),
	      v = Forcing(v_restoring; discrete_form=true, parameters=(; rate=1/5days)))

momentum_advection = WENOVectorInvariant()
tracer_advection   = WENO(order=7)

ocean      = ocean_simulation(grid; forcing, momentum_advection, tracer_advection)
atmosphere = JRA55PrescribedAtmosphere(arch; JRA55NetCDFBackend(41))
radiation  = Radiation()

<<<<<<< HEAD
set!(ocean.model, 
     T = Metadatum(:temperature; date = start_date, dataset = ECCO4Monthly()),
     S = Metadatum(:salinity;    date = start_date, dataset = ECCO4Monthly()))
     
coupled_model = OceanSeaIceModel(ocean; atmosphere, radiation)
simulation    = Simulation(coupled_model; Δt=2minutes, stop_time = 10days)
=======
coupled_model      = OceanSeaIceModel(ocean; atmosphere, radiation)
coupled_simulation = Simulation(coupled_model; Δt=5minutes, stop_time = 20days)
>>>>>>> b0c23ea5

wall_time = [time_ns()]

function progress(sim) 
    ocean = sim.model.ocean
    u, v, w = ocean.model.velocities
    T = ocean.model.tracers.T

    Tmax, Tmin = maximum(T), minimum(T)
    umax = maximum(abs, u), maximum(abs, v), maximum(abs, w)
    step_time = 1e-9 * (time_ns() - wall_time[1])

    @info @sprintf("Time: %s, Iteration %d, Δt %s, max(vel): (%.2e, %.2e, %.2e), max(T): %.2f, min(T): %.2f, wtime: %s \n",
                   prettytime(ocean.model.clock.time),
                   ocean.model.clock.iteration,
                   prettytime(ocean.Δt),
                   umax..., Tmax, Tmin, prettytime(step_time))

     wall_time[1] = time_ns()
end

simulation.callbacks[:progress] = Callback(progress, TimeInterval(4hours)) 

ocean.output_writers[:surface] = JLD2Writer(model, merge(model.tracers, model.velocities);
                                            schedule = TimeInterval(5days),
                                            filename = "acc_surface_fields",
                                            indices = (:, :, grid.Nz),
                                            overwrite_existing = true,
                                            array_type = Array{Float32})
nothing #hide

# ### Spinning up the simulation
#
# As an initial condition, we have interpolated ECCO tracer fields onto our custom grid.
# The bathymetry of the original ECCO data may differ from our grid, so the initialization of the velocity
# field might cause shocks if a large time step is used.
#
# Therefore, we spin up the simulation with a small time step to ensure that the interpolated initial
# conditions adapt to the model numerics and parameterization without causing instability. A 10-day
# integration with a maximum time step of 1 minute should be sufficient to dissipate spurious
# initialization shocks.

<<<<<<< HEAD
run!(simulation)
=======
coupled_simulation.stop_time = 20days
coupled_simulation.Δt = 2minutes
run!(coupled_simulation)
>>>>>>> b0c23ea5
nothing #hide

# ### Running the simulation
#
# Now that the simulation has spun up, we can run it for the full 2 years.
# We increase the maximum time step size to 10 minutes and let the simulation run for 2 years.

simulation.stop_time = 2*365days
simulation.Δt = 10minutes
run!(simulation)
nothing #hide

# ## Visualizing the results
# 
# The simulation has finished, let's visualize the results.
# In this section we pull up the saved data and create visualizations using the CairoMakie.jl package.
# In particular, we generate an animation of the evolution of surface fields:
# surface speed (s), surface temperature (T), and turbulent kinetic energy (e).

u = FieldTimeSeries("surface.jld2", "u"; backend = OnDisk())
v = FieldTimeSeries("surface.jld2", "v"; backend = OnDisk())
T = FieldTimeSeries("surface.jld2", "T"; backend = OnDisk())
e = FieldTimeSeries("surface.jld2", "e"; backend = OnDisk())

times = u.times
Nt = length(times)

n = Observable(Nt)

land = interior(T.grid.immersed_boundary.bottom_height) .>= 0

Tn = @lift begin
    Tn = interior(T[$n])
    Tn[land] .= NaN
    view(Tn, :, :, 1)
end

en = @lift begin
    en = interior(e[$n])
    en[land] .= NaN
    view(en, :, :, 1)
end

un = Field{Face, Center, Nothing}(u.grid)
vn = Field{Center, Face, Nothing}(v.grid)

s = @at (Center, Center, Nothing) sqrt(un^2 + vn^2) 
s = Field(s)

sn = @lift begin
    parent(un) .= parent(u[$n])
    parent(vn) .= parent(v[$n])
    compute!(s)
    sn = interior(s)
    sn[land] .= NaN
    view(sn, :, :, 1)
end

title = @lift string("ACC regional ocean simulation after ",
                     prettytime(times[$n] - times[1]))

λ, φ, _ = nodes(T)

fig = Figure(size = (1000, 1500))

axs = Axis(fig[1, 1], xlabel="Longitude (deg)", ylabel="Latitude (deg)")
axT = Axis(fig[2, 1], xlabel="Longitude (deg)", ylabel="Latitude (deg)")
axe = Axis(fig[3, 1], xlabel="Longitude (deg)", ylabel="Latitude (deg)")

hm = heatmap!(axs, λ, φ, sn, colorrange = (0, 0.5), colormap = :deep, nan_color=:lightgray)
Colorbar(fig[1, 2], hm, label = "Surface Speed (m s⁻¹)")

hm = heatmap!(axT, λ, φ, Tn, colorrange = (-1, 30), colormap = :magma, nan_color=:lightgray)
Colorbar(fig[2, 2], hm, label = "Surface Temperature (ᵒC)")

hm = heatmap!(axe, λ, φ, en, colorrange = (0, 1e-3), colormap = :solar, nan_color=:lightgray)
Colorbar(fig[3, 2], hm, label = "Turbulent Kinetic Energy (m² s⁻²)")

Label(fig[0, :], title)

save("snapshot_acc.png", fig)
nothing #hide

# ![](snapshot.png)

# And now we make a movie:

record(fig, "acc_region_surface.mp4", 1:Nt, framerate = 8) do nn
    n[] = nn
end
nothing #hide

# ![](near_global_ocean_surface.mp4)<|MERGE_RESOLUTION|>--- conflicted
+++ resolved
@@ -82,17 +82,8 @@
 atmosphere = JRA55PrescribedAtmosphere(arch; JRA55NetCDFBackend(41))
 radiation  = Radiation()
 
-<<<<<<< HEAD
-set!(ocean.model, 
-     T = Metadatum(:temperature; date = start_date, dataset = ECCO4Monthly()),
-     S = Metadatum(:salinity;    date = start_date, dataset = ECCO4Monthly()))
-     
-coupled_model = OceanSeaIceModel(ocean; atmosphere, radiation)
-simulation    = Simulation(coupled_model; Δt=2minutes, stop_time = 10days)
-=======
 coupled_model      = OceanSeaIceModel(ocean; atmosphere, radiation)
-coupled_simulation = Simulation(coupled_model; Δt=5minutes, stop_time = 20days)
->>>>>>> b0c23ea5
+simulation = Simulation(coupled_model; Δt=5minutes, stop_time = 20days)
 
 wall_time = [time_ns()]
 
@@ -135,13 +126,9 @@
 # integration with a maximum time step of 1 minute should be sufficient to dissipate spurious
 # initialization shocks.
 
-<<<<<<< HEAD
+simulation.stop_time = 20days
+simulation.Δt = 2minutes
 run!(simulation)
-=======
-coupled_simulation.stop_time = 20days
-coupled_simulation.Δt = 2minutes
-run!(coupled_simulation)
->>>>>>> b0c23ea5
 nothing #hide
 
 # ### Running the simulation
