# # Generate bathymetry data for the Mediterranean Sea
#
# This script shows how to configure an Immersed boundary grid with realistic bathymetry using ClimaOcean.jl
# by generating the bathymetry data for the Mediterranean Sea.
#
# For this example, we need Oceananigans for the LatitudeLongitudeGrid and Field utilities, 
# ClimaOcean to donwload and regrid the bathymetry, and CairoMakie to visualize the grid.

using ClimaOcean
using Oceananigans
using CairoMakie

# We start by defining a gridded domain for the Mediterranean Sea using the `LatitudeLongitudeGrid` from Oceananigans.
#
# The Mediterranean sea is positioned roughly between 28ᵒ and 48ᵒ latitude and 0ᵒ and 42ᵒ longitude.
# We define a grid in this region and to have a reasonable resolution, we set a grid resolution to 1/25ᵒ
# in both latitude and longitude directions.

latitude_range = (28, 48)
longitude_range = (0, 42)

Nφ = 25 * (latitude_range[2] - latitude_range[1])
Nλ = 25 * (longitude_range[2] - longitude_range[1])

grid = LatitudeLongitudeGrid(size = (Nλ, Nφ, 1),
                             latitude = latitude_range,
                             longitude = longitude_range,
                             z = (0, 1))

# Next, we generate the bathymetry data for the Mediterranean Sea using the
# `regrid_bathymetry` function from ClimaOcean. The function downloads the bathymetry
# data from the ETOPO1 dataset, regrids it to the provided grid, and returns the
# bathymetry field. The three different regidding procedures below demonstrate the effect
# of different parameters on the generated bathymetry:
#
# - `h_rough`  shows the output of the function with default parameters, which means only
#   one interpolation passes and no restrictions on connected regions.
# - `h_smooth` shows the output of the function with 40 interpolation passes, which results
#    in a smoother bathymetry.
<<<<<<< HEAD
# - `h_nolakes` shows the output of the function with `connected_regions_allowed = 0`, which
#    means that the function does not allow connected regions in the bathymetry  (e.g., lakes)
#    and fills them with land.

h_rough   = regrid_bathymetry(grid)
h_smooth  = regrid_bathymetry(grid; interpolation_passes = 40)
h_nolakes = regrid_bathymetry(grid; connected_regions_allowed = 0)
nothing # hide

# Finally, we visualize the generated bathymetry data for the Mediterranean Sea using CairoMakie.
=======
# - `h_no_connected_regions` shows the output of the function with `connected_regions_allowed = 0`, which
#    means that the function does not allow connected regions in the bathymetry  (e.g., lakes)
#    and fills them with land.

h_rough = regrid_bathymetry(grid)
h_smooth = regrid_bathymetry(grid; interpolation_passes = 40)
h_one_basin = regrid_bathymetry(grid; major_basins = 1)
nothing # hide

# Finally, we visualize the generated bathymetry data for the Mediterranean Sea using CairoMakie.

λ, φ, z = nodes(h_smooth)

land_smooth = interior(h_smooth) .>= 0
interior(h_smooth)[land_smooth] .= NaN

land_rough = interior(h_rough) .>= 0
interior(h_rough)[land_rough] .= NaN

land_one_basin = interior(h_one_basin) .>= 0
interior(h_one_basin)[land_one_basin] .= NaN

fig = Figure(resolution=(850, 1150))

ax = Axis(fig[1, 1], title = "Rough bathymetry", xlabel = "Longitude", ylabel = "Latitude")
hm = heatmap!(ax, λ, φ, - interior(h_rough, :, :, 1), nan_color=:white, colormap = Reverse(:deep))

ax = Axis(fig[2, 1], title = "Smooth bathymetry", xlabel = "Longitude", ylabel = "Latitude")
hm = heatmap!(ax, λ, φ, - interior(h_smooth, :, :, 1), nan_color=:white, colormap = Reverse(:deep))

ax = Axis(fig[3, 1], title = "Bathymetry without only one basin", xlabel = "Longitude", ylabel = "Latitude")
hm = heatmap!(ax, λ, φ, - interior(h_one_basin, :, :, 1), nan_color=:white, colormap = Reverse(:deep))

cb = Colorbar(fig[1:3, 2], hm, height = Relative(3/4), label = "Depth (m)")
>>>>>>> 08f1b4dc

save("different_bottom_heights.png", fig)
nothing #hide

<<<<<<< HEAD
land_smooth = interior(h_smooth) .>= 0
interior(h_smooth)[land_smooth] .= NaN

land_rough = interior(h_rough) .>= 0
interior(h_rough)[land_rough] .= NaN

land_nolakes = interior(h_nolakes) .>= 0
interior(h_nolakes)[land_nolakes] .= NaN

fig = Figure(resolution=(850, 1150))

ax = Axis(fig[1, 1], title = "Rough bathymetry", xlabel = "Longitude", ylabel = "Latitude")
hm = heatmap!(ax, λ, φ, - interior(h_rough, :, :, 1), nan_color=:white, colormap = Reverse(:deep))

ax = Axis(fig[2, 1], title = "Smooth bathymetry", xlabel = "Longitude", ylabel = "Latitude")
hm = heatmap!(ax, λ, φ, - interior(h_smooth, :, :, 1), nan_color=:white, colormap = Reverse(:deep))

ax = Axis(fig[3, 1], title = "Bathymetry without lakes}", xlabel = "Longitude", ylabel = "Latitude")
hm = heatmap!(ax, λ, φ, - interior(h_nolakes, :, :, 1), nan_color=:white, colormap = Reverse(:deep))

cb = Colorbar(fig[1:3, 2], hm, height = Relative(3/4), label = "Depth [m]")

save("different_bottom_heights.png", fig)
nothing #hide

=======
>>>>>>> 08f1b4dc
# ![](different_bottom_heights.png)<|MERGE_RESOLUTION|>--- conflicted
+++ resolved
@@ -37,18 +37,6 @@
 #   one interpolation passes and no restrictions on connected regions.
 # - `h_smooth` shows the output of the function with 40 interpolation passes, which results
 #    in a smoother bathymetry.
-<<<<<<< HEAD
-# - `h_nolakes` shows the output of the function with `connected_regions_allowed = 0`, which
-#    means that the function does not allow connected regions in the bathymetry  (e.g., lakes)
-#    and fills them with land.
-
-h_rough   = regrid_bathymetry(grid)
-h_smooth  = regrid_bathymetry(grid; interpolation_passes = 40)
-h_nolakes = regrid_bathymetry(grid; connected_regions_allowed = 0)
-nothing # hide
-
-# Finally, we visualize the generated bathymetry data for the Mediterranean Sea using CairoMakie.
-=======
 # - `h_no_connected_regions` shows the output of the function with `connected_regions_allowed = 0`, which
 #    means that the function does not allow connected regions in the bathymetry  (e.g., lakes)
 #    and fills them with land.
@@ -83,37 +71,8 @@
 hm = heatmap!(ax, λ, φ, - interior(h_one_basin, :, :, 1), nan_color=:white, colormap = Reverse(:deep))
 
 cb = Colorbar(fig[1:3, 2], hm, height = Relative(3/4), label = "Depth (m)")
->>>>>>> 08f1b4dc
 
 save("different_bottom_heights.png", fig)
 nothing #hide
 
-<<<<<<< HEAD
-land_smooth = interior(h_smooth) .>= 0
-interior(h_smooth)[land_smooth] .= NaN
-
-land_rough = interior(h_rough) .>= 0
-interior(h_rough)[land_rough] .= NaN
-
-land_nolakes = interior(h_nolakes) .>= 0
-interior(h_nolakes)[land_nolakes] .= NaN
-
-fig = Figure(resolution=(850, 1150))
-
-ax = Axis(fig[1, 1], title = "Rough bathymetry", xlabel = "Longitude", ylabel = "Latitude")
-hm = heatmap!(ax, λ, φ, - interior(h_rough, :, :, 1), nan_color=:white, colormap = Reverse(:deep))
-
-ax = Axis(fig[2, 1], title = "Smooth bathymetry", xlabel = "Longitude", ylabel = "Latitude")
-hm = heatmap!(ax, λ, φ, - interior(h_smooth, :, :, 1), nan_color=:white, colormap = Reverse(:deep))
-
-ax = Axis(fig[3, 1], title = "Bathymetry without lakes}", xlabel = "Longitude", ylabel = "Latitude")
-hm = heatmap!(ax, λ, φ, - interior(h_nolakes, :, :, 1), nan_color=:white, colormap = Reverse(:deep))
-
-cb = Colorbar(fig[1:3, 2], hm, height = Relative(3/4), label = "Depth [m]")
-
-save("different_bottom_heights.png", fig)
-nothing #hide
-
-=======
->>>>>>> 08f1b4dc
 # ![](different_bottom_heights.png)