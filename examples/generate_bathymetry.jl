# # Generate bathymetry data for the Mediterranean Sea
#
# This script shows how to configure an Immersed boundary grid with realistic bathymetry using ClimaOcean.jl
# by generating the bathymetry data for the Mediterranean Sea.
#
# For this example, we need Oceananigans for the LatitudeLongitudeGrid and Field utilities, 
# ClimaOcean to donwload and regrid the bathymetry, and CairoMakie to visualize the grid.

using ClimaOcean
using Oceananigans
using CairoMakie

# We start by defining a gridded domain for the Mediterranean Sea using the `LatitudeLongitudeGrid` from Oceananigans.
#
# The Mediterranean sea is positioned roughly between 28ᵒ and 48ᵒ latitude and 0ᵒ and 42ᵒ longitude.
# We define a grid in this region and to have a reasonable resolution, we set a grid resolution to 1/25ᵒ
# in both latitude and longitude directions.

latitude_range = (28, 48)
longitude_range = (0, 42)

Nφ = 25 * (latitude_range[2] - latitude_range[1])
Nλ = 25 * (longitude_range[2] - longitude_range[1])

grid = LatitudeLongitudeGrid(size = (Nλ, Nφ, 1),
                             latitude = latitude_range,
                             longitude = longitude_range,
                             z = (0, 1))

# Next, we generate the bathymetry data for the Mediterranean Sea using the
# `regrid_bathymetry` function from ClimaOcean. The function downloads the bathymetry
# data from the ETOPO1 dataset, regrids it to the provided grid, and returns the
# bathymetry field. The three different regidding procedures below demonstrate the effect
# of different parameters on the generated bathymetry:
#
# - `h_rough`  shows the output of the function with default parameters, which means only
#   one interpolation passes and no restrictions on connected regions.
# - `h_smooth` shows the output of the function with 40 interpolation passes, which results
#    in a smoother bathymetry.
# - `h_no_connected_regions` shows the output of the function with `connected_regions_allowed = 0`, which
#    means that the function does not allow connected regions in the bathymetry  (e.g., lakes)
#    and fills them with land.

<<<<<<< HEAD
h_rough  = regrid_bathymetry(grid)
h_smooth = regrid_bathymetry(grid; major_basins = 40)
h_no_connected_regions = regrid_bathymetry(grid; major_basins = 0)
=======
h_rough = regrid_bathymetry(grid)
h_smooth = regrid_bathymetry(grid; interpolation_passes = 40)
h_one_basin = regrid_bathymetry(grid; major_basins = 1)
>>>>>>> 520d7240
nothing # hide

# Finally, we visualize the generated bathymetry data for the Mediterranean Sea using CairoMakie.

λ, φ, z = nodes(h_smooth)

land_smooth = interior(h_smooth) .>= 0
interior(h_smooth)[land_smooth] .= NaN

land_rough = interior(h_rough) .>= 0
interior(h_rough)[land_rough] .= NaN

land_one_basin = interior(h_one_basin) .>= 0
interior(h_one_basin)[land_one_basin] .= NaN

fig = Figure(resolution=(850, 1150))

ax = Axis(fig[1, 1], title = "Rough bathymetry", xlabel = "Longitude", ylabel = "Latitude")
hm = heatmap!(ax, λ, φ, - interior(h_rough, :, :, 1), nan_color=:white, colormap = Reverse(:deep))

ax = Axis(fig[2, 1], title = "Smooth bathymetry", xlabel = "Longitude", ylabel = "Latitude")
hm = heatmap!(ax, λ, φ, - interior(h_smooth, :, :, 1), nan_color=:white, colormap = Reverse(:deep))

ax = Axis(fig[3, 1], title = "Bathymetry without only one basin", xlabel = "Longitude", ylabel = "Latitude")
hm = heatmap!(ax, λ, φ, - interior(h_one_basin, :, :, 1), nan_color=:white, colormap = Reverse(:deep))

cb = Colorbar(fig[1:3, 2], hm, height = Relative(3/4), label = "Depth (m)")

save("different_bottom_heights.png", fig)
nothing #hide

# ![](different_bottom_heights.png)<|MERGE_RESOLUTION|>--- conflicted
+++ resolved
@@ -41,15 +41,9 @@
 #    means that the function does not allow connected regions in the bathymetry  (e.g., lakes)
 #    and fills them with land.
 
-<<<<<<< HEAD
-h_rough  = regrid_bathymetry(grid)
-h_smooth = regrid_bathymetry(grid; major_basins = 40)
-h_no_connected_regions = regrid_bathymetry(grid; major_basins = 0)
-=======
 h_rough = regrid_bathymetry(grid)
 h_smooth = regrid_bathymetry(grid; interpolation_passes = 40)
 h_one_basin = regrid_bathymetry(grid; major_basins = 1)
->>>>>>> 520d7240
 nothing # hide
 
 # Finally, we visualize the generated bathymetry data for the Mediterranean Sea using CairoMakie.
