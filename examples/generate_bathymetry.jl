<<<<<<< HEAD
using CairoMakie
=======
# # Generate bathymetry data for the Mediterranean Sea
#
# This script shows how to configure an Immersed boundary grid with realistic bathymetry using ClimaOcean.jl
# by generating the bathymetry data for the Mediterranean Sea.
#
# For this example, we need Oceananigans for the LatitudeLongitudeGrid and Field utilities, 
# ClimaOcean to donwload and regrid the bathymetry, and CairoMakie to visualize the grid.

using ClimaOcean
>>>>>>> 5cac620d
using Oceananigans
using CairoMakie

# We start by defining a gridded domain for the Mediterranean Sea using the `LatitudeLongitudeGrid` from Oceananigans.
#
# The Mediterranean sea is positioned roughly between 28ᵒ and 48ᵒ latitude and 0ᵒ and 42ᵒ longitude.
# We define a grid in this region and to have a reasonable resolution, we set a grid resolution to 1/25ᵒ
# in both latitude and longitude directions.

latitude_range = (28, 48)
longitude_range = (0, 42)

Nφ = 25 * (latitude_range[2] - latitude_range[1])
Nλ = 25 * (longitude_range[2] - longitude_range[1])

grid = LatitudeLongitudeGrid(size = (Nλ, Nφ, 1),
                             latitude = latitude_range,
                             longitude = longitude_range,
                             z = (0, 1))

# Next, we generate the bathymetry data for the Mediterranean Sea using the
# `regrid_bathymetry` function from ClimaOcean. The function downloads the bathymetry
# data from the ETOPO1 dataset, regrids it to the provided grid, and returns the
# bathymetry field. The three different regidding procedures below demonstrate the effect
# of different parameters on the generated bathymetry:
#
# - `h_rough`  shows the output of the function with default parameters, which means only
#   one interpolation passes and no restrictions on connected regions.
# - `h_smooth` shows the output of the function with 40 interpolation passes, which results
#    in a smoother bathymetry.
# - `h_no_connected_regions` shows the output of the function with `connected_regions_allowed = 0`, which
#    means that the function does not allow connected regions in the bathymetry  (e.g., lakes)
#    and fills them with land.

h_rough = regrid_bathymetry(grid)
h_smooth = regrid_bathymetry(grid; interpolation_passes = 40)
h_one_basin = regrid_bathymetry(grid; major_basins = 1)
nothing # hide

# Finally, we visualize the generated bathymetry data for the Mediterranean Sea using CairoMakie.

λ, φ, z = nodes(h_smooth)

land_smooth = interior(h_smooth) .>= 0
interior(h_smooth)[land_smooth] .= NaN

land_rough = interior(h_rough) .>= 0
interior(h_rough)[land_rough] .= NaN

land_one_basin = interior(h_one_basin) .>= 0
interior(h_one_basin)[land_one_basin] .= NaN

fig = Figure(resolution=(850, 1150))

ax = Axis(fig[1, 1], title = "Rough bathymetry", xlabel = "Longitude", ylabel = "Latitude")
hm = heatmap!(ax, λ, φ, - interior(h_rough, :, :, 1), nan_color=:white, colormap = Reverse(:deep))

ax = Axis(fig[2, 1], title = "Smooth bathymetry", xlabel = "Longitude", ylabel = "Latitude")
hm = heatmap!(ax, λ, φ, - interior(h_smooth, :, :, 1), nan_color=:white, colormap = Reverse(:deep))

ax = Axis(fig[3, 1], title = "Bathymetry without only one basin", xlabel = "Longitude", ylabel = "Latitude")
hm = heatmap!(ax, λ, φ, - interior(h_one_basin, :, :, 1), nan_color=:white, colormap = Reverse(:deep))

cb = Colorbar(fig[1:3, 2], hm, height = Relative(3/4), label = "Depth (m)")

save("different_bottom_heights.png", fig)
nothing #hide

# ![](different_bottom_heights.png)<|MERGE_RESOLUTION|>--- conflicted
+++ resolved
@@ -1,6 +1,3 @@
-<<<<<<< HEAD
-using CairoMakie
-=======
 # # Generate bathymetry data for the Mediterranean Sea
 #
 # This script shows how to configure an Immersed boundary grid with realistic bathymetry using ClimaOcean.jl
@@ -10,7 +7,6 @@
 # ClimaOcean to donwload and regrid the bathymetry, and CairoMakie to visualize the grid.
 
 using ClimaOcean
->>>>>>> 5cac620d
 using Oceananigans
 using CairoMakie
 
