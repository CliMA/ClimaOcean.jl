--- conflicted
+++ resolved
@@ -43,13 +43,8 @@
 # - downwelling shortwave radiation
 # - downwelling longwave radiation
 #
-<<<<<<< HEAD
-# We invoke the constructor with only the first two time indices, corresponding to
-# January 1st (at 00:00 AM and 03:00 AM).
-=======
 # We load in memory only the first two time indices, corresponding to January 1st
 # (at 00:00 AM and 03:00 AM), by using `JRA55NetCDFBackend(2)`.
->>>>>>> 5a7ea234
 
 atmosphere = JRA55PrescribedAtmosphere(; backend = JRA55NetCDFBackend(2))
 ocean = ocean_simulation(grid, closure=nothing)
@@ -95,10 +90,6 @@
 ax = Axis(fig[3, 1], title = "Water vapor flux (kg m⁻² s⁻¹)", xlabel = "Longitude", ylabel = "Latitude")
 heatmap!(ax, λ, φ, interior(fluxes.water_vapor, :, :, 1); colormap = :bwr)
 
-<<<<<<< HEAD
 save("surface_fluxes.png", fig)
-=======
-save("fluxes.png", fig)
->>>>>>> 5a7ea234
 
-# ![](fluxes.png)+# ![](surface_fluxes.png)