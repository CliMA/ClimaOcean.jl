--- conflicted
+++ resolved
@@ -70,11 +70,7 @@
 # # Now that the surface fluxes are computed, we can extract and visualize them.
 # # The turbulent fluxes are stored in `coupled_modelinterfaces.atmosphere_ocean_interface.fluxes`.
 
-<<<<<<< HEAD
-fluxes  = coupled_modelinterfaces.atmosphere_ocean_interface.fluxes
-=======
 fluxes  = coupled_model.interfaces.atmosphere_ocean_interface.fluxes
->>>>>>> 8822e855
 λ, φ, z = nodes(fluxes.sensible_heat)
 
 fig = Figure(size = (800, 800), fontsize = 15)
