--- conflicted
+++ resolved
@@ -46,58 +46,6 @@
 #
 # We invoke the constructor with only the first two time indices, corresponding to 
 # January 1st (at 00:00 AM and 03:00 AM).
-<<<<<<< HEAD
-# By passing the ECCO grid, we automatically interpolate the atmospheric data onto the grid.
-# Note that this is recommended only for small simulations (in terms of grid size).
-# By omitting the grid, the interpolation will be done on the fly.
-#
-# We construct the ocean simulation without considering advection, closures, or Coriolis effects since
-# we will not time-step the ocean but only use it to construct the fluxes.
-
-atmosphere  = JRA55_prescribed_atmosphere(1:2; backend = InMemory(), grid = grid.underlying_grid)
-
-ocean = ocean_simulation(grid; momentum_advection = nothing,
-                                 tracer_advection = nothing,
-                                          closure = nothing,
-                                         coriolis = nothing)
-
-# Now that we have an atmosphere and a container for the ocean, we need to populate
-# our ocean with initial conditions. To do this, we can use the ECCO2 dataset by
-# `set!`ting the model with the `ECCOMetadata`. If no date is specified,
-# the fields corresponding to January 1st, 1992 (the first available date in
-# ECCO2 dataset) are used.
-# This command will download the fields to the local machine.
-
-set!(ocean.model;
-      T = ECCOMetadata(:temperature), 
-      S = ECCOMetadata(:salinity))
-
-# The final step is to construct a coupled model.
-# The coupled model requires an ocean, which we have just constructed and initialized,
-# an atmosphere, which we have downloaded from the JRA55 dataset, a sea ice model 
-# (in this case we do not account for sea ice by defining `sea_ice = nothing`), 
-# and a radiation model. The default radiation model assumes two spectral bands: 
-# a shortwave band modeling visible and UV light, and a longwave band that accounts for
-# near, mid and far infrared (mostly far infrared given the low emission temperature). 
-# By constructing the coupled model, the `update_state!` function, which calculates the fluxes,
-# will be triggered.
-
-radiation = Radiation()
-sea_ice   = nothing
-coupled_model = OceanSeaIceModel(ocean, sea_ice; atmosphere, radiation)
-
-# Now that the surface fluxes are computed, we can extract and visualize them.
-# The turbulent fluxes are stored in `coupled_model.fluxes.turbulent`.
-# 
-# `Qs = coupled_model.fluxes.turbulent.fields.sensible_heat` : the sensible heat flux (in Wm⁻²)
-# `Ql = coupled_model.fluxes.turbulent.fields.latent_heat`   : the latent heat flux  (in Wm⁻²)
-# `τx = coupled_model.fluxes.turbulent.fields.x_momentum `   : the zonal wind stress (in Nm)
-# `τy = coupled_model.fluxes.turbulent.fields.y_momentum `   : the meridional wind stress (in Nm)
-# `Mv = coupled_model.fluxes.turbulent.fields.water_vapor`   : evaporation (in kg m⁻²s⁻¹)
-#
-# They are 2D fields (3D data structures with one point in the vertical). To extract the data, we use the 
-# `interior` functionality from Oceananigans.
-=======
 
 atmosphere  = JRA55_prescribed_atmosphere(1:2; backend = InMemory())
 ocean = ocean_simulation(grid)
@@ -122,33 +70,11 @@
 
 # Now that the surface fluxes are computed, we can extract and visualize them.
 # The turbulent fluxes are stored in `coupled_model.fluxes.turbulent`.
->>>>>>> 08f1b4dc
 
 fluxes = coupled_model.fluxes.turbulent.fields
 
 fig = Figure(size = (800, 400))
 
-<<<<<<< HEAD
-fig = Figure(size = (1000, 2000))
-
-ax = Axis(fig[1, 1], title = "Sensible heat flux [Wm⁻²]")
-heatmap!(ax, Qs; colormap = :bwr)
-hidedecorations!(ax)
-
-ax = Axis(fig[1, 2], title = "Latent heat flux [Wm⁻²]")
-heatmap!(ax, Ql; colormap = :bwr)
-hidedecorations!(ax)
-
-ax = Axis(fig[2, 1], title = "Zonal wind stress [Nm]")
-heatmap!(ax, τx; colormap = :bwr)
-hidedecorations!(ax)
-
-ax = Axis(fig[2, 2], title = "Meridional wind stress [Nm]")
-heatmap!(ax, τy; colormap = :bwr)
-hidedecorations!(ax)
-
-ax = Axis(fig[3, 1], title = "Evaporation [kg m⁻²s⁻¹]")
-=======
 ax = Axis(fig[1, 1], title = "Sensible heat flux (W m⁻²)")
 heatmap!(ax, fluxes.sensible_heat; colormap = :bwr)
 
@@ -162,7 +88,6 @@
 heatmap!(ax, fluxes.y_momentum; colormap = :bwr)
 
 ax = Axis(fig[3, 1], title = "Water vapor flux (kg m⁻² s⁻¹)")
->>>>>>> 08f1b4dc
 heatmap!(ax, Mv; colormap = :bwr)
 hidedecorations!(ax)
 
