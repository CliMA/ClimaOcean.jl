# # Global climate simulation
#
# This example configures a global ocean--sea ice simulation at 1.5ᵒ horizontal resolution with
# realistic bathymetry and a few closures including the "Gent-McWilliams" `IsopycnalSkewSymmetricDiffusivity`.
# The atmosphere is represented by a 4-layer [SpeedyWeather](https://github.com/SpeedyWeather/SpeedyWeather.jl)
# simulation on the T63 spectral grid (this grid has approximately 1.875ᵒ resolution).
#
# The atmosphere is initialized with the [jablonowski2006baroclinic](@citet) initial conditions,
# which consist of a zonal wind centered at mid-latitudes and higher altitudes and a temperature
# profile that is baroclinically unstable. The surface pressure is adjusted by orography for
# approximately globally constant mean-sea level pressure. The initial specific humidity is
# calculated from temperature for a constant relative humidity everywhere.
# The ocean and sea ice are initialized by ocean temperature, salinity, sea ice concentration,
# and sea ice thickness from the ECCO state estimate.
#
# For this example, we need `Oceananigans.HydrostaticFreeSurfaceModel` (the ocean), `ClimaSeaIce.SeaIceModel` (the sea ice) and
# `SpeedyWeather.PrimitiveWetModel` (the atmosphere). All these are coupled and orchestrated by the `ClimaOcean.OceanSeaIceModel`
# (the coupled system).
#
# The XESMF.jl package is used to regrid fields between the atmosphere and ocean--sea ice components.

using Oceananigans, SpeedyWeather, XESMF, ClimaOcean
using NCDatasets, CairoMakie
using Oceananigans.Units
using Printf, Statistics, Dates

# ## Ocean and sea-ice model configuration
# The ocean and sea-ice are a simplified versions of the [one-degree ocean-sea ice example](@ref one-degree-ocean-seaice).
#
# The first step is to create the grid with realistic bathymetry.

Nx = 240
Ny = 120
Nz = 10
z = ExponentialDiscretization(Nz, -2000, 0)
grid = TripolarGrid(Oceananigans.CPU(); size=(Nx, Ny, Nz), z, halo=(6, 6, 5))
nothing #hide

# We regrid the bathymetry.

bottom_height = regrid_bathymetry(grid; major_basins=1, interpolation_passes=15)
grid = ImmersedBoundaryGrid(grid, GridFittedBottom(bottom_height); active_cells_map=true)
nothing #hide

# Now we can specify the numerical details and the closures for the ocean simulation.

<<<<<<< HEAD
momentum_advection   = VectorInvariant()
tracer_advection     = WENO(order=5)
free_surface         = SplitExplicitFreeSurface(grid; substeps=40)
catke_closure        = ClimaOcean.OceanSimulations.default_ocean_closure()
eddy_closure         = Oceananigans.TurbulenceClosures.IsopycnalSkewSymmetricDiffusivity(κ_skew=1e3, κ_symmetric=1e3)
viscous_closure      = Oceananigans.TurbulenceClosures.HorizontalScalarBiharmonicDiffusivity(ν=1e12)
vertical_diffusivity = Oceananigans.TurbulenceClosures.VerticalScalarDiffusivity(ν=1e-4)
closures             = (catke_closure, eddy_closure, viscous_closure, vertical_diffusivity)
nothing #hide
=======
momentum_advection = VectorInvariant()
tracer_advection   = WENO(order=5)
free_surface       = SplitExplicitFreeSurface(grid; substeps=40)

catke_closure   = ClimaOcean.Oceans.default_ocean_closure()
viscous_closure = Oceananigans.TurbulenceClosures.HorizontalScalarBiharmonicDiffusivity(ν=1e12)
eddy_closure    = Oceananigans.TurbulenceClosures.IsopycnalSkewSymmetricDiffusivity(κ_skew=1e3, κ_symmetric=1e3)
closures        = (catke_closure, eddy_closure, viscous_closure, VerticalScalarDiffusivity(ν=1e-4))
nothing # hide
>>>>>>> 7dc00d72

# The ocean simulation, complete with initial conditions for temperature and salinity from ECCO.

ocean = ocean_simulation(grid;
                         momentum_advection,
                         tracer_advection,
                         free_surface,
                         closure = closures)

Oceananigans.set!(ocean.model, T=Metadatum(:temperature, dataset=ECCO4Monthly()),
                               S=Metadatum(:salinity,    dataset=ECCO4Monthly()))

# The sea-ice simulation, complete with initial conditions for sea-ice thickness and sea-ice concentration from ECCO.

sea_ice = sea_ice_simulation(grid, ocean; advection=WENO(order=5))

Oceananigans.set!(sea_ice.model, h=Metadatum(:sea_ice_thickness, dataset=ECCO4Monthly()),
                                 ℵ=Metadatum(:sea_ice_concentration, dataset=ECCO4Monthly()))

# ## Atmosphere model configuration
# The atmosphere is provided by SpeedyWeather.jl. Here, we configure a T63L4 model with a 3-hour output interval.
# The `atmosphere_simulation` function takes care of building an atmosphere model with appropriate
# hooks so that ClimaOcean can compute inter-component fluxes.

spectral_grid = SpeedyWeather.SpectralGrid(trunc=63, nlayers=4, Grid=FullClenshawGrid)
atmosphere = atmosphere_simulation(spectral_grid, output=true)

# The atmosphere model already includes some initial conditions as described above:

atmosphere.model.initial_conditions

# We use a three hour time-step:

atmosphere.model.output.output_dt = Hour(3)
nothing #hide

# ## The coupled model
# We are now ready to blend everything together.
# We need to specify the time step for the coupled model.
# We decide to step the global model every 2 atmosphere time steps (i.e., the ocean and the
# sea-ice are stepped every two atmosphere time steps).

Δt = 2 * convert(eltype(grid), atmosphere.model.time_stepping.Δt_sec)
nothing #hide

# We build the complete coupled `earth_model` and the coupled simulation.
# Since radiation is idealized in this example, we set the emissivities to zero.

radiation = Radiation(ocean_emissivity=0.0, sea_ice_emissivity=0.0)
earth_model = OceanSeaIceModel(ocean, sea_ice; atmosphere, radiation)

# ## Building and running the simulation
#
# We are ready to build and run the coupled simulation.
# But before we do, we add callbacks to write outputs to disk every 3 hours.

earth = Oceananigans.Simulation(earth_model; Δt, stop_time=30days)
outputs = merge(ocean.model.velocities, ocean.model.tracers)
sea_ice_fields = merge(sea_ice.model.velocities, sea_ice.model.dynamics.auxiliaries.fields,
                       (; h=sea_ice.model.ice_thickness, ℵ=sea_ice.model.ice_concentration))

ocean.output_writers[:free_surf] = JLD2Writer(ocean.model, (; η=ocean.model.free_surface.η);
                                              overwrite_existing=true,
                                              schedule=TimeInterval(3hours),
                                              filename="ocean_free_surface.jld2")

ocean.output_writers[:surface] = JLD2Writer(ocean.model, outputs;
                                            overwrite_existing=true,
                                            schedule=TimeInterval(3hours),
                                            filename="ocean_surface_fields.jld2",
                                            indices=(:, :, grid.Nz))

sea_ice.output_writers[:fields] = JLD2Writer(sea_ice.model, sea_ice_fields;
                                             overwrite_existing=true,
                                             schedule=TimeInterval(3hours),
                                             filename="sea_ice_fields.jld2")

Qcao = earth.model.interfaces.atmosphere_ocean_interface.fluxes.sensible_heat
Qvao = earth.model.interfaces.atmosphere_ocean_interface.fluxes.latent_heat
τxao = earth.model.interfaces.atmosphere_ocean_interface.fluxes.x_momentum
τyao = earth.model.interfaces.atmosphere_ocean_interface.fluxes.y_momentum
Qcai = earth.model.interfaces.atmosphere_sea_ice_interface.fluxes.sensible_heat
Qvai = earth.model.interfaces.atmosphere_sea_ice_interface.fluxes.latent_heat
τxai = earth.model.interfaces.atmosphere_sea_ice_interface.fluxes.x_momentum
τyai = earth.model.interfaces.atmosphere_sea_ice_interface.fluxes.y_momentum
Qoi  = earth.model.interfaces.net_fluxes.sea_ice.bottom.heat
Soi  = earth.model.interfaces.sea_ice_ocean_interface.fluxes.salt
fluxes = (; Qcao, Qvao, τxao, τyao, Qcai, Qvai, τxai, τyai, Qoi, Soi)

earth.output_writers[:fluxes] = JLD2Writer(earth.model.ocean.model, fluxes;
                                           overwrite_existing=true,
                                           schedule=TimeInterval(3hours),
                                           filename="intercomponent_fluxes.jld2")

# We also add a callback function that prints out a helpful progress message while the simulation runs.

wall_time = Ref(time_ns())

function progress(sim)
    atmos = sim.model.atmosphere
    ocean = sim.model.ocean

    ua, va     = atmos.diagnostic_variables.dynamics.u_mean_grid, atmos.diagnostic_variables.dynamics.v_mean_grid
    uo, vo, wo = ocean.model.velocities

    uamax = (maximum(abs, ua), maximum(abs, va))
    uomax = (maximum(abs, uo), maximum(abs, vo), maximum(abs, wo))

    step_time = 1e-9 * (time_ns() - wall_time[])

    msg1 = @sprintf("time: %s, iter: %d", prettytime(sim), iteration(sim))
    msg2 = @sprintf(", max|ua|: (%.1e, %.1e) m s⁻¹", uamax...)
    msg3 = @sprintf(", max|uo|: (%.1e, %.1e, %.1e) m s⁻¹", uomax...)
    msg4 = @sprintf(", wall time: %s \n", prettytime(step_time))

    @info msg1 * msg2 * msg3 * msg4

    wall_time[] = time_ns()

     return nothing
end

add_callback!(earth, progress, TimeInterval(2days))

# Let's run the coupled model!

Oceananigans.run!(earth)

# ## Visualizing the results
# We can visualize some of the results. Here, we plot the surface speeds in the atmosphere, ocean, and sea-ice
# as well as the 2-meter temperature in the atmosphere, the sea surface temperature, and the sensible and latent heat
# fluxes at the atmosphere-ocean interface. SpeedyWeather outputs are stored in a NetCDF file located in the `run_0001` folder,
# while ocean and sea-ice outputs are stored in JLD2 files that can be read by Oceananigans.jl using the `FieldTimeSeries` type.

SWO = Dataset("run_0001/output.nc")

Ta = reverse(SWO["temp"][:, :, nlayers, :], dims=2)
ua = reverse(SWO["u"][:, :, nlayers, :],    dims=2)
va = reverse(SWO["v"][:, :, nlayers, :],    dims=2)
sp = sqrt.(ua.^2 + va.^2)

SST = FieldTimeSeries("ocean_surface_fields.jld2", "T")
SSU = FieldTimeSeries("ocean_surface_fields.jld2", "u")
SSV = FieldTimeSeries("ocean_surface_fields.jld2", "v")

SIU = FieldTimeSeries("sea_ice_fields.jld2", "u")
SIV = FieldTimeSeries("sea_ice_fields.jld2", "v")
SIA = FieldTimeSeries("sea_ice_fields.jld2", "ℵ")

Qcao = FieldTimeSeries("intercomponent_fluxes.jld2", "Qcao")
Qvao = FieldTimeSeries("intercomponent_fluxes.jld2", "Qvao")

Nt = min(length(sp[1, 1, :]), length(Qcao))
times = Qcao.times

uotmp = Oceananigans.Field{Face, Center, Nothing}(SST.grid)
votmp = Oceananigans.Field{Center, Face, Nothing}(SST.grid)

uitmp = Oceananigans.Field{Face,   Center, Nothing}(SST.grid)
vitmp = Oceananigans.Field{Center, Face,   Nothing}(SST.grid)
atmp  = Oceananigans.Field{Center, Center, Nothing}(SST.grid)

sotmp = Oceananigans.Field(sqrt(uotmp^2 + votmp^2))
sitmp = Oceananigans.Field(sqrt(uitmp^2 + vitmp^2) * atmp)

iter = Observable(1)

san = @lift sp[:, :, $iter]
son  = @lift begin
    Oceananigans.set!(uotmp, SSU[$iter])
    Oceananigans.set!(votmp, SSV[$iter])
    Oceananigans.compute!(sotmp)
    Oceananigans.interior(sotmp, :, :, 1)
end
ssn  = @lift begin
    Oceananigans.set!(uitmp, SIU[$iter])
    Oceananigans.set!(vitmp, SIV[$iter])
    Oceananigans.set!(atmp,  SIA[$iter])
    Oceananigans.compute!(sitmp)
    Oceananigans.interior(sitmp, :, :, 1)
end

fig = Figure(size = (1000, 1500))

ax1 = Axis(fig[1, 1], title = "Surface speed, atmosphere")
ax2 = Axis(fig[2, 1], title = "Surface speed, ocean")
ax3 = Axis(fig[3, 1], title = "Surface speed, sea-ice")

hm1 = heatmap!(ax1, san; colormap = :deep,  nan_color=:lightgray, colorrange = (0, 35))
hm2 = heatmap!(ax2, son; colormap = :magma, nan_color=:lightgray, colorrange = (0, 0.6))
hm3 = heatmap!(ax3, ssn; colormap = :ice,   nan_color=:lightgray, colorrange = (0, 0.6))

Colorbar(fig[1, 2], hm1, label="(m s⁻¹)")
Colorbar(fig[2, 2], hm2, label="(m s⁻¹)")
Colorbar(fig[3, 2], hm3, label="(m s⁻¹)")

for ax in (ax1, ax2, ax3)
    hidedecorations!(ax)
end

title = @lift string(prettytime(times[$iter] - times[1]))
Label(fig[0, :], title, fontsize=18)

record(fig, "surface_speeds.mp4", 1:Nt, framerate=8) do i
    iter[] = i
end
nothing #hide

# ![](surface_speeds.mp4)

Tan = @lift Ta[:, :, $iter]
Ton = @lift interior(SST[$iter], :, :, 1)
Qcn = @lift interior(Qcao[$iter], :, :, 1)
Qvn = @lift interior(Qvao[$iter], :, :, 1)

fig = Figure(size = (1000, 2000))

ax1 = Axis(fig[1, 1], title = "2m Temperature, atmosphere")
ax2 = Axis(fig[2, 1], title = "Sea Surface Temperature")
ax3 = Axis(fig[3, 1], title = "Sensible heat flux")
ax4 = Axis(fig[4, 1], title = "Latent heat flux")

hm1 = heatmap!(ax1, Tan; colormap = :plasma, nan_color=:lightgray, colorrange = (-45, 30))
hm2 = heatmap!(ax2, Ton; colormap = :plasma, nan_color=:lightgray, colorrange = (-2, 32))
hm3 = heatmap!(ax3, Qcn; colormap = :balance, colorrange = (-200, 200),  nan_color=:lightgray)
hm4 = heatmap!(ax4, Qvn; colormap = :balance, colorrange = (-200, 200),  nan_color=:lightgray)

Colorbar(fig[1, 2], hm1, label="(ᵒC)")
Colorbar(fig[2, 2], hm2, label="(ᵒC)")
Colorbar(fig[3, 2], hm3, label="(W/m²)")
Colorbar(fig[4, 2], hm4, label="(W/m²)")

for ax in (ax1, ax2, ax3, ax4)
    hidedecorations!(ax)
end

title = @lift string(prettytime(times[$iter] - times[1]))
Label(fig[0, :], title, fontsize=18)

record(fig, "surface_temperature_and_heat_flux.mp4", 1:Nt, framerate=8) do i
    iter[] = i
end
nothing #hide

# ![](surface_temperature_and_heat_flux.mp4)<|MERGE_RESOLUTION|>--- conflicted
+++ resolved
@@ -44,7 +44,6 @@
 
 # Now we can specify the numerical details and the closures for the ocean simulation.
 
-<<<<<<< HEAD
 momentum_advection   = VectorInvariant()
 tracer_advection     = WENO(order=5)
 free_surface         = SplitExplicitFreeSurface(grid; substeps=40)
@@ -54,17 +53,6 @@
 vertical_diffusivity = Oceananigans.TurbulenceClosures.VerticalScalarDiffusivity(ν=1e-4)
 closures             = (catke_closure, eddy_closure, viscous_closure, vertical_diffusivity)
 nothing #hide
-=======
-momentum_advection = VectorInvariant()
-tracer_advection   = WENO(order=5)
-free_surface       = SplitExplicitFreeSurface(grid; substeps=40)
-
-catke_closure   = ClimaOcean.Oceans.default_ocean_closure()
-viscous_closure = Oceananigans.TurbulenceClosures.HorizontalScalarBiharmonicDiffusivity(ν=1e12)
-eddy_closure    = Oceananigans.TurbulenceClosures.IsopycnalSkewSymmetricDiffusivity(κ_skew=1e3, κ_symmetric=1e3)
-closures        = (catke_closure, eddy_closure, viscous_closure, VerticalScalarDiffusivity(ν=1e-4))
-nothing # hide
->>>>>>> 7dc00d72
 
 # The ocean simulation, complete with initial conditions for temperature and salinity from ECCO.
 
