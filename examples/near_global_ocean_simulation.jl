# # Near-global ocean simulation
#
# This example sets up and runs a near-global ocean simulation using the Oceananigans.jl and
# ClimaOcean.jl. The simulation covers latitudes from 75°S to 75°N, with a horizontal
# resolution of 1/4 degree and 40 vertical levels.
#
# The simulation's results are visualized with the CairoMakie.jl package.
#
# ## Initial setup with package imports
#
# We begin by importing the necessary Julia packages for visualization (CairoMakie),
# ocean modeling (Oceananigans, ClimaOcean), handling dates and times (CFTime, Dates),
# and CUDA for running on CUDA-enabled GPUs.
# These packages provide the foundational tools for setting up the simulation environment,
# including grid setup, physical processes modeling, and data visualization.

using ClimaOcean
using Oceananigans
using Oceananigans.Units
using CairoMakie
using CFTime
using Dates
using Printf
using CUDA

# ### Grid configuration
#
# We define a global grid with a horizontal resolution of 1/4 degree and 40 vertical levels.
# The grid is a `LatitudeLongitudeGrid` spanning latitudes from 75°S to 75°N.
# We use an exponential vertical spacing to better resolve the upper-ocean layers.
# The total depth of the domain is set to 6000 meters.
# Finally, we specify the architecture for the simulation, which in this case is a GPU.

arch = GPU()
Nx = 1440
Ny = 600
Nz = 40

depth = 6000meters
<<<<<<< HEAD
z = ClimaOcean.GridUtils.ExponentialCoordinate(Nz, -depth)
z = Oceananigans.Grids.MutableVerticalDiscretization(z)
=======
z = ExponentialCoordinate(Nz, -depth, 0)
>>>>>>> b4e7d543

grid = LatitudeLongitudeGrid(arch;
                             size = (Nx, Ny, Nz),
                             halo = (7, 7, 7),
                             z,
                             latitude  = (-75, 75),
                             longitude = (0, 360))

# ### Bathymetry and immersed boundary
#
# We use `regrid_bathymetry` to derive the bottom height from ETOPO1 data.
# To smooth the interpolated data we use 5 interpolation passes. We also fill in
# * all the minor enclosed basins except the 3 largest `major_basins`, as well as
# * regions that are shallower than `minimum_depth`.

bottom_height = regrid_bathymetry(grid;
                                  minimum_depth = 10meters,
                                  interpolation_passes = 5,
                                  major_basins = 3)

grid = ImmersedBoundaryGrid(grid, GridFittedBottom(bottom_height); active_cells_map=true)

# Let's see what the bathymetry looks like:

h = grid.immersed_boundary.bottom_height

fig, ax, hm = heatmap(h, colormap=:deep, colorrange=(-depth, 0))
Colorbar(fig[0, 1], hm, label="Bottom height (m)", vertical=false)
save("bathymetry.png", fig)
nothing #hide

# ![](bathymetry.png)

# ### Ocean model configuration
#
# We build our ocean model using `ocean_simulation`,

ocean = ocean_simulation(grid)

# which uses the default `ocean.model`,

ocean.model

# We initialize the ocean model with ECCO4 temperature and salinity for January 1, 1992.

set!(ocean.model, T=Metadatum(:temperature, dataset=ECCO4Monthly()),
                  S=Metadatum(:salinity, dataset=ECCO4Monthly()))

# ### Prescribed atmosphere and radiation
#
# Next we build a prescribed atmosphere state and radiation model,
# which will drive the ocean simulation. We use the default `Radiation` model,

# The radiation model specifies an ocean albedo emissivity to compute the net radiative
# fluxes. The default ocean albedo is based on Payne (1982) and depends on cloud cover
# (calculated from the ratio of maximum possible incident solar radiation to actual
# incident solar radiation) and latitude. The ocean emissivity is set to 0.97.

radiation = Radiation(arch)

# The atmospheric data is prescribed using the JRA55 dataset.
# The JRA55 dataset provides atmospheric data such as temperature, humidity, and winds
# to calculate turbulent fluxes using bulk formulae, see [`InterfaceComputations`](@ref ClimaOcean.OceanSeaIceModels.InterfaceComputations).
# The number of snapshots that are loaded into memory is determined by
# the `backend`. Here, we load 41 snapshots at a time into memory.

atmosphere = JRA55PrescribedAtmosphere(arch; backend=JRA55NetCDFBackend(41))

# ## The coupled simulation

# Next we assemble the ocean, atmosphere, and radiation
# into a coupled model,

coupled_model = OceanSeaIceModel(ocean; atmosphere, radiation)

# We then create a coupled simulation. We start with a small-ish time step of 90 seconds.
# We run the simulation for 10 days with this small-ish time step.

simulation = Simulation(coupled_model; Δt=90, stop_time=10days)

# We define a callback function to monitor the simulation's progress,

wall_time = Ref(time_ns())

function progress(sim)
    ocean = sim.model.ocean
    u, v, w = ocean.model.velocities
    T = ocean.model.tracers.T

    Tmax = maximum(interior(T))
    Tmin = minimum(interior(T))

    umax = (maximum(abs, interior(u)),
            maximum(abs, interior(v)),
            maximum(abs, interior(w)))

    step_time = 1e-9 * (time_ns() - wall_time[])

    msg = @sprintf("Iter: %d, time: %s, Δt: %s", iteration(sim), prettytime(sim), prettytime(sim.Δt))
    msg *= @sprintf(", max|u|: (%.2e, %.2e, %.2e) m s⁻¹, extrema(T): (%.2f, %.2f) ᵒC, wall time: %s",
                    umax..., Tmax, Tmin, prettytime(step_time))

    @info msg

    wall_time[] = time_ns()
end

simulation.callbacks[:progress] = Callback(progress, TimeInterval(5days))

# ### Set up output writers
#
# We define output writers to save the simulation data at regular intervals.
# In this case, we save the surface fluxes and surface fields at a relatively high frequency (every day).
# The `indices` keyword argument allows us to save only a slice of the three dimensional variable.
# Below, we use `indices` to save only the values of the variables at the surface, which corresponds to `k = grid.Nz`

outputs = merge(ocean.model.tracers, ocean.model.velocities)
ocean.output_writers[:surface] = JLD2Writer(ocean.model, outputs;
                                            schedule = TimeInterval(1days),
                                            filename = "near_global_surface_fields",
                                            indices = (:, :, grid.Nz),
                                            with_halos = true,
                                            overwrite_existing = true,
                                            array_type = Array{Float32})

# ### Spinning up the simulation
#
# We spin up the simulation with a small-ish time-step to resolve the "initialization shock"
# associated with starting from ECCO2 initial conditions that are both interpolated and also
# satisfy a different dynamical balance than our simulation.

run!(simulation)

# ### Running the simulation for real

# After the initial spin up of 10 days, we can increase the time-step and run for longer.

simulation.stop_time = 60days
simulation.Δt = 10minutes
run!(simulation)

# ## A pretty movie
#
# It's time to make a pretty movie of the simulation. First we load the output we've been saving on
# disk and plot the final snapshot:

u = FieldTimeSeries("near_global_surface_fields.jld2", "u"; backend = OnDisk())
v = FieldTimeSeries("near_global_surface_fields.jld2", "v"; backend = OnDisk())
T = FieldTimeSeries("near_global_surface_fields.jld2", "T"; backend = OnDisk())
e = FieldTimeSeries("near_global_surface_fields.jld2", "e"; backend = OnDisk())

times = u.times
Nt = length(times)

n = Observable(Nt)

land = interior(T.grid.immersed_boundary.bottom_height) .>= 0

Tn = @lift begin
    Tn = interior(T[$n])
    Tn[land] .= NaN
    view(Tn, :, :, 1)
end

en = @lift begin
    en = interior(e[$n])
    en[land] .= NaN
    view(en, :, :, 1)
end

un = Field{Face, Center, Nothing}(u.grid)
vn = Field{Center, Face, Nothing}(v.grid)

s = @at (Center, Center, Nothing) sqrt(un^2 + vn^2) # compute √(u²+v²) and interpolate back to Center, Center
s = Field(s)

sn = @lift begin
    parent(un) .= parent(u[$n])
    parent(vn) .= parent(v[$n])
    compute!(s)
    sn = interior(s)
    sn[land] .= NaN
    view(sn, :, :, 1)
end

title = @lift string("Near-global 1/4 degree ocean simulation after ",
                     prettytime(times[$n] - times[1]))

λ, φ, _ = nodes(T) # T, e, and s all live on the same grid locations

fig = Figure(size = (1000, 1500))

axs = Axis(fig[1, 1], xlabel="Longitude (deg)", ylabel="Latitude (deg)")
axT = Axis(fig[2, 1], xlabel="Longitude (deg)", ylabel="Latitude (deg)")
axe = Axis(fig[3, 1], xlabel="Longitude (deg)", ylabel="Latitude (deg)")

hm = heatmap!(axs, λ, φ, sn, colorrange = (0, 0.5), colormap = :deep, nan_color=:lightgray)
Colorbar(fig[1, 2], hm, label = "Surface Speed (m s⁻¹)")

hm = heatmap!(axT, λ, φ, Tn, colorrange = (-1, 30), colormap = :magma, nan_color=:lightgray)
Colorbar(fig[2, 2], hm, label = "Surface Temperature (ᵒC)")

hm = heatmap!(axe, λ, φ, en, colorrange = (0, 1e-3), colormap = :solar, nan_color=:lightgray)
Colorbar(fig[3, 2], hm, label = "Turbulent Kinetic Energy (m² s⁻²)")

Label(fig[0, :], title)

save("snapshot.png", fig)
nothing #hide

# ![](snapshot.png)

# And now we make a movie:

CairoMakie.record(fig, "near_global_ocean_surface.mp4", 1:Nt, framerate = 8) do nn
    n[] = nn
end
nothing #hide

# ![](near_global_ocean_surface.mp4)<|MERGE_RESOLUTION|>--- conflicted
+++ resolved
@@ -37,12 +37,8 @@
 Nz = 40
 
 depth = 6000meters
-<<<<<<< HEAD
-z = ClimaOcean.GridUtils.ExponentialCoordinate(Nz, -depth)
+z = ExponentialCoordinate(Nz, -depth, 0)
 z = Oceananigans.Grids.MutableVerticalDiscretization(z)
-=======
-z = ExponentialCoordinate(Nz, -depth, 0)
->>>>>>> b4e7d543
 
 grid = LatitudeLongitudeGrid(arch;
                              size = (Nx, Ny, Nz),
