# # Near-global ocean simulation
#
# This example sets up and runs a near-global ocean simulation using the Oceananigans.jl and
# ClimaOcean.jl. The simulation covers latitudes from 75°S to 75°N with a horizontal
# resolution of 1/4 degree and 40 vertical levels.
#
# The simulation's results are visualized with the CairoMakie.jl package.
#
# ## Initial setup with package imports
#
# We begin by importing the necessary Julia packages for visualization (CairoMakie),
# ocean modeling (Oceananigans, ClimaOcean), and handling dates and times (CFTime, Dates).
# These packages provide the foundational tools for setting up the simulation environment,
# including grid setup, physical processes modeling, and data visualization.

using ClimaOcean
using Oceananigans
using Oceananigans.Units
using CairoMakie
using CFTime
using Dates
using Printf

# ### Grid configuration 
#
# We define a global grid with a horizontal resolution of 1/4 degree and 30 vertical levels.
# The grid is a `LatitudeLongitudeGrid` spanning latitudes from 75°S to 75°N.
# We use an exponential vertical spacing to better resolve the upper-ocean layers.
# The total depth of the domain is set to 6000 meters.
# Finally, we specify the architecture for the simulation, which in this case is a GPU.

arch = GPU()

Nx = 1440
Ny = 600
Nz = 40

depth = 6000meters
z_faces = exponential_z_faces(; Nz, depth)

grid = LatitudeLongitudeGrid(arch;
                             size = (Nx, Ny, Nz),
                             halo = (7, 7, 7),
                             z = z_faces,
                             latitude  = (-75, 75),
                             longitude = (0, 360))

# ### Bathymetry and immersed boundary
#
# We use `regrid_bathymetry` to derive the bottom height from ETOPO1 data.
# To smooth the interpolated data we use 5 interpolation passes. We also fill in
# (i) all the minor enclosed basins except the 3 largest `major_basins`, as well as
# (ii) regions that are shallower than `minimum_depth`.

<<<<<<< HEAD
bathymetry_dir = ClimaOcean.Bathymetry.download_bathymetry_cache
bathymetry_path = joinpath(bathymetry_dir, "/*")
rm(bathymetry_path, force=true)

# try twice
tries = 3
attempt = 1
built_bathymetry = false

while (attempt < tries) || !built_bathymetry
    try
        bottom_height = regrid_bathymetry(grid; 
                                          minimum_depth = 10,
                                          interpolation_passes = 5,
                                          major_basins = 3)

        built_bathymetry = true
    catch err
        @warn "Building the bathymetry failed on attempt $attempt, trying again..."
        rm(bathymetry_path, force=true)
    end
    attempt += 1
end
=======
bottom_height = regrid_bathymetry(grid;
                                  minimum_depth = 10meters,
                                  interpolation_passes = 5,
                                  major_basins = 3)

grid = ImmersedBoundaryGrid(grid, GridFittedBottom(bottom_height); active_cells_map=true)

>>>>>>> c6bffe74
# Let's see what the bathymetry looks like:

zb = grid.immersed_boundary.bottom_height

fig, ax, hm = heatmap(h, colormap=:deep, colorrange=(-depth, 0))
Colorbar(fig[0, 1], hm, label="Bottom height (m)", vertical=false)
save("bathymetry.png", fig)
nothing #hide

# ![](bathymetry.png)

# ### Ocean model configuration
#
# We build our ocean model using `ocean_simulation`,

ocean = ocean_simulation(grid)

# which uses the default `ocean.model`,

ocean.model

# We initialize the ocean model with ECCO2 temperature and salinity for January 1, 1993.

date = DateTimeProlepticGregorian(1993, 1, 1)
set!(ocean.model, T=ECCOMetadata(:temperature; dates=date),
                  S=ECCOMetadata(:salinity; dates=date))

# ### Prescribed atmosphere and radiation
#
# Next we build a prescribed atmosphere state and radiation model,
# which will drive the ocean simulation. We use the default `Radiation` model,

## The radiation model specifies an ocean albedo emissivity to compute the net radiative
## fluxes. The default ocean albedo is based on Payne (1982) and depends on cloud cover
## (calculated from the ratio of maximum possible incident solar radiation to actual
## incident solar radiation) and latitude. The ocean emissivity is set to 0.97.

radiation = Radiation(arch)

# The atmospheric data is prescribed using the JRA55 dataset.
# The JRA55 dataset provides atmospheric data such as temperature, humidity, and winds
# to calculate turbulent fluxes using bulk formulae, see [`CrossRealmFluxes`](@ref).
# The number of snapshots that are loaded into memory is determined by
# the `backend`. Here, we load 41 snapshots at a time into memory.

atmosphere = JRA55PrescribedAtmosphere(arch; backend=JRA55NetCDFBackend(41))

# ## The coupled simulation

# Next we assemble the ocean, atmosphere, and radiation
# into a coupled model,

coupled_model = OceanSeaIceModel(ocean; atmosphere, radiation)

# We then create a coupled simulation. We start with a small-ish time step of 90 seconds.
# We run the simulation for 10 days with this small-ish time step.

simulation = Simulation(coupled_model; Δt=90, stop_time=10days)

# We define a callback function to monitor the simulation's progress,

wall_time = Ref(time_ns())

function progress(sim)
    ocean = sim.model.ocean
    u, v, w = ocean.model.velocities
    T = ocean.model.tracers.T

    Tmax = maximum(interior(T))
    Tmin = minimum(interior(T))

    umax = (maximum(abs, interior(u)),
            maximum(abs, interior(v)),
            maximum(abs, interior(w)))

    step_time = 1e-9 * (time_ns() - wall_time[])

    msg = @sprintf("Iter: %d, time: %s, Δt: %s", iteration(sim), prettytime(sim), prettytime(sim.Δt))
    msg *= @sprintf(", max|u|: (%.2e, %.2e, %.2e) m s⁻¹, extrema(T): (%.2f, %.2f) ᵒC, wall time: %s",
                    umax..., Tmax, Tmin, prettytime(step_time))

    @info msg 

    wall_time[] = time_ns()
end

simulation.callbacks[:progress] = Callback(progress, TimeInterval(5days))

# ### Set up output writers
#
# We define output writers to save the simulation data at regular intervals.
# In this case, we save the surface fluxes and surface fields at a relatively high frequency (every day).
# The `indices` keyword argument allows us to save only a slice of the three dimensional variable.
# Below, we use `indices` to save only the values of the variables at the surface, which corresponds to `k = grid.Nz`

outputs = merge(ocean.model.tracers, ocean.model.velocities)
ocean.output_writers[:surface] = JLD2OutputWriter(ocean.model, outputs;
                                                  schedule = TimeInterval(1days),
                                                  filename = "near_global_surface_fields",
                                                  indices = (:, :, grid.Nz),
                                                  with_halos = true,
                                                  overwrite_existing = true,
                                                  array_type = Array{Float32})

# ### Spinning up the simulation
#
# We spin up the simulation with a small-ish time-step to resolve the "initialization shock"
# associated with starting from ECCO2 initial conditions that are both interpolated and also
# satisfy a different dynamical balance than our simulation.

run!(simulation)

# ### Running the simulation
#
# Now that the simulation has spun up, we can run it for the full 60 days.
# We increase the maximum time step size to 10 minutes and let the simulation run for 60 days.

<<<<<<< HEAD
# simulation.stop_time = 60days
# simulation.Δt = 10minutes
# run!(simulation)
# nothing #hide
=======
# After the initial spin up of 10 days, we can increase the time-step and run for longer.

simulation.stop_time = 60days
simulation.Δt = 10minutes
run!(simulation)
>>>>>>> c6bffe74

# ## A pretty movie
#
# It's time to make a pretty movie of the simulation. First we load the output we've been saving on
# disk and plot the final snapshot:

u = FieldTimeSeries("near_global_surface_fields.jld2", "u"; backend = OnDisk())
v = FieldTimeSeries("near_global_surface_fields.jld2", "v"; backend = OnDisk())
T = FieldTimeSeries("near_global_surface_fields.jld2", "T"; backend = OnDisk())
e = FieldTimeSeries("near_global_surface_fields.jld2", "e"; backend = OnDisk())

times = u.times
Nt = length(times)

n = Observable(Nt)

land = interior(T.grid.immersed_boundary.bottom_height) .>= 0

Tn = @lift begin
    Tn = interior(T[$n])
    Tn[land] .= NaN
    view(Tn, :, :, 1)
end

en = @lift begin
    en = interior(e[$n])
    en[land] .= NaN
    view(en, :, :, 1)
end

un = Field{Face, Center, Nothing}(u.grid)
vn = Field{Center, Face, Nothing}(v.grid)

s = @at (Center, Center, Nothing) sqrt(un^2 + vn^2) # compute √(u²+v²) and interpolate back to Center, Center
s = Field(s)

sn = @lift begin
    parent(un) .= parent(u[$n])
    parent(vn) .= parent(v[$n])
    compute!(s)
    sn = interior(s)
    sn[land] .= NaN
    view(sn, :, :, 1)
end

title = @lift string("Near-global 1/4 degree ocean simulation after ",
                     prettytime(times[$n] - times[1]))

λ, φ, _ = nodes(T) # T, e, and s all live on the same grid locations

fig = Figure(size = (1000, 1500))

axs = Axis(fig[1, 1], xlabel="Longitude (deg)", ylabel="Latitude (deg)")
axT = Axis(fig[2, 1], xlabel="Longitude (deg)", ylabel="Latitude (deg)")
axe = Axis(fig[3, 1], xlabel="Longitude (deg)", ylabel="Latitude (deg)")

hm = heatmap!(axs, λ, φ, sn, colorrange = (0, 0.5), colormap = :deep, nan_color=:lightgray)
Colorbar(fig[1, 2], hm, label = "Surface Speed (m s⁻¹)")

hm = heatmap!(axT, λ, φ, Tn, colorrange = (-1, 30), colormap = :magma, nan_color=:lightgray)
Colorbar(fig[2, 2], hm, label = "Surface Temperature (ᵒC)")

hm = heatmap!(axe, λ, φ, en, colorrange = (0, 1e-3), colormap = :solar, nan_color=:lightgray)
Colorbar(fig[3, 2], hm, label = "Turbulent Kinetic Energy (m² s⁻²)")

Label(fig[0, :], title)

save("snapshot.png", fig)
nothing #hide

# ![](snapshot.png)

# And now we make a movie:

record(fig, "near_global_ocean_surface.mp4", 1:Nt, framerate = 8) do nn
    n[] = nn
end
nothing #hide

# ![](near_global_ocean_surface.mp4)<|MERGE_RESOLUTION|>--- conflicted
+++ resolved
@@ -52,7 +52,6 @@
 # (i) all the minor enclosed basins except the 3 largest `major_basins`, as well as
 # (ii) regions that are shallower than `minimum_depth`.
 
-<<<<<<< HEAD
 bathymetry_dir = ClimaOcean.Bathymetry.download_bathymetry_cache
 bathymetry_path = joinpath(bathymetry_dir, "/*")
 rm(bathymetry_path, force=true)
@@ -76,15 +75,9 @@
     end
     attempt += 1
 end
-=======
-bottom_height = regrid_bathymetry(grid;
-                                  minimum_depth = 10meters,
-                                  interpolation_passes = 5,
-                                  major_basins = 3)
 
 grid = ImmersedBoundaryGrid(grid, GridFittedBottom(bottom_height); active_cells_map=true)
 
->>>>>>> c6bffe74
 # Let's see what the bathymetry looks like:
 
 zb = grid.immersed_boundary.bottom_height
@@ -201,19 +194,11 @@
 #
 # Now that the simulation has spun up, we can run it for the full 60 days.
 # We increase the maximum time step size to 10 minutes and let the simulation run for 60 days.
-
-<<<<<<< HEAD
-# simulation.stop_time = 60days
-# simulation.Δt = 10minutes
-# run!(simulation)
-# nothing #hide
-=======
 # After the initial spin up of 10 days, we can increase the time-step and run for longer.
 
 simulation.stop_time = 60days
 simulation.Δt = 10minutes
 run!(simulation)
->>>>>>> c6bffe74
 
 # ## A pretty movie
 #
