--- conflicted
+++ resolved
@@ -66,12 +66,8 @@
 fig, ax, hm = heatmap(h, colormap=:deep, colorrange=(-6000, 0))
 cb = Colorbar(fig[0, 1], hm, label="Bottom height (m)", vertical=false)
 hidedecorations!(ax)
-<<<<<<< HEAD
-save("bathymetry.png", fig) # hide
-=======
 save("bathymetry.png", fig)
 nothing #hide
->>>>>>> a4d13706
 
 # ![](bathymetry.png)
 
@@ -232,8 +228,8 @@
 
 hm = heatmap!(axe, en, colorrange = (0, 1e-3), colormap = :solar)
 Colorbar(fig[3, 2], hm, label = "Turbulent Kinetic Energy (m² s⁻²)")
-<<<<<<< HEAD
-save("snapshot.png", fig) # hide
+save("snapshot.png", fig)
+nothing #hide
 
 # ![](snapshot.png)
 
@@ -243,9 +239,5 @@
 #     n[] = nn
 # end
 # nothing #hide
-=======
-save("snapshot.png", fig)
-nothing #hide
->>>>>>> a4d13706
-
-# ![](snapshot.png)+
+# ![](near_global_ocean_surface.mp4)