# # Near-global ocean simulation
#
# This example sets up and runs a near-global ocean simulation using the Oceananigans.jl and
# ClimaOcean.jl. The simulation covers latitudes from 75°S to 75°N, with a horizontal
# resolution of 1/4 degree and 40 vertical levels.
#
# The simulation's results are visualized with the CairoMakie.jl package.
#
# ## Initial setup with package imports
#
# We begin by importing the necessary Julia packages for visualization (CairoMakie),
# ocean modeling (Oceananigans, ClimaOcean), handling dates and times (CFTime, Dates),
# and CUDA for running on CUDA-enabled GPUs.
# These packages provide the foundational tools for setting up the simulation environment,
# including grid setup, physical processes modeling, and data visualization.

using ClimaOcean
using Oceananigans
using Oceananigans.Units
using CairoMakie
using CFTime
using Dates
using Printf
using CUDA

# ### Grid configuration
#
# We define a global grid with a horizontal resolution of 1/4 degree and 40 vertical levels.
# The grid is a `LatitudeLongitudeGrid` spanning latitudes from 75°S to 75°N.
# We use an exponential vertical spacing to better resolve the upper-ocean layers.
# The total depth of the domain is set to 6000 meters.
# Finally, we specify the architecture for the simulation, which in this case is a GPU.

arch = GPU()
Nx = 1440
Ny = 600
Nz = 40

depth = 6000meters
<<<<<<< HEAD
z = ExponentialCoordinate(Nz, -depth)
z = Oceananigans.Grids.MutableVerticalDiscretization(z)
=======
z = ExponentialCoordinate(Nz, -depth, 0)
>>>>>>> c1cc8f5b

grid = LatitudeLongitudeGrid(arch;
                             size = (Nx, Ny, Nz),
                             halo = (7, 7, 7),
                             z,
                             latitude  = (-75, 75),
                             longitude = (0, 360))

# ### Bathymetry and immersed boundary
#
# We use `regrid_bathymetry` to derive the bottom height from ETOPO1 data.
# To smooth the interpolated data we use 5 interpolation passes. We also fill in
# * all the minor enclosed basins except the 3 largest `major_basins`, as well as
# * regions that are shallower than `minimum_depth`.

bottom_height = regrid_bathymetry(grid;
                                  minimum_depth = 10meters,
                                  interpolation_passes = 5,
                                  major_basins = 3)

grid = ImmersedBoundaryGrid(grid, GridFittedBottom(bottom_height); active_cells_map=true)

# Let's see what the bathymetry looks like:

h = grid.immersed_boundary.bottom_height

fig, ax, hm = heatmap(h, colormap=:deep, colorrange=(-depth, 0))
Colorbar(fig[0, 1], hm, label="Bottom height (m)", vertical=false)
save("bathymetry.png", fig)
nothing #hide

# ![](bathymetry.png)

# ### Ocean model configuration
#
# We build our ocean model using `ocean_simulation`,

ocean = ocean_simulation(grid)

# which uses the default `ocean.model`,

ocean.model

# We initialize the ocean model with ECCO4 temperature and salinity for January 1, 1992.

set!(ocean.model, T=Metadatum(:temperature, dataset=ECCO4Monthly()),
                  S=Metadatum(:salinity, dataset=ECCO4Monthly()))

# ### Prescribed atmosphere and radiation
#
# Next we build a prescribed atmosphere state and radiation model,
# which will drive the ocean simulation. We use the default `Radiation` model,

# The radiation model specifies an ocean albedo emissivity to compute the net radiative
# fluxes. The default ocean albedo is based on Payne (1982) and depends on cloud cover
# (calculated from the ratio of maximum possible incident solar radiation to actual
# incident solar radiation) and latitude. The ocean emissivity is set to 0.97.

radiation = Radiation(arch)

# The atmospheric data is prescribed using the JRA55 dataset.
# The JRA55 dataset provides atmospheric data such as temperature, humidity, and winds
# to calculate turbulent fluxes using bulk formulae, see [`InterfaceComputations`](@ref ClimaOcean.OceanSeaIceModels.InterfaceComputations).
# The number of snapshots that are loaded into memory is determined by
# the `backend`. Here, we load 41 snapshots at a time into memory.

atmosphere = JRA55PrescribedAtmosphere(arch; backend=JRA55NetCDFBackend(41))

# ## The coupled simulation

# Next we assemble the ocean, atmosphere, and radiation
# into a coupled model,

coupled_model = OceanSeaIceModel(ocean; atmosphere, radiation)

# We then create a coupled simulation. We start with a small-ish time step of 90 seconds.
# We run the simulation for 10 days with this small-ish time step.

simulation = Simulation(coupled_model; Δt=90, stop_time=10days)

# We define a callback function to monitor the simulation's progress,

wall_time = Ref(time_ns())

function progress(sim)
    ocean = sim.model.ocean
    u, v, w = ocean.model.velocities
    T = ocean.model.tracers.T

    Tmax = maximum(interior(T))
    Tmin = minimum(interior(T))

    umax = (maximum(abs, interior(u)),
            maximum(abs, interior(v)),
            maximum(abs, interior(w)))

    step_time = 1e-9 * (time_ns() - wall_time[])

    msg = @sprintf("Iter: %d, time: %s, Δt: %s", iteration(sim), prettytime(sim), prettytime(sim.Δt))
    msg *= @sprintf(", max|u|: (%.2e, %.2e, %.2e) m s⁻¹, extrema(T): (%.2f, %.2f) ᵒC, wall time: %s",
                    umax..., Tmax, Tmin, prettytime(step_time))

    @info msg

    wall_time[] = time_ns()
end

simulation.callbacks[:progress] = Callback(progress, TimeInterval(5days))

# ### Set up output writers
#
# We define output writers to save the simulation data at regular intervals.
# In this case, we save the surface fluxes and surface fields at a relatively high frequency (every day).
# The `indices` keyword argument allows us to save only a slice of the three dimensional variable.
# Below, we use `indices` to save only the values of the variables at the surface, which corresponds to `k = grid.Nz`

outputs = merge(ocean.model.tracers, ocean.model.velocities)
ocean.output_writers[:surface] = JLD2Writer(ocean.model, outputs;
                                            schedule = TimeInterval(1days),
                                            filename = "near_global_surface_fields",
                                            indices = (:, :, grid.Nz),
                                            with_halos = true,
                                            overwrite_existing = true,
                                            array_type = Array{Float32})

# ### Spinning up the simulation
#
# We spin up the simulation with a small-ish time-step to resolve the "initialization shock"
# associated with starting from ECCO2 initial conditions that are both interpolated and also
# satisfy a different dynamical balance than our simulation.

run!(simulation)

# ### Running the simulation for real

# After the initial spin up of 10 days, we can increase the time-step and run for longer.

simulation.stop_time = 60days
simulation.Δt = 10minutes
run!(simulation)

# ## A pretty movie
#
# It's time to make a pretty movie of the simulation. First we load the output we've been saving on
# disk and plot the final snapshot:

u = FieldTimeSeries("near_global_surface_fields.jld2", "u"; backend = OnDisk())
v = FieldTimeSeries("near_global_surface_fields.jld2", "v"; backend = OnDisk())
T = FieldTimeSeries("near_global_surface_fields.jld2", "T"; backend = OnDisk())
e = FieldTimeSeries("near_global_surface_fields.jld2", "e"; backend = OnDisk())

times = u.times
Nt = length(times)

n = Observable(Nt)

land = interior(T.grid.immersed_boundary.bottom_height) .>= 0

Tn = @lift begin
    Tn = interior(T[$n])
    Tn[land] .= NaN
    view(Tn, :, :, 1)
end

en = @lift begin
    en = interior(e[$n])
    en[land] .= NaN
    view(en, :, :, 1)
end

un = Field{Face, Center, Nothing}(u.grid)
vn = Field{Center, Face, Nothing}(v.grid)

s = @at (Center, Center, Nothing) sqrt(un^2 + vn^2) # compute √(u²+v²) and interpolate back to Center, Center
s = Field(s)

sn = @lift begin
    parent(un) .= parent(u[$n])
    parent(vn) .= parent(v[$n])
    compute!(s)
    sn = interior(s)
    sn[land] .= NaN
    view(sn, :, :, 1)
end

title = @lift string("Near-global 1/4 degree ocean simulation after ",
                     prettytime(times[$n] - times[1]))

λ, φ, _ = nodes(T) # T, e, and s all live on the same grid locations

fig = Figure(size = (1000, 1500))

axs = Axis(fig[1, 1], xlabel="Longitude (deg)", ylabel="Latitude (deg)")
axT = Axis(fig[2, 1], xlabel="Longitude (deg)", ylabel="Latitude (deg)")
axe = Axis(fig[3, 1], xlabel="Longitude (deg)", ylabel="Latitude (deg)")

hm = heatmap!(axs, λ, φ, sn, colorrange = (0, 0.5), colormap = :deep, nan_color=:lightgray)
Colorbar(fig[1, 2], hm, label = "Surface Speed (m s⁻¹)")

hm = heatmap!(axT, λ, φ, Tn, colorrange = (-1, 30), colormap = :magma, nan_color=:lightgray)
Colorbar(fig[2, 2], hm, label = "Surface Temperature (ᵒC)")

hm = heatmap!(axe, λ, φ, en, colorrange = (0, 1e-3), colormap = :solar, nan_color=:lightgray)
Colorbar(fig[3, 2], hm, label = "Turbulent Kinetic Energy (m² s⁻²)")

Label(fig[0, :], title)

save("snapshot.png", fig)
nothing #hide

# ![](snapshot.png)

# And now we make a movie:

CairoMakie.record(fig, "near_global_ocean_surface.mp4", 1:Nt, framerate = 8) do nn
    n[] = nn
end
nothing #hide

# ![](near_global_ocean_surface.mp4)<|MERGE_RESOLUTION|>--- conflicted
+++ resolved
@@ -37,12 +37,8 @@
 Nz = 40
 
 depth = 6000meters
-<<<<<<< HEAD
-z = ExponentialCoordinate(Nz, -depth)
+z = ExponentialCoordinate(Nz, -depth, 0)
 z = Oceananigans.Grids.MutableVerticalDiscretization(z)
-=======
-z = ExponentialCoordinate(Nz, -depth, 0)
->>>>>>> c1cc8f5b
 
 grid = LatitudeLongitudeGrid(arch;
                              size = (Nx, Ny, Nz),
