--- conflicted
+++ resolved
@@ -67,17 +67,10 @@
 bathymetry = deepcopy(Array(interior(bottom_height, :, :, 1)))
 bathymetry[bathymetry .>= 0] .= NaN
 
-<<<<<<< HEAD
 fig = Figure(size = (1200, 400))
 ax  = Axis(fig[1, 1])
 hm = heatmap!(ax, bathymetry, colormap = :deep, colorrange = (-6000, 0))
 cb = Colorbar(fig[0, 1], hm, label = "Bottom height [m]", vertical = false)
-=======
-fig = Figure(size = (800, 400))
-ax = Axis(fig[1, 1], title = "Bathymetry [m]")
-hm = heatmap!(axis, bathymetry, colormap = :deep, colorrange = (-6000, 0))
-cb = Colorbar(fig[1, 2], hm)
->>>>>>> d7afd8a0
 hidedecorations!(ax)
 
 save("bathymetry.png", fig)
@@ -216,13 +209,8 @@
 #
 # Now that the simulation has spun up, we can run it for the full 100 days.
 # We increase the maximum time step size to 10 minutes and let the simulation run for 100 days.
-<<<<<<< HEAD
 # This time, we set the CFL in the time_step_wizard to be 0.25 as this is the maximum recommended CFL to be
 # used in conjunction with Oceananigans' hydrostatic time-stepping algorithm ([two step Adams-Bashfort](https://en.wikipedia.org/wiki/Linear_multistep_method))
-=======
-# This time, we set the CFL in the `time_step_wizard` to be 0.25; this is the recommended CFL to be
-# used in conjunction with Oceananigans' hydrostatic model.
->>>>>>> d7afd8a0
 
 ocean.stop_time = 100days
 coupled_simulation.stop_time = 100days
