using ClimaOcean.NearGlobalSimulations: one_degree_near_global_simulation

using Oceananigans
using Oceananigans.Units
using Oceananigans.Utils: WallTimeInterval
using Oceananigans.BuoyancyModels: buoyancy
using Oceananigans.Models.HydrostaticFreeSurfaceModels: VerticalVorticityField
using Oceananigans.TurbulenceClosures.CATKEVerticalDiffusivities:
    MixingLength, TurbulentKineticEnergyEquation, CATKEVerticalDiffusivity

using ParameterEstimocean.Parameters: closure_with_parameters
using JLD2

#####
##### Boundary layer turbulence closure options
#####

# "Ri-based" --- uses calibrated defaults in Oceananigans
ri_based = RiBasedVerticalDiffusivity() 

# CATKE with calibrated parameters loaded from file
neutral_default_mixing_length_parameters = (Cᵇu = Inf, Cᵇc = Inf, Cᵇe = Inf,
                                            Cˢu = Inf, Cˢc = Inf, Cˢe = Inf,
                                            CᴷRiᶜ = Inf, CᴷRiʷ = 0.0)

neutral_default_tke_parameters = (CᵂwΔ = 0.0, Cᵂu★ = 0.0,
                                  Cᴰ⁻ = 0.0, Cᴰ⁺ = 0.0, CᴰRiᶜ = Inf, CᴰRiʷ = 0.0)
                                  
mixing_length = MixingLength(; neutral_default_mixing_length_parameters...)
turbulent_kinetic_energy_equation = TurbulentKineticEnergyEquation(; neutral_default_tke_parameters...)
neutral_catke = CATKEVerticalDiffusivity(; mixing_length, turbulent_kinetic_energy_equation)

catke_parameters_name = "catke_basic_conv_adj_parameters.jld2"
catke_parameters_filename = joinpath("..", "parameters", catke_parameters_name)
catke_parameters = load(catke_parameters_filename, "mean") # load ensemble mean parameters from EKI calibration

catke = closure_with_parameters(neutral_catke, catke_parameters)

# Choose closure
boundary_layer_turbulence_closure = catke

@show boundary_layer_turbulence_closure

#####
##### Build the simulation
#####

start_time = 345days
stop_time = start_time + 2years
with_isopycnal_skew_symmetric_diffusivity = true

simulation = one_degree_near_global_simulation(; start_time, stop_time,
    with_isopycnal_skew_symmetric_diffusivity,
    boundary_layer_turbulence_closure,
    isopycnal_κ_skew = 900.0,
    isopycnal_κ_symmetric = 900.0,
    interior_background_vertical_viscosity = 1e-4,
    surface_background_vertical_viscosity = 1e-4,
)

# Define output
slices_save_interval = 2day
fields_save_interval = 10days
Nx, Ny, Nz = size(simulation.model.grid)

<<<<<<< HEAD
dir = "/storage1/greg" 
closure_name = typeof(boundary_layer_turbulence_closure).name.wrapper
output_prefix = "near_global_$(Nx)_$(Ny)_$(Nz)_$closure_name"
=======
dir = "./" 
output_prefix = "near_global_$(Nx)_$(Ny)_$(Nz)"
>>>>>>> 58ff2fdd
with_isopycnal_skew_symmetric_diffusivity || (output_prefix *= "_no_gm")

simulation.output_writers[:checkpointer] = Checkpointer(simulation.model; dir,
                                                        prefix = output_prefix * "_checkpointer",
                                                        schedule = WallTimeInterval(10minutes),
                                                        cleanup = true,
                                                        overwrite_existing = true)

model = simulation.model

simulation.output_writers[:fields] = JLD2OutputWriter(model, merge(model.velocities, model.tracers); dir,
                                                      schedule = TimeInterval(fields_save_interval),
                                                      filename = output_prefix * "_fields",
                                                      with_halos = true,
                                                      overwrite_existing = true)

<<<<<<< HEAD

slice_indices = [(:, :, Nz), (:, :, Nz-10)]
output_names = [:surface, :near_surface]
for n = 1:2
    indices = slice_indices[n]

    outputs = Dict()

    for name in keys(model.tracers)
        c = model.tracers[name]
        outputs[name] = Field(c; indices)
    end

    outputs[:u] = Field(model.velocities.u; indices)
    outputs[:v] = Field(model.velocities.v; indices)
    outputs[:w] = Field(model.velocities.w; indices)
    outputs[:η] = model.free_surface.η
    outputs[:ζ] = VerticalVorticityField(model.grid, model.velocities; indices)
=======
surface_outputs = Dict()
indices = (:, :, Nz)
surface_outputs[:u] = Field(model.velocities.u; indices)
surface_outputs[:v] = Field(model.velocities.v; indices)
surface_outputs[:w] = Field(model.velocities.w; indices)
surface_outputs[:T] = Field(model.tracers.T; indices)
surface_outputs[:S] = Field(model.tracers.S; indices)
surface_outputs[:η] = model.free_surface.η
surface_outputs[:ζ] = VerticalVorticityField(model.grid, model.velocities; indices)
>>>>>>> 58ff2fdd

    name = output_names[n]
    simulation.output_writers[name] = JLD2OutputWriter(model, outputs; dir,
                                                       schedule = TimeInterval(slices_save_interval),
                                                       filename = output_prefix * "_fields_$name",
                                                       with_halos = true,
                                                       overwrite_existing = true)
end

#=
# Add vertical slices or "transects"
transects = (pacific = (11, :, :),
             atlantic = (153, :, :),
             circumantarctic = (:, 16, :))

b = buoyancy(model)
outputs = merge(model.velocities, model.tracers, (; b))

for name in keys(transects)
    indices = transects[name]
    outputs = Dict{Symbol, Any}(n => Field(outputs[n]; indices) for n in keys(outputs))
    outputs[:ζ] = VerticalVorticityField(model.grid, model.velocities; indices)

    simulation.output_writers[:name] = JLD2OutputWriter(model, outputs; dir,
                                                        schedule = TimeInterval(slices_save_interval),
                                                        filename = output_prefix * "_$name",
                                                        with_halos = true,
                                                        overwrite_existing = true)
end
=#

@info "Running a simulation with Δt = $(prettytime(simulation.Δt))"

simulation.Δt = 1minute
simulation.stop_time = time(simulation) + 2days
run!(simulation)

simulation.stop_time = start_time + 20years
simulation.Δt = 20minutes
run!(simulation)

@info "Simulation took $(prettytime(simulation.run_wall_time))."
<|MERGE_RESOLUTION|>--- conflicted
+++ resolved
@@ -63,14 +63,9 @@
 fields_save_interval = 10days
 Nx, Ny, Nz = size(simulation.model.grid)
 
-<<<<<<< HEAD
 dir = "/storage1/greg" 
 closure_name = typeof(boundary_layer_turbulence_closure).name.wrapper
 output_prefix = "near_global_$(Nx)_$(Ny)_$(Nz)_$closure_name"
-=======
-dir = "./" 
-output_prefix = "near_global_$(Nx)_$(Ny)_$(Nz)"
->>>>>>> 58ff2fdd
 with_isopycnal_skew_symmetric_diffusivity || (output_prefix *= "_no_gm")
 
 simulation.output_writers[:checkpointer] = Checkpointer(simulation.model; dir,
@@ -86,8 +81,6 @@
                                                       filename = output_prefix * "_fields",
                                                       with_halos = true,
                                                       overwrite_existing = true)
-
-<<<<<<< HEAD
 
 slice_indices = [(:, :, Nz), (:, :, Nz-10)]
 output_names = [:surface, :near_surface]
@@ -106,17 +99,6 @@
     outputs[:w] = Field(model.velocities.w; indices)
     outputs[:η] = model.free_surface.η
     outputs[:ζ] = VerticalVorticityField(model.grid, model.velocities; indices)
-=======
-surface_outputs = Dict()
-indices = (:, :, Nz)
-surface_outputs[:u] = Field(model.velocities.u; indices)
-surface_outputs[:v] = Field(model.velocities.v; indices)
-surface_outputs[:w] = Field(model.velocities.w; indices)
-surface_outputs[:T] = Field(model.tracers.T; indices)
-surface_outputs[:S] = Field(model.tracers.S; indices)
-surface_outputs[:η] = model.free_surface.η
-surface_outputs[:ζ] = VerticalVorticityField(model.grid, model.velocities; indices)
->>>>>>> 58ff2fdd
 
     name = output_names[n]
     simulation.output_writers[name] = JLD2OutputWriter(model, outputs; dir,
