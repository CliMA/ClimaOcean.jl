--- conflicted
+++ resolved
@@ -27,11 +27,7 @@
 Nz = 40
 
 depth = 4000meters
-<<<<<<< HEAD
-z = ClimaOcean.GridUtils.ExponentialCoordinate(Nz, -depth; scale = 0.85*depth)
-=======
 z = ExponentialCoordinate(Nz, -depth, 0; scale = 0.85*depth)
->>>>>>> b4e7d543
 underlying_grid = TripolarGrid(arch; size = (Nx, Ny, Nz), halo = (5, 5, 4), z)
 
 # Next, we build bathymetry on this grid, using interpolation passes to smooth the bathymetry.
