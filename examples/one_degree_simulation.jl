--- conflicted
+++ resolved
@@ -39,15 +39,9 @@
 
 ## 75 interpolation passes smooth the bathymetry near Florida so that the Gulf Stream is able to flow:
 bottom_height = regrid_bathymetry(underlying_grid;
-<<<<<<< HEAD
-                                  minimum_depth = 10,
-                                  interpolation_passes = 75, # 75 interpolation passes smooth the bathymetry near Florida so that the Gulf Stream is able to flow
-                                  major_basins = 2)
-=======
                                   minimum_depth = 20,
                                   interpolation_passes = 75,
-				  major_basins = 2)
->>>>>>> 41dbaad9
+                                  major_basins = 2)
 
 # For this bathymetry at this horizontal resolution we need to manually open the Gibraltar strait.
 interior(bottom_height, 102:103, 124, 1) .= -400
