# # One-degree global ocean simulation
#
# This example configures a global ocean--sea ice simulation at 1ᵒ horizontal resolution with
# realistic bathymetry and some closures.
#
# For this example, we need Oceananigans, ClimaOcean, and
# CairoMakie to visualize the simulation. Also we need CFTime and Dates for date handling.

using ClimaOcean
using ClimaOcean.ECCO
using Oceananigans
using Oceananigans.Units
<<<<<<< HEAD
using OrthogonalSphericalShellGrids
=======
using Oceananigans.OrthogonalSphericalShellGrids
>>>>>>> e8516e89
using Dates
using Printf
using ClimaOcean.ECCO: download_dataset

arch = GPU()

# ### Download necessary files to run the code

# ### ECCO files

dates = DateTime(1993, 1, 1) : Month(1) : DateTime(1994, 1, 1)
<<<<<<< HEAD
temperature = Metadata(:temperature; dates, version=ECCO4Monthly(), dir="./")
salinity    = Metadata(:salinity;    dates, version=ECCO4Monthly(), dir="./")
=======
temperature = Metadata(:temperature; dates, dataset=ECCO4Monthly(), dir="./")
salinity    = Metadata(:salinity;    dates, dataset=ECCO4Monthly(), dir="./")
>>>>>>> e8516e89

download_dataset(temperature)
download_dataset(salinity)

# ### Grid and Bathymetry

Nx = 360
Ny = 180
Nz = 100

r_faces = exponential_z_faces(; Nz, depth=5000, h=34)
z_faces = Oceananigans.MutableVerticalDiscretization(r_faces)

underlying_grid = TripolarGrid(arch;
                               size = (Nx, Ny, Nz),
                               z = z_faces,
                               halo = (5, 5, 4),
                               first_pole_longitude = 70,
                               north_poles_latitude = 55)

bottom_height = regrid_bathymetry(underlying_grid;
                                  minimum_depth = 10,
                                  interpolation_passes = 75, # 75 interpolation passes smooth the bathymetry near Florida so that the Gulf Stream is able to flow
				                  major_basins = 2)

# For this bathymetry at this horizontal resolution we need to manually open the Gibraltar strait.
# view(bottom_height, 102:103, 124, 1) .= -400
grid = ImmersedBoundaryGrid(underlying_grid, GridFittedBottom(bottom_height); active_cells_map=true)

# ### Restoring
#
# We include temperature and salinity surface restoring to ECCO data.
restoring_rate  = 1 / 10days
z_below_surface = r_faces[end-1]

mask = LinearlyTaperedPolarMask(southern=(-80, -70), northern=(70, 90), z=(z_below_surface, 0))

FT = ECCORestoring(temperature, grid; mask, rate=restoring_rate)
FS = ECCORestoring(salinity,    grid; mask, rate=restoring_rate)
forcing = (T=FT, S=FS)

# ### Closures
# We include a Gent-McWilliam isopycnal diffusivity as a parameterization for the mesoscale
# eddy fluxes. For vertical mixing at the upper-ocean boundary layer we include the CATKE
# parameterization. We also include some explicit horizontal diffusivity.

using Oceananigans.TurbulenceClosures: IsopycnalSkewSymmetricDiffusivity,
                                       DiffusiveFormulation

eddy_closure = IsopycnalSkewSymmetricDiffusivity(κ_skew=1e3, κ_symmetric=1e3,
                                                 skew_flux_formulation=DiffusiveFormulation())
vertical_mixing = ClimaOcean.OceanSimulations.default_ocean_closure()

closure = (eddy_closure, vertical_mixing)

# ### Ocean simulation
# Now we bring everything together to construct the ocean simulation.
# We use a split-explicit timestepping with 30 substeps for the barotropic
# mode.

free_surface = SplitExplicitFreeSurface(grid; substeps=30)

momentum_advection = WENOVectorInvariant(vorticity_order=3)
tracer_advection   = Centered()

ocean = ocean_simulation(grid;
                         momentum_advection,
                         tracer_advection,
                         closure,
                         forcing,
                         free_surface)

# ### Initial condition

# We initialize the ocean from the ECCO state estimate.

<<<<<<< HEAD
set!(ocean.model, T=Metadata(:temperature; dates=first(dates), version=ECCO4Monthly()),
                  S=Metadata(:salinity;    dates=first(dates), version=ECCO4Monthly()))
=======
set!(ocean.model, T=Metadata(:temperature; dates=first(dates), dataset=ECCO4Monthly()),
                  S=Metadata(:salinity;    dates=first(dates), dataset=ECCO4Monthly()))
>>>>>>> e8516e89

# ### Atmospheric forcing

# We force the simulation with an JRA55-do atmospheric reanalysis.
radiation  = Radiation(arch)
atmosphere = JRA55PrescribedAtmosphere(arch; backend=JRA55NetCDFBackend(20))

# ### Coupled simulation

# Now we are ready to build the coupled ocean--sea ice model and bring everything
# together into a `simulation`.

# We use a relatively short time step initially and only run for a few days to
# avoid numerical instabilities from the initial "shock" of the adjustment of the
# flow fields.

coupled_model = OceanSeaIceModel(ocean; atmosphere, radiation)
simulation = Simulation(coupled_model; Δt=1minutes, stop_time=10days)

# ### A progress messenger
#
# We write a function that prints out a helpful progress message while the simulation runs.

wall_time = Ref(time_ns())

function progress(sim)
    ocean = sim.model.ocean
    u, v, w = ocean.model.velocities
    T = ocean.model.tracers.T
    Tmax = maximum(interior(T))
    Tmin = minimum(interior(T))
    umax = (maximum(abs, interior(u)),
            maximum(abs, interior(v)),
            maximum(abs, interior(w)))

    step_time = 1e-9 * (time_ns() - wall_time[])

    msg1 = @sprintf("time: %s, iteration: %d, Δt: %s, ", prettytime(sim), iteration(sim), prettytime(sim.Δt))
    msg2 = @sprintf("max|u|: (%.2e, %.2e, %.2e) m s⁻¹, ", umax...)
    msg3 = @sprintf("extrema(T): (%.2f, %.2f) ᵒC, ", Tmax, Tmin)
    msg4 = @sprintf("wall time: %s \n", prettytime(step_time))

    @info msg1 * msg2 * msg3 * msg4

     wall_time[] = time_ns()

     return nothing
end

# And add it as a callback to the simulation.
add_callback!(simulation, progress, IterationInterval(10))

# ### Output
#
# We are almost there! We need to save some output. Below we choose to save _only surface_
# fields using the `indices` keyword argument. We save all velocity and tracer components.
# Note, that besides temperature and salinity, the CATKE vertical mixing parameterization
# also uses a prognostic turbulent kinetic energy, `e`, to diagnose the vertical mixing length.

outputs = merge(ocean.model.tracers, ocean.model.velocities)
ocean.output_writers[:surface] = JLD2OutputWriter(ocean.model, outputs;
                                                  schedule = TimeInterval(5days),
                                                  filename = "global_surface_fields",
                                                  indices = (:, :, grid.Nz),
                                                  with_halos = true,
                                                  overwrite_existing = true,
                                                  array_type = Array{Float32})

# ### Ready to run

# We are ready to press the big red button and run the simulation.

# After we run for a short time (here we set up the simulation with `stop_time = 10days`),
# we increase the timestep and run for longer.

run!(simulation)

simulation.Δt = 20minutes
simulation.stop_time = 360days

run!(simulation)

# ### A pretty movie
#
# We load the saved output and make a pretty movie of the simulation. First we plot a snapshot:
using CairoMakie

u = FieldTimeSeries("global_surface_fields.jld2", "u"; backend = OnDisk())
v = FieldTimeSeries("global_surface_fields.jld2", "v"; backend = OnDisk())
T = FieldTimeSeries("global_surface_fields.jld2", "T"; backend = OnDisk())
e = FieldTimeSeries("global_surface_fields.jld2", "e"; backend = OnDisk())

times = u.times
Nt = length(times)

n = Observable(Nt)

# We create a land mask and use it to fill land points with `NaN`s.
land = interior(T.grid.immersed_boundary.bottom_height) .≥ 0

Tn = @lift begin
    Tn = interior(T[$n])
    Tn[land] .= NaN
    view(Tn, :, :, 1)
end

en = @lift begin
    en = interior(e[$n])
    en[land] .= NaN
    view(en, :, :, 1)
end

# We compute the surface speed.
un = Field{Face, Center, Nothing}(u.grid)
vn = Field{Center, Face, Nothing}(v.grid)
s = Field(sqrt(un^2 + vn^2))

sn = @lift begin
    parent(un) .= parent(u[$n])
    parent(vn) .= parent(v[$n])
    compute!(s)
    sn = interior(s)
    sn[land] .= NaN
    view(sn, :, :, 1)
end

# Finally, we plot a snapshot of the surface speed, temperature, and the turbulent
# eddy kinetic energy from the CATKE vertical mixing parameterization.
fig = Figure(size = (800, 1200))

axs = Axis(fig[1, 1], xlabel="Longitude (deg)", ylabel="Latitude (deg)")
axT = Axis(fig[2, 1], xlabel="Longitude (deg)", ylabel="Latitude (deg)")
axe = Axis(fig[3, 1], xlabel="Longitude (deg)", ylabel="Latitude (deg)")

hm = heatmap!(axs, sn, colorrange = (0, 0.5), colormap = :deep, nan_color=:lightgray)
Colorbar(fig[1, 2], hm, label = "Surface speed (m s⁻¹)")

hm = heatmap!(axT, Tn, colorrange = (-1, 30), colormap = :magma, nan_color=:lightgray)
Colorbar(fig[2, 2], hm, label = "Surface Temperature (ᵒC)")

hm = heatmap!(axe, en, colorrange = (0, 1e-3), colormap = :solar, nan_color=:lightgray)
Colorbar(fig[3, 2], hm, label = "Turbulent Kinetic Energy (m² s⁻²)")

save("global_snapshot.png", fig)
nothing #hide

# ![](global_snapshot.png)

# And now a movie:

record(fig, "one_degree_global_ocean_surface.mp4", 1:Nt, framerate = 8) do nn
    n[] = nn
end
nothing #hide

# ![](one_degree_global_ocean_surface.mp4)<|MERGE_RESOLUTION|>--- conflicted
+++ resolved
@@ -10,11 +10,7 @@
 using ClimaOcean.ECCO
 using Oceananigans
 using Oceananigans.Units
-<<<<<<< HEAD
-using OrthogonalSphericalShellGrids
-=======
 using Oceananigans.OrthogonalSphericalShellGrids
->>>>>>> e8516e89
 using Dates
 using Printf
 using ClimaOcean.ECCO: download_dataset
@@ -26,13 +22,8 @@
 # ### ECCO files
 
 dates = DateTime(1993, 1, 1) : Month(1) : DateTime(1994, 1, 1)
-<<<<<<< HEAD
-temperature = Metadata(:temperature; dates, version=ECCO4Monthly(), dir="./")
-salinity    = Metadata(:salinity;    dates, version=ECCO4Monthly(), dir="./")
-=======
 temperature = Metadata(:temperature; dates, dataset=ECCO4Monthly(), dir="./")
 salinity    = Metadata(:salinity;    dates, dataset=ECCO4Monthly(), dir="./")
->>>>>>> e8516e89
 
 download_dataset(temperature)
 download_dataset(salinity)
@@ -109,13 +100,8 @@
 
 # We initialize the ocean from the ECCO state estimate.
 
-<<<<<<< HEAD
-set!(ocean.model, T=Metadata(:temperature; dates=first(dates), version=ECCO4Monthly()),
-                  S=Metadata(:salinity;    dates=first(dates), version=ECCO4Monthly()))
-=======
 set!(ocean.model, T=Metadata(:temperature; dates=first(dates), dataset=ECCO4Monthly()),
                   S=Metadata(:salinity;    dates=first(dates), dataset=ECCO4Monthly()))
->>>>>>> e8516e89
 
 # ### Atmospheric forcing
 
