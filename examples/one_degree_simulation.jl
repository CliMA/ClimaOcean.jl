--- conflicted
+++ resolved
@@ -170,16 +170,8 @@
                                                   overwrite_existing = true,
                                                   array_type = Array{Float32})
 
-<<<<<<< HEAD
-# We also save a series of Checkpointers which will enable the simulation to be restarted
-# from a later point; ideal for longer runs
-
-directory_checkpointer = "."
-prefix_checkpointer = "one_degree_checkpointer"
-=======
 # We also save a series of Checkpointers that will enable us to restart the simulation
 # from a later point; ideal for longer runs.
->>>>>>> 3f0b9d55
 
 simulation.output_writers[:checkpoint] = Checkpointer(ocean.model;
                                                       schedule = TimeInterval(5days),
