# # One-degree global ocean simulation
#
# This example configures a global ocean--sea ice simulation at 1ᵒ horizontal resolution with
# realistic bathymetry, few closures. The simulation is forced by JRA55 atmospheric reanalysis
# and initialized by temperature and salinity from ECCO2 state estimate.
#
# For this example, we need Oceananigans, ClimaOcean, and
# CairoMakie to visualize the simulation. Also we need CFTime and Dates for date handling.

using ClimaOcean
using ClimaOcean.ECCO
using Oceananigans
using Oceananigans.Units
using Oceananigans.OrthogonalSphericalShellGrids
using Dates
using Printf
using ClimaOcean.ECCO: download_dataset

# ### Download necessary files to run the code

# ### ECCO files

dates = DateTime(1993, 1, 1) : Month(1) : DateTime(1994, 1, 1)
temperature = Metadata(:temperature; dates, dataset=ECCO4Monthly(), dir="./")
salinity    = Metadata(:salinity;    dates, dataset=ECCO4Monthly(), dir="./")

download_dataset(temperature)
download_dataset(salinity)

# ### Grid and Bathymetry

arch = GPU()
Nx = 360
Ny = 170
Nz = 50

z = exponential_z_faces(; Nz, depth=5000, h=34)
underlying_grid = TripolarGrid(arch; size = (Nx, Ny, Nz), z, halo = (5, 5, 4))

## 75 interpolation passes smooth the bathymetry near Florida so that the Gulf Stream is able to flow:
bottom_height = regrid_bathymetry(underlying_grid;
                                  minimum_depth = 20,
                                  interpolation_passes = 75,
<<<<<<< HEAD
                                  major_basins = 2)
=======
				                  major_basins = 2)
>>>>>>> 78b6ed8e

# For this bathymetry at this horizontal resolution we need to manually open the Gibraltar strait.
grid = ImmersedBoundaryGrid(underlying_grid, GridFittedBottom(bottom_height); active_cells_map=true)
nothing; 

# ### Restoring
#
# We include temperature and salinity surface restoring to ECCO data.
restoring_rate  = 1 / 10days
z_below_surface = r_faces[end-1]

mask = LinearlyTaperedPolarMask(southern=(-80, -70), northern=(70, 90), z=(z_below_surface, 0))

FT = ECCORestoring(temperature, grid; mask, rate=restoring_rate)
FS = ECCORestoring(salinity,    grid; mask, rate=restoring_rate)
forcing = (T=FT, S=FS)

# ### Closures
#
# We include a Gent-McWilliams isopycnal diffusivity as a parameterization for the mesoscale
# eddy fluxes. For vertical mixing at the upper-ocean boundary layer we include the CATKE
# parameterization. We also include some explicit horizontal diffusivity.

using Oceananigans.TurbulenceClosures: IsopycnalSkewSymmetricDiffusivity

eddy_closure = IsopycnalSkewSymmetricDiffusivity(κ_skew=1e3, κ_symmetric=1e3)
vertical_mixing = ClimaOcean.OceanSimulations.default_ocean_closure()
horizontal_viscosity = HorizontalScalarDiffusivity(ν=2000)
closure = (eddy_closure, horizontal_viscosity, vertical_mixing)

# ### Ocean simulation
# Now we bring everything together to construct the ocean simulation.
# We use a split-explicit timestepping with 30 substeps for the barotropic
# mode.

free_surface = SplitExplicitFreeSurface(grid; substeps=50)

momentum_advection = VectorInvariant()
tracer_advection   = WENO(order=5)

ocean = ocean_simulation(grid;
                         momentum_advection,
                         tracer_advection,
                         closure,
                         forcing,
                         free_surface)

# ### Initial condition

# We initialize the ocean from the ECCO state estimate.

set!(ocean.model, T=temperature[1], S=salinity[1])

# ### Atmospheric forcing

# We force the simulation with an JRA55-do atmospheric reanalysis.
radiation  = Radiation(arch)
atmosphere = JRA55PrescribedAtmosphere(arch; backend=JRA55NetCDFBackend(20))

# ### Coupled simulation

# Now we are ready to build the coupled ocean--sea ice model and bring everything
# together into a `simulation`.

# We use a relatively short time step initially and only run for a few days to
# avoid numerical instabilities from the initial "shock" of the adjustment of the
# flow fields.

coupled_model = OceanSeaIceModel(ocean; atmosphere, radiation)
simulation = Simulation(coupled_model; Δt=1minutes, stop_time=10days)

# ### A progress messenger
#
# We write a function that prints out a helpful progress message while the simulation runs.

wall_time = Ref(time_ns())

function progress(sim)
    ocean = sim.model.ocean
    u, v, w = ocean.model.velocities
    T = ocean.model.tracers.T
    Tmax = maximum(interior(T))
    Tmin = minimum(interior(T))
    umax = (maximum(abs, interior(u)),
            maximum(abs, interior(v)),
            maximum(abs, interior(w)))

    step_time = 1e-9 * (time_ns() - wall_time[])

    msg1 = @sprintf("time: %s, iteration: %d, Δt: %s, ", prettytime(sim), iteration(sim), prettytime(sim.Δt))
    msg2 = @sprintf("max|u|: (%.2e, %.2e, %.2e) m s⁻¹, ", umax...)
    msg3 = @sprintf("extrema(T): (%.2f, %.2f) ᵒC, ", Tmin, Tmax)
    msg4 = @sprintf("wall time: %s \n", prettytime(step_time))

    @info msg1 * msg2 * msg3 * msg4

     wall_time[] = time_ns()

     return nothing
end

# And add it as a callback to the simulation.
add_callback!(simulation, progress, IterationInterval(10))

# ### Output
#
# We are almost there! We need to save some output. Below we choose to save _only surface_
# fields using the `indices` keyword argument. We save all velocity and tracer components.
# Note, that besides temperature and salinity, the CATKE vertical mixing parameterization
# also uses a prognostic turbulent kinetic energy, `e`, to diagnose the vertical mixing length.

outputs = merge(ocean.model.tracers, ocean.model.velocities)
ocean.output_writers[:surface] = JLD2Writer(ocean.model, outputs;
                                            schedule = TimeInterval(5days),
                                            filename = "global_surface_fields",
                                            indices = (:, :, grid.Nz),
                                            with_halos = true,
                                            overwrite_existing = true,
                                            array_type = Array{Float32})

# ### Ready to run

# We are ready to press the big red button and run the simulation.

# After we run for a short time (here we set up the simulation with `stop_time = 10days`),
# we increase the timestep and run for longer.

run!(simulation)

simulation.Δt = 20minutes
simulation.stop_time = 360days

run!(simulation)

# ### A pretty movie
#
# We load the saved output and make a pretty movie of the simulation. First we plot a snapshot:
using CairoMakie

u = FieldTimeSeries("global_surface_fields.jld2", "u"; backend = OnDisk())
v = FieldTimeSeries("global_surface_fields.jld2", "v"; backend = OnDisk())
T = FieldTimeSeries("global_surface_fields.jld2", "T"; backend = OnDisk())
e = FieldTimeSeries("global_surface_fields.jld2", "e"; backend = OnDisk())

times = u.times
Nt = length(times)

n = Observable(Nt)

# We create a land mask and use it to fill land points with `NaN`s.
land = interior(T.grid.immersed_boundary.bottom_height) .≥ 0

Tn = @lift begin
    Tn = interior(T[$n])
    Tn[land] .= NaN
    view(Tn, :, :, 1)
end

en = @lift begin
    en = interior(e[$n])
    en[land] .= NaN
    view(en, :, :, 1)
end

# We compute the surface speed.
un = Field{Face, Center, Nothing}(u.grid)
vn = Field{Center, Face, Nothing}(v.grid)
s = Field(sqrt(un^2 + vn^2))

sn = @lift begin
    parent(un) .= parent(u[$n])
    parent(vn) .= parent(v[$n])
    compute!(s)
    sn = interior(s)
    sn[land] .= NaN
    view(sn, :, :, 1)
end

# Finally, we plot a snapshot of the surface speed, temperature, and the turbulent
# eddy kinetic energy from the CATKE vertical mixing parameterization.
fig = Figure(size = (800, 1200))

title = @lift string("Global 1ᵒ ocean simulation after ", prettytime(times[$n] - times[1]))

axs = Axis(fig[1, 1])
axT = Axis(fig[2, 1])
axe = Axis(fig[3, 1])

hm = heatmap!(axs, sn, colorrange = (0, 0.5), colormap = :deep, nan_color=:lightgray)
Colorbar(fig[1, 2], hm, label = "Surface speed (m s⁻¹)")

hm = heatmap!(axT, Tn, colorrange = (-1, 30), colormap = :magma, nan_color=:lightgray)
Colorbar(fig[2, 2], hm, label = "Surface Temperature (ᵒC)")

hm = heatmap!(axe, en, colorrange = (0, 1e-3), colormap = :solar, nan_color=:lightgray)
Colorbar(fig[3, 2], hm, label = "Turbulent Kinetic Energy (m² s⁻²)")

for ax in (axs, axT, axe)
    hidedecorations!(ax)
end

Label(fig[0, :], title)

save("global_snapshot.png", fig)
nothing #hide

# ![](global_snapshot.png)

# And now a movie:

record(fig, "one_degree_global_ocean_surface.mp4", 1:Nt, framerate = 8) do nn
    n[] = nn
end
nothing #hide

# ![](one_degree_global_ocean_surface.mp4)<|MERGE_RESOLUTION|>--- conflicted
+++ resolved
@@ -41,11 +41,7 @@
 bottom_height = regrid_bathymetry(underlying_grid;
                                   minimum_depth = 20,
                                   interpolation_passes = 75,
-<<<<<<< HEAD
                                   major_basins = 2)
-=======
-				                  major_basins = 2)
->>>>>>> 78b6ed8e
 
 # For this bathymetry at this horizontal resolution we need to manually open the Gibraltar strait.
 grid = ImmersedBoundaryGrid(underlying_grid, GridFittedBottom(bottom_height); active_cells_map=true)
