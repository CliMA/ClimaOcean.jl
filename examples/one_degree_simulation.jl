--- conflicted
+++ resolved
@@ -47,11 +47,7 @@
 bottom_height = regrid_bathymetry(underlying_grid;
                                   minimum_depth = 10,
                                   interpolation_passes = 75, # 75 interpolation passes smooth the bathymetry near Florida so that the Gulf Stream is able to flow
-<<<<<<< HEAD
                                   major_basins = 2)
-=======
-				                  major_basins = 2)
->>>>>>> 5a7ea234
 
 # For this bathymetry at this horizontal resolution we need to manually open the Gibraltar strait.
 # view(bottom_height, 102:103, 124, 1) .= -400
