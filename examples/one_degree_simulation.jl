# # One-degree global ocean--sea ice simulation
#
# This example configures a global ocean--sea ice simulation at 1ᵒ horizontal resolution with
# realistic bathymetry and a few closures including the "Gent-McWilliams" `IsopycnalSkewSymmetricDiffusivity`.
# The simulation is forced by repeat-year JRA55 atmospheric reanalysis
# and initialized by temperature, salinity, sea ice concentration, and sea ice thickness
# from the ECCO state estimate.
#
# For this example, we need Oceananigans, ClimaOcean, Dates, CUDA, and
# CairoMakie to visualize the simulation.

using ClimaOcean
using Oceananigans
using Oceananigans.Units
using Dates
using Printf
using Statistics
using CUDA

# ### Grid and Bathymetry

# We start by constructing an underlying TripolarGrid at ~1 degree resolution,

arch = GPU()
Nx = 360
Ny = 180
Nz = 40

depth = 4000meters
<<<<<<< HEAD
z = ExponentialCoordinate(Nz, -depth; scale = 0.85*depth)
z = Oceananigans.Grids.MutableVerticalDiscretization(z)
=======
z = ExponentialCoordinate(Nz, -depth, 0; scale = 0.85*depth)
>>>>>>> c1cc8f5b
underlying_grid = TripolarGrid(arch; size = (Nx, Ny, Nz), halo = (5, 5, 4), z)

# Next, we build bathymetry on this grid, using interpolation passes to smooth the bathymetry.
# With 2 major basins, we keep the Mediterranean (though we need to manually open the Gibraltar
# Strait to connect it to the Atlantic):

bottom_height = regrid_bathymetry(underlying_grid;
                                  minimum_depth = 10,
                                  interpolation_passes = 10,
                                  major_basins = 2)

# We then incorporate the bathymetry into an ImmersedBoundaryGrid,

grid = ImmersedBoundaryGrid(underlying_grid, GridFittedBottom(bottom_height);
                            active_cells_map=true)

# ### Closures
#
# We include a Gent-McWilliams isopycnal diffusivity as a parameterization for the mesoscale
# eddy fluxes. For vertical mixing at the upper-ocean boundary layer we include the CATKE
# parameterization. We also include some explicit horizontal diffusivity.

eddy_closure = Oceananigans.TurbulenceClosures.IsopycnalSkewSymmetricDiffusivity(κ_skew=2e3, κ_symmetric=2e3)
<<<<<<< HEAD
horizontal_viscosity = HorizontalScalarDiffusivity(ν=4000)
vertical_mixing = ClimaOcean.OceanSimulations.default_ocean_closure()
          
=======
vertical_mixing = Oceananigans.TurbulenceClosures.CATKEVerticalDiffusivity(minimum_tke=1e-6)
horizontal_viscosity = HorizontalScalarDiffusivity(ν=4000)

>>>>>>> c1cc8f5b
# ### Ocean simulation
# Now we bring everything together to construct the ocean simulation.
# We use a split-explicit timestepping with 70 substeps for the barotropic
# mode.

free_surface       = SplitExplicitFreeSurface(grid; substeps=70)
momentum_advection = WENOVectorInvariant(order=5)
tracer_advection   = WENO(order=5)

ocean = ocean_simulation(grid; momentum_advection, tracer_advection, free_surface,
                         closure=(eddy_closure, horizontal_viscosity, vertical_mixing))

@info "We've built an ocean simulation with model:"
@show ocean.model

# ### Sea Ice simulation
# We also need to build a sea ice simulation. We use the default configuration:
# EVP rheology and a zero-layer thermodynamic model that advances thickness
# and concentration.

seaice = sea_ice_simulation(grid, ocean; advection=tracer_advection)

# ### Initial condition

# We initialize the ocean and sea ice models with data from the ECCO state estimate.

date = DateTime(1993, 1, 1)
dataset = ECCO4Monthly()
ecco_temperature = Metadatum(:temperature; date, dataset)
ecco_salinity = Metadatum(:salinity; date, dataset)
ecco_sea_ice_thickness = Metadatum(:sea_ice_thickness; date, dataset)
ecco_sea_ice_concentration = Metadatum(:sea_ice_concentration; date, dataset)

set!(ocean.model, T=ecco_temperature, S=ecco_salinity)
set!(seaice.model, h=ecco_sea_ice_thickness, ℵ=ecco_sea_ice_concentration)

# ### Atmospheric forcing

# We force the simulation with a JRA55-do atmospheric reanalysis.
radiation  = Radiation(arch)
atmosphere = JRA55PrescribedAtmosphere(arch; backend=JRA55NetCDFBackend(80))

# ### Coupled simulation

# Now we are ready to build the coupled ocean--sea ice model and bring everything
# together into a `simulation`.

# We use a relatively short time step initially and only run for a few days to
# avoid numerical instabilities from the initial "shock" of the adjustment of the
# flow fields.

coupled_model = OceanSeaIceModel(ocean, seaice; atmosphere, radiation)
simulation = Simulation(coupled_model; Δt=8minutes, stop_time=20days)

# ### A progress messenger
#
# We write a function that prints out a helpful progress message while the simulation runs.

wall_time = Ref(time_ns())

function progress(sim)
    ocean = sim.model.ocean
    u, v, w = ocean.model.velocities
    T = ocean.model.tracers.T
    e = ocean.model.tracers.e
    Tmin, Tmax, Tavg = minimum(T), maximum(T), mean(view(T, :, :, ocean.model.grid.Nz))
    emax = maximum(e)
    umax = (maximum(abs, u), maximum(abs, v), maximum(abs, w))

    step_time = 1e-9 * (time_ns() - wall_time[])

    msg1 = @sprintf("time: %s, iter: %d", prettytime(sim), iteration(sim))
    msg2 = @sprintf(", max|uo|: (%.1e, %.1e, %.1e) m s⁻¹", umax...)
    msg3 = @sprintf(", extrema(To): (%.1f, %.1f) ᵒC, mean(To(z=0)): %.1f ᵒC", Tmin, Tmax, Tavg)
    msg4 = @sprintf(", max(e): %.2f m² s⁻²", emax)
    msg5 = @sprintf(", wall time: %s \n", prettytime(step_time))

    @info msg1 * msg2 * msg3 * msg4 * msg5

    wall_time[] = time_ns()

     return nothing
end

# And add it as a callback to the simulation.
add_callback!(simulation, progress, IterationInterval(1000))

# ### Output
#
# We are almost there! We need to save some output. Below we choose to save _only surface_
# fields using the `indices` keyword argument. We save all the velocity and tracer components.
# Note, that besides temperature and salinity, the CATKE vertical mixing parameterization
# also uses a prognostic turbulent kinetic energy, `e`, to diagnose the vertical mixing length.

ocean_outputs = merge(ocean.model.tracers, ocean.model.velocities)
seaice_outputs = merge((h = seaice.model.ice_thickness,
                        ℵ = seaice.model.ice_concentration,
                        T = seaice.model.ice_thermodynamics.top_surface_temperature),
                        seaice.model.velocities)

ocean.output_writers[:surface] = JLD2Writer(ocean.model, ocean_outputs;
                                            schedule = TimeInterval(5days),
                                            filename = "ocean_one_degree_surface_fields",
                                            indices = (:, :, grid.Nz),
                                            overwrite_existing = true)

seaice.output_writers[:surface] = JLD2Writer(ocean.model, seaice_outputs;
                                             schedule = TimeInterval(5days),
                                             filename = "seaice_one_degree_surface_fields",
                                             overwrite_existing = true)

# ### Ready to run

# We are ready to press the big red button and run the simulation.

# After we run for a short time (here we set up the simulation with `stop_time = 20days`),
# we increase the timestep and run for longer.

run!(simulation)

simulation.Δt = 30minutes
simulation.stop_time = 365days
run!(simulation)

# ### A movie
#
# We load the saved output and make a movie of the simulation. First we plot a snapshot:
using CairoMakie

# We suffix the ocean fields with "o":
uo = FieldTimeSeries("ocean_one_degree_surface_fields.jld2",  "u"; backend = OnDisk())
vo = FieldTimeSeries("ocean_one_degree_surface_fields.jld2",  "v"; backend = OnDisk())
To = FieldTimeSeries("ocean_one_degree_surface_fields.jld2",  "T"; backend = OnDisk())
eo = FieldTimeSeries("ocean_one_degree_surface_fields.jld2",  "e"; backend = OnDisk())

# and sea ice fields with "i":
ui = FieldTimeSeries("seaice_one_degree_surface_fields.jld2", "u"; backend = OnDisk())
vi = FieldTimeSeries("seaice_one_degree_surface_fields.jld2", "v"; backend = OnDisk())
hi = FieldTimeSeries("seaice_one_degree_surface_fields.jld2", "h"; backend = OnDisk())
ℵi = FieldTimeSeries("seaice_one_degree_surface_fields.jld2", "ℵ"; backend = OnDisk())
Ti = FieldTimeSeries("seaice_one_degree_surface_fields.jld2", "T"; backend = OnDisk())

times = uo.times
Nt = length(times)
n = Observable(Nt)

# We create a land mask and use it to fill land points with `NaN`s.
land = interior(To.grid.immersed_boundary.bottom_height) .≥ 0

Toₙ = @lift begin
    Tₙ = interior(To[$n])
    Tₙ[land] .= NaN
    view(Tₙ, :, :, 1)
end

eoₙ = @lift begin
    eₙ = interior(eo[$n])
    eₙ[land] .= NaN
    view(eₙ, :, :, 1)
end

heₙ = @lift begin
    hₙ = interior(hi[$n])
    ℵₙ = interior(ℵi[$n])
    hₙ[land] .= NaN
    view(hₙ, :, :, 1) .* view(ℵₙ, :, :, 1)
end

# We compute the surface speeds for the ocean and the sea ice.
uoₙ = Field{Face, Center, Nothing}(uo.grid)
voₙ = Field{Center, Face, Nothing}(vo.grid)

uiₙ = Field{Face, Center, Nothing}(ui.grid)
viₙ = Field{Center, Face, Nothing}(vi.grid)

so = Field(sqrt(uoₙ^2 + voₙ^2))
si = Field(sqrt(uiₙ^2 + viₙ^2))

soₙ = @lift begin
    parent(uoₙ) .= parent(uo[$n])
    parent(voₙ) .= parent(vo[$n])
    compute!(so)
    soₙ = interior(so)
    soₙ[land] .= NaN
    view(soₙ, :, :, 1)
end

siₙ = @lift begin
    parent(uiₙ) .= parent(ui[$n])
    parent(viₙ) .= parent(vi[$n])
    compute!(si)
    siₙ = interior(si)
    hₙ = interior(hi[$n])
    ℵₙ = interior(ℵi[$n])
    he = hₙ .* ℵₙ
    siₙ[he .< 1e-7] .= 0
    siₙ[land] .= NaN
    view(siₙ, :, :, 1)
end

# Finally, we plot a snapshot of the surface speed, temperature, and the turbulent
# eddy kinetic energy from the CATKE vertical mixing parameterization as well as the
# sea ice speed and the effective sea ice thickness.
fig = Figure(size=(1200, 1000))

title = @lift string("Global 1ᵒ ocean simulation after ", prettytime(times[$n] - times[1]))

axso = Axis(fig[1, 1])
axsi = Axis(fig[1, 3])
axTo = Axis(fig[2, 1])
axhi = Axis(fig[2, 3])
axeo = Axis(fig[3, 1])

hmo = heatmap!(axso, soₙ, colorrange = (0, 0.5), colormap = :deep,  nan_color=:lightgray)
hmi = heatmap!(axsi, siₙ, colorrange = (0, 0.5), colormap = :greys, nan_color=:lightgray)
Colorbar(fig[1, 2], hmo, label = "Ocean Surface speed (m s⁻¹)")
Colorbar(fig[1, 4], hmi, label = "Sea ice speed (m s⁻¹)")

hmo = heatmap!(axTo, Toₙ, colorrange = (-1, 32), colormap = :magma, nan_color=:lightgray)
hmi = heatmap!(axhi, heₙ, colorrange =  (0, 4),  colormap = :blues, nan_color=:lightgray)
Colorbar(fig[2, 2], hmo, label = "Surface Temperature (ᵒC)")
Colorbar(fig[2, 4], hmi, label = "Effective ice thickness (m)")

hm = heatmap!(axeo, eoₙ, colorrange = (0, 1e-3), colormap = :solar, nan_color=:lightgray)
Colorbar(fig[3, 2], hm, label = "Turbulent Kinetic Energy (m² s⁻²)")

for ax in (axso, axsi, axTo, axhi, axeo)
    hidedecorations!(ax)
end

Label(fig[0, :], title)

save("global_snapshot.png", fig)
nothing #hide

# ![](global_snapshot.png)

# And now a movie:

CairoMakie.record(fig, "one_degree_global_ocean_surface.mp4", 1:Nt, framerate = 8) do nn
    n[] = nn
end
nothing #hide

# ![](one_degree_global_ocean_surface.mp4)<|MERGE_RESOLUTION|>--- conflicted
+++ resolved
@@ -27,12 +27,9 @@
 Nz = 40
 
 depth = 4000meters
-<<<<<<< HEAD
-z = ExponentialCoordinate(Nz, -depth; scale = 0.85*depth)
+z = ExponentialCoordinate(Nz, -depth, 0; scale = 0.85*depth)
 z = Oceananigans.Grids.MutableVerticalDiscretization(z)
-=======
-z = ExponentialCoordinate(Nz, -depth, 0; scale = 0.85*depth)
->>>>>>> c1cc8f5b
+
 underlying_grid = TripolarGrid(arch; size = (Nx, Ny, Nz), halo = (5, 5, 4), z)
 
 # Next, we build bathymetry on this grid, using interpolation passes to smooth the bathymetry.
@@ -56,15 +53,9 @@
 # parameterization. We also include some explicit horizontal diffusivity.
 
 eddy_closure = Oceananigans.TurbulenceClosures.IsopycnalSkewSymmetricDiffusivity(κ_skew=2e3, κ_symmetric=2e3)
-<<<<<<< HEAD
 horizontal_viscosity = HorizontalScalarDiffusivity(ν=4000)
 vertical_mixing = ClimaOcean.OceanSimulations.default_ocean_closure()
           
-=======
-vertical_mixing = Oceananigans.TurbulenceClosures.CATKEVerticalDiffusivity(minimum_tke=1e-6)
-horizontal_viscosity = HorizontalScalarDiffusivity(ν=4000)
-
->>>>>>> c1cc8f5b
 # ### Ocean simulation
 # Now we bring everything together to construct the ocean simulation.
 # We use a split-explicit timestepping with 70 substeps for the barotropic
