--- conflicted
+++ resolved
@@ -121,10 +121,9 @@
                     initialize_with_observations = false,
                     initialize_simulation = initialize_simulation!)
 
-<<<<<<< HEAD
 dip = DistributedInverseProblems(ip)
 
-eki = EnsembleKalmanInversion(ip; pseudo_stepping=ConstantConvergence(0.2))
+eki = EnsembleKalmanInversion(dip; pseudo_stepping=ConstantConvergence(0.2))
 iterate!(eki, iterations=10)
 
 @info "final parameters: $(eki.iteration_summaries[end].ensemble_mean)"
@@ -143,8 +142,4 @@
 axislegend(ax)
 
 display(fig)
-=#
-=======
-eki = EnsembleKalmanInversion(ip; pseudo_stepping=ConstantConvergence(0.2))
-iterate!(eki, iterations=10)
->>>>>>> e1167083
+=#