--- conflicted
+++ resolved
@@ -15,11 +15,7 @@
 
 depth = 2000meters
 Nz = 30
-<<<<<<< HEAD
-z = ExponentialCoordinate(Nz, -depth; scale=depth/3)
-=======
 z = ExponentialCoordinate(Nz, depth, 0; scale=depth/3)
->>>>>>> c1cc8f5b
 z = MutableVerticalDiscretization(z)
 
 Nx = 180 # longitudinal direction -> 250 points is about 1.5ᵒ resolution
