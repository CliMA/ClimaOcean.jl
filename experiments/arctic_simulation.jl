using ClimaOcean
using ClimaSeaIce
using Oceananigans
using Oceananigans.Grids
using Oceananigans.Units
using Oceananigans.OrthogonalSphericalShellGrids
using ClimaOcean.OceanSimulations
using ClimaOcean.ECCO
using ClimaOcean.DataWrangling
using ClimaSeaIce.SeaIceThermodynamics: IceWaterThermalEquilibrium
using Printf

using CUDA
arch = GPU()

depth = 2000meters
Nz = 30
<<<<<<< HEAD
z = ClimaOcean.GridUtils.ExponentialCoordinate(Nz, -depth; scale=depth/3)
=======
z = ExponentialCoordinate(Nz, depth, 0; scale=depth/3)
>>>>>>> b4e7d543
z = MutableVerticalDiscretization(z)

Nx = 180 # longitudinal direction -> 250 points is about 1.5ᵒ resolution
Ny = 180 # meridional direction -> same thing, 48 points is about 1.5ᵒ resolution
Nz = length(r_faces) - 1

grid = RotatedLatitudeLongitudeGrid(arch, size = (Nx, Ny, Nz),
                                          latitude = (-45, 45),
                                          longitude = (-45, 45),
                                          z,
                                          north_pole = (180, 0),
                                          halo = (5, 5, 4),
                                          topology = (Bounded, Bounded, Bounded))

bottom_height = regrid_bathymetry(grid; minimum_depth=15, major_basins=1)

grid = ImmersedBoundaryGrid(grid, GridFittedBottom(bottom_height))

#####
##### A Propgnostic Ocean model
#####

# A very diffusive ocean
momentum_advection = WENOVectorInvariant(order=3)
tracer_advection   = WENO(order=3)

free_surface = SplitExplicitFreeSurface(grid; cfl=0.7)
closure = ClimaOcean.OceanSimulations.default_ocean_closure()

ocean = ocean_simulation(grid;
                         momentum_advection,
                         tracer_advection,
                         free_surface,
                         closure)

dataset = ECCO4Monthly()

set!(ocean.model, T=Metadatum(:temperature; dataset),
                  S=Metadatum(:salinity;    dataset))

#####
##### A Prognostic Sea-ice model
#####

using ClimaSeaIce.SeaIceDynamics
using ClimaSeaIce.Rheologies

# Remember to pass the SSS as a bottom bc to the sea ice!
SSS = view(ocean.model.tracers.S.data, :, :, grid.Nz)
bottom_heat_boundary_condition = IceWaterThermalEquilibrium(SSS)

SSU = view(ocean.model.velocities.u, :, :, grid.Nz)
SSV = view(ocean.model.velocities.u, :, :, grid.Nz)
τo  = SemiImplicitStress(uₑ=SSU, vₑ=SSV)
τua = Field{Face, Center, Nothing}(grid)
τva = Field{Center, Face, Nothing}(grid)

dynamics = SeaIceMomentumEquation(grid;
                                  coriolis = ocean.model.coriolis,
                                  top_momentum_stress = (u=τua, v=τva),
                                  bottom_momentum_stress = τo,
                                  ocean_velocities = (u=0.1*SSU, v=0.1*SSV),
                                  rheology = ElastoViscoPlasticRheology(),
                                  solver = SplitExplicitSolver(120))

sea_ice = sea_ice_simulation(grid; bottom_heat_boundary_condition, dynamics, advection=WENO(order=7))

set!(sea_ice.model, h=Metadatum(:sea_ice_thickness;     dataset),
                    ℵ=Metadatum(:sea_ice_concentration; dataset))

#####
##### A Prescribed Atmosphere model
#####

atmosphere = JRA55PrescribedAtmosphere(arch; backend=JRA55NetCDFBackend(40))
radiation  = Radiation()

#####
##### Arctic coupled model
#####

arctic = OceanSeaIceModel(ocean, sea_ice; atmosphere, radiation)
arctic = Simulation(arctic, Δt=5minutes, stop_time=365days)

# Sea-ice variables
h = sea_ice.model.ice_thickness
ℵ = sea_ice.model.ice_concentration
u = sea_ice.model.velocities.u
v = sea_ice.model.velocities.v

# Fluxes
Tu = arctic.model.interfaces.atmosphere_sea_ice_interface.temperature
Qˡ = arctic.model.interfaces.atmosphere_sea_ice_interface.fluxes.latent_heat
Qˢ = arctic.model.interfaces.atmosphere_sea_ice_interface.fluxes.sensible_heat
Qⁱ = arctic.model.interfaces.sea_ice_ocean_interface.fluxes.interface_heat
Qᶠ = arctic.model.interfaces.sea_ice_ocean_interface.fluxes.frazil_heat
Qᵗ = arctic.model.interfaces.net_fluxes.sea_ice_top.heat
Qᴮ = arctic.model.interfaces.net_fluxes.sea_ice_bottom.heat
τx = arctic.model.interfaces.net_fluxes.sea_ice_top.u
τy = arctic.model.interfaces.net_fluxes.sea_ice_top.v

# Output writers
arctic.output_writers[:vars] = JLD2Writer(sea_ice.model, (; h, ℵ, u, v, Tu, Qˡ, Qˢ, Qⁱ, Qᶠ, Qᵗ, Qᴮ, τx, τy),
                                          filename = "sea_ice_quantities.jld2",
                                          schedule = IterationInterval(12),
                                          overwrite_existing=true)

arctic.output_writers[:averages] = JLD2Writer(sea_ice.model, (; h, ℵ, Tu, Qˡ, Qˢ, Qⁱ, Qᶠ, Qᵗ, Qᴮ, u, v, τx, τy),
                                              filename = "averaged_sea_ice_quantities.jld2",
                                              schedule = AveragedTimeInterval(1days),
                                              overwrite_existing=true)

wall_time = Ref(time_ns())

using Statistics

function progress(sim)
    sea_ice = sim.model.sea_ice
    ocean   = sim.model.ocean
    hmax  = maximum(sea_ice.model.ice_thickness)
    ℵmax  = maximum(sea_ice.model.ice_concentration)
    uimax = maximum(abs, sea_ice.model.velocities.u)
    vimax = maximum(abs, sea_ice.model.velocities.v)
    uomax = maximum(abs, ocean.model.velocities.u)
    vomax = maximum(abs, ocean.model.velocities.v)

    step_time = 1e-9 * (time_ns() - wall_time[])

    msg1 = @sprintf("time: %s, iteration: %d, Δt: %s, ", prettytime(sim), iteration(sim), prettytime(sim.Δt))
    msg2 = @sprintf("max(h): %.2e m, max(ℵ): %.2e ", hmax, ℵmax)
    msg3 = @sprintf("max uᵢ: (%.2f, %.2f) m s⁻¹, ", uimax, vimax)
    msg4 = @sprintf("max uₒ: (%.2f, %.2f) m s⁻¹, ", uomax, vomax)
    msg5 = @sprintf("wall time: %s \n", prettytime(step_time))

    @info msg1 * msg2 * msg3 * msg4 * msg5

     wall_time[] = time_ns()

     return nothing
end

# And add it as a callback to the simulation.
add_callback!(arctic, progress, IterationInterval(10))

run!(arctic)

#####
##### Comparison to ECCO Climatology
#####

dataset = ECCO4Monthly()
dates   = all_dates(version)[1:12]

h_metadata = Metadata(:sea_ice_thickness;     dataset, dates)
ℵ_metadata = Metadata(:sea_ice_concentration; dataset, dates)

# Montly averaged ECCO data
hE = ECCOFieldTimeSeries(h_metadata, grid; time_indices_in_memory=12)
ℵE = ECCOFieldTimeSeries(ℵ_metadata, grid; time_indices_in_memory=12)

# Daily averaged Model output
h = FieldTimeSeries("averaged_sea_ice_quantities.jld2", "h")
ℵ = FieldTimeSeries("averaged_sea_ice_quantities.jld2", "ℵ")

# Montly average the model output
hm = FieldTimeSeries{Center, Center, Nothing}(grid, hE.times; backend=InMemory())
ℵm = FieldTimeSeries{Center, Center, Nothing}(grid, hE.times; backend=InMemory())

hMe = [mean(h[t]) for t in 1:length(h.times)]
ℵMe = [mean(ℵ[t]) for t in 1:length(ℵ.times)]
<|MERGE_RESOLUTION|>--- conflicted
+++ resolved
@@ -15,11 +15,7 @@
 
 depth = 2000meters
 Nz = 30
-<<<<<<< HEAD
-z = ClimaOcean.GridUtils.ExponentialCoordinate(Nz, -depth; scale=depth/3)
-=======
-z = ExponentialCoordinate(Nz, depth, 0; scale=depth/3)
->>>>>>> b4e7d543
+z = ExponentialCoordinate(Nz, -depth, 0; scale=depth/3)
 z = MutableVerticalDiscretization(z)
 
 Nx = 180 # longitudinal direction -> 250 points is about 1.5ᵒ resolution
