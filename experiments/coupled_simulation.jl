--- conflicted
+++ resolved
@@ -109,13 +109,9 @@
 
 # Remember in the future that reflected radiation is computed independently by speedy 
 # so we need to communicate albedo in some way if this reflected radiation is to be
-<<<<<<< HEAD
-# absorbed by clouds 
-=======
 # absorbed by clouds. At the moment, speedy does not provide longwave down, until this
 # is provided we just estimate a lower emissivity 
 # *** THIS IS A HACK TO BE REMOVED ***
->>>>>>> e68d16b8
 radiation = Radiation(ocean_emissivity=0.1, sea_ice_emissivity=0.1)
 earth_model = OceanSeaIceModel(ocean, sea_ice; atmosphere, radiation)
 earth = Oceananigans.Simulation(earth_model; Δt, stop_time=360days)
