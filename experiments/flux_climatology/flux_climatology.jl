--- conflicted
+++ resolved
@@ -115,35 +115,6 @@
 ##### A prescribed ocean...
 #####
 
-<<<<<<< HEAD
-=======
-struct PrescribedOcean{A, G, C, U, T, F} <: AbstractModel{Nothing}
-    architecture :: A
-    grid :: G
-    clock :: Clock{C}
-    velocities :: U
-    tracers :: T
-    timeseries :: F
-end
-
-function PrescribedOcean(timeseries;
-                         grid,
-                         clock=Clock{Float64}(time = 0))
-
-    τx = Field{Face, Center, Nothing}(grid)
-    τy = Field{Center, Face, Nothing}(grid)
-    Jᵀ = Field{Center, Center, Nothing}(grid)
-    Jˢ = Field{Center, Center, Nothing}(grid)
-
-    u = XFaceField(grid,  boundary_conditions=FieldBoundaryConditions(grid, (Face(),   Center(), Center()), top = FluxBoundaryCondition(τx)))
-    v = YFaceField(grid,  boundary_conditions=FieldBoundaryConditions(grid, (Center(), Face(),   Center()), top = FluxBoundaryCondition(τy)))
-    T = CenterField(grid, boundary_conditions=FieldBoundaryConditions(grid, (Center(), Center(), Center()), top = FluxBoundaryCondition(Jᵀ)))
-    S = CenterField(grid, boundary_conditions=FieldBoundaryConditions(grid, (Center(), Center(), Center()), top = FluxBoundaryCondition(Jˢ)))
-
-    PrescribedOcean(architecture(grid), grid, clock, (; u, v, w=ZeroField()), (; T, S), timeseries)
-end
-
->>>>>>> 660773ed
 # ...with prescribed velocity and tracer fields
 version = ECCO4Monthly()
 dates   = all_ECCO_dates(version)[1:24]
