module ClimaOcean

<<<<<<< HEAD
export
    OceanSeaIceModel,
    FreezingLimitedOceanTemperature,
    Radiation,
    JRA55_prescribed_atmosphere,
    JRA55NetCDFBackend,
    ecco2_field
=======
export regrid_bathymetry
export stretched_vertical_faces
export PowerLawStretching, LinearStretching
export jra55_field_time_series
export ecco2_field, ECCO2Metadata
export initialize!
>>>>>>> 1036105f

using Oceananigans
using Oceananigans.Operators: ℑxyᶠᶜᵃ, ℑxyᶜᶠᵃ
using DataDeps

@inline ϕ²(i, j, k, grid, ϕ) = @inbounds ϕ[i, j, k]^2
@inline spᶠᶜᶜ(i, j, k, grid, Φ) = @inbounds sqrt(Φ.u[i, j, k]^2 + ℑxyᶠᶜᵃ(i, j, k, grid, ϕ², Φ.v))
@inline spᶜᶠᶜ(i, j, k, grid, Φ) = @inbounds sqrt(Φ.v[i, j, k]^2 + ℑxyᶜᶠᵃ(i, j, k, grid, ϕ², Φ.u))

@inline u_bottom_drag(i, j, grid, c, Φ, μ) = @inbounds - μ * Φ.u[i, j, 1] * spᶠᶜᶜ(i, j, 1, grid, Φ)
@inline v_bottom_drag(i, j, grid, c, Φ, μ) = @inbounds - μ * Φ.v[i, j, 1] * spᶜᶠᶜ(i, j, 1, grid, Φ)

@inline u_immersed_bottom_drag(i, j, k, grid, c, Φ, μ) = @inbounds - μ * Φ.u[i, j, k] * spᶠᶜᶜ(i, j, k, grid, Φ)
@inline v_immersed_bottom_drag(i, j, k, grid, c, Φ, μ) = @inbounds - μ * Φ.v[i, j, k] * spᶜᶠᶜ(i, j, k, grid, Φ)

include("OceanSeaIceModels/OceanSeaIceModels.jl")
include("VerticalGrids.jl")
include("InitialConditions/InitialConditions.jl")
include("DataWrangling/DataWrangling.jl")
include("Bathymetry.jl")
include("Diagnostics.jl")

<<<<<<< HEAD
using .DataWrangling: JRA55, ECCO2
using ClimaOcean.DataWrangling.JRA55: JRA55_prescribed_atmosphere, JRA55NetCDFBackend
using ClimaOcean.DataWrangling.ECCO2: ecco2_field

using .OceanSeaIceModels: OceanSeaIceModel, Radiation
=======
using .VerticalGrids
using .Bathymetry
using .DataWrangling: JRA55
using .DataWrangling: ECCO2
using .InitialConditions
>>>>>>> 1036105f

end # module
<|MERGE_RESOLUTION|>--- conflicted
+++ resolved
@@ -1,21 +1,18 @@
 module ClimaOcean
 
-<<<<<<< HEAD
 export
     OceanSeaIceModel,
     FreezingLimitedOceanTemperature,
     Radiation,
     JRA55_prescribed_atmosphere,
     JRA55NetCDFBackend,
-    ecco2_field
-=======
-export regrid_bathymetry
-export stretched_vertical_faces
-export PowerLawStretching, LinearStretching
-export jra55_field_time_series
-export ecco2_field, ECCO2Metadata
-export initialize!
->>>>>>> 1036105f
+    ecco2_field,
+    regrid_bathymetry,
+    stretched_vertical_faces,
+    PowerLawStretching, LinearStretching,
+    jra55_field_time_series,
+    ecco2_field, ECCO2Metadata,
+    initialize!
 
 using Oceananigans
 using Oceananigans.Operators: ℑxyᶠᶜᵃ, ℑxyᶜᶠᵃ
@@ -38,18 +35,12 @@
 include("Bathymetry.jl")
 include("Diagnostics.jl")
 
-<<<<<<< HEAD
-using .DataWrangling: JRA55, ECCO2
-using ClimaOcean.DataWrangling.JRA55: JRA55_prescribed_atmosphere, JRA55NetCDFBackend
-using ClimaOcean.DataWrangling.ECCO2: ecco2_field
-
-using .OceanSeaIceModels: OceanSeaIceModel, Radiation
-=======
 using .VerticalGrids
 using .Bathymetry
 using .DataWrangling: JRA55
 using .DataWrangling: ECCO2
 using .InitialConditions
->>>>>>> 1036105f
+using .DataWrangling: JRA55, ECCO2
+using .OceanSeaIceModels: OceanSeaIceModel, Radiation
 
 end # module
