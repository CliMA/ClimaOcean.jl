module ClimaOcean

# Use the README as the module docs
@doc let
    path = joinpath(dirname(@__DIR__), "README.md")
    include_dependency(path)
    read(path, String)
end ClimaOcean

export
    OceanSeaIceModel,
    FreezingLimitedOceanTemperature,
    Radiation,
    LatitudeDependentAlbedo,
    SimilarityTheoryFluxes,
    CoefficientBasedFluxes,
    MomentumRoughnessLength,
    ScalarRoughnessLength,
    ComponentInterfaces,
    SkinTemperature,
    BulkTemperature,
    PrescribedAtmosphere,
    JRA55PrescribedAtmosphere,
    JRA55NetCDFBackend,
    regrid_bathymetry,
    retrieve_bathymetry,
    Metadata,
    Metadatum,
    ECCOMetadatum,
    EN4Metadatum,
    ETOPO2022,
    ECCO2Daily, ECCO2Monthly, ECCO4Monthly,
    ECCO2DarwinMonthly, ECCO4DarwinMonthly,
    EN4Monthly,
    GLORYSDaily, GLORYSMonthly, GLORYSStatic,
    RepeatYearJRA55, MultiYearJRA55,
    first_date,
    last_date,
    all_dates,
    JRA55FieldTimeSeries,
    LinearlyTaperedPolarMask,
    DatasetRestoring,
    ocean_simulation,
    nonhydrostatic_ocean_simulation,
    sea_ice_simulation,
<<<<<<< HEAD
    synchronize_coupled_time_step!,
=======
    atmosphere_simulation,
    sea_ice_dynamics,
>>>>>>> 7dc00d72
    initialize!

using Oceananigans
using Oceananigans.Operators: ℑxyᶠᶜᵃ, ℑxyᶜᶠᵃ
using DataDeps

using Oceananigans.OutputReaders: GPUAdaptedFieldTimeSeries, FieldTimeSeries
using Oceananigans.Grids: node

const SomeKindOfFieldTimeSeries = Union{FieldTimeSeries,
                                        GPUAdaptedFieldTimeSeries}

const SKOFTS = SomeKindOfFieldTimeSeries

@inline stateindex(a::Number, i, j, k, args...) = a
@inline stateindex(a::AbstractArray, i, j, k, args...) = @inbounds a[i, j, k]
@inline stateindex(a::SKOFTS, i, j, k, grid, time, args...) = @inbounds a[i, j, k, time]

@inline function stateindex(a::Function, i, j, k, grid, time, (LX, LY, LZ), args...)
    λ, φ, z = node(i, j, k, grid, LX(), LY(), LZ())
    return a(λ, φ, z, time)
end

@inline function stateindex(a::Tuple, i, j, k, grid, time, args...)
    N = length(a)
    ntuple(Val(N)) do n
        stateindex(a[n], i, j, k, grid, time, args...)
    end
end

@inline function stateindex(a::NamedTuple, i, j, k, grid, time, args...)
    vals = stateindex(values(a), i, j, k, grid, time, args...)
    names = keys(a)
    return NamedTuple{names}(vals)
end

#####
##### Source code
#####

include("OceanSeaIceModels/OceanSeaIceModels.jl")
include("Oceans/Oceans.jl")
include("Atmospheres/Atmospheres.jl")
include("SeaIces/SeaIces.jl")
include("InitialConditions/InitialConditions.jl")
include("DataWrangling/DataWrangling.jl")
include("Bathymetry.jl")
include("Diagnostics/Diagnostics.jl")

using .DataWrangling
using .DataWrangling: ETOPO, ECCO, Copernicus, EN4, JRA55
using .Bathymetry
using .InitialConditions
using .OceanSeaIceModels
using .Atmospheres
using .Oceans
using .SeaIces

using ClimaOcean.OceanSeaIceModels: ComponentInterfaces, MomentumRoughnessLength, ScalarRoughnessLength
using ClimaOcean.DataWrangling.ETOPO
using ClimaOcean.DataWrangling.ECCO
using ClimaOcean.DataWrangling.Copernicus
using ClimaOcean.DataWrangling.EN4
using ClimaOcean.DataWrangling.JRA55
using ClimaOcean.DataWrangling.JRA55: JRA55NetCDFBackend

using PrecompileTools: @setup_workload, @compile_workload

@setup_workload begin
    Nx, Ny, Nz = 32, 32, 10
    @compile_workload begin
        depth = 6000
        z = Oceananigans.Grids.ExponentialDiscretization(Nz, -depth, 0)
        grid = Oceananigans.OrthogonalSphericalShellGrids.TripolarGrid(CPU(); size=(Nx, Ny, Nz), halo=(7, 7, 7), z)
        grid = ImmersedBoundaryGrid(grid, GridFittedBottom((x, y) -> -5000))
        # ocean = ocean_simulation(grid)
        # model = OceanSeaIceModel(ocean)
    end
end

end # module<|MERGE_RESOLUTION|>--- conflicted
+++ resolved
@@ -43,12 +43,9 @@
     ocean_simulation,
     nonhydrostatic_ocean_simulation,
     sea_ice_simulation,
-<<<<<<< HEAD
-    synchronize_coupled_time_step!,
-=======
     atmosphere_simulation,
     sea_ice_dynamics,
->>>>>>> 7dc00d72
+    synchronize_coupled_time_step!,
     initialize!
 
 using Oceananigans
