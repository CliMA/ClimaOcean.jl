--- conflicted
+++ resolved
@@ -13,14 +13,10 @@
     Radiation,
     LatitudeDependentAlbedo,
     SimilarityTheoryTurbulentFluxes,
-<<<<<<< HEAD
+    SkinTemperature,
+    BulkTemperature,
     PrescribedAtmosphere,
     JRA55PrescribedAtmosphere,
-=======
-    SkinTemperature,
-    BulkTemperature,
-    JRA55_prescribed_atmosphere,
->>>>>>> c6fe6a0b
     JRA55NetCDFBackend,
     regrid_bathymetry,
     retrieve_bathymetry,
