--- conflicted
+++ resolved
@@ -107,11 +107,7 @@
     Nx, Ny, Nz = 32, 32, 10
     @compile_workload begin
         depth = 6000
-<<<<<<< HEAD
-        z = ClimaOcean.GridUtils.ExponentialCoordinate(Nz, -depth)
-=======
         z = Oceananigans.Grids.ExponentialCoordinate(Nz, -depth, 0)
->>>>>>> b4e7d543
         grid = Oceananigans.OrthogonalSphericalShellGrids.TripolarGrid(CPU(); size=(Nx, Ny, Nz), halo=(7, 7, 7), z)
         grid = ImmersedBoundaryGrid(grid, GridFittedBottom((x, y) -> -5000))
         # ocean = ocean_simulation(grid)
