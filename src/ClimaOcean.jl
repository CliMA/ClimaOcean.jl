--- conflicted
+++ resolved
@@ -1,18 +1,8 @@
 module ClimaOcean
 
-<<<<<<< HEAD
-export regrid_bathymetry
-export stretched_vertical_faces
-export PowerLawStretching, LinearStretching
-export jra55_field_time_series
-export ecco2_field, ECCO2Metadata
-export initialize!
-export OceanSeaIceModel, FreezingLimitedOceanTemperature
-export Radiation, JRA55_prescribed_atmosphere, JRA55NetCDFBackend
-=======
 export
     OceanSeaIceModel,
-    FreezingLimitedOceanTemperature,
+    MinimumTemperatureSeaIce,
     Radiation,
     JRA55_prescribed_atmosphere,
     JRA55NetCDFBackend,
@@ -23,24 +13,10 @@
     jra55_field_time_series,
     ecco2_field, ECCO2Metadata,
     initialize!
->>>>>>> 89a549df
 
 using Oceananigans
 using Oceananigans.Operators: ℑxyᶠᶜᵃ, ℑxyᶜᶠᵃ
 using DataDeps
-<<<<<<< HEAD
-=======
-
-@inline ϕ²(i, j, k, grid, ϕ) = @inbounds ϕ[i, j, k]^2
-@inline spᶠᶜᶜ(i, j, k, grid, Φ) = @inbounds sqrt(Φ.u[i, j, k]^2 + ℑxyᶠᶜᵃ(i, j, k, grid, ϕ², Φ.v))
-@inline spᶜᶠᶜ(i, j, k, grid, Φ) = @inbounds sqrt(Φ.v[i, j, k]^2 + ℑxyᶜᶠᵃ(i, j, k, grid, ϕ², Φ.u))
-
-@inline u_bottom_drag(i, j, grid, c, Φ, μ) = @inbounds - μ * Φ.u[i, j, 1] * spᶠᶜᶜ(i, j, 1, grid, Φ)
-@inline v_bottom_drag(i, j, grid, c, Φ, μ) = @inbounds - μ * Φ.v[i, j, 1] * spᶜᶠᶜ(i, j, 1, grid, Φ)
-
-@inline u_immersed_bottom_drag(i, j, k, grid, c, Φ, μ) = @inbounds - μ * Φ.u[i, j, k] * spᶠᶜᶜ(i, j, k, grid, Φ)
-@inline v_immersed_bottom_drag(i, j, k, grid, c, Φ, μ) = @inbounds - μ * Φ.v[i, j, k] * spᶜᶠᶜ(i, j, k, grid, Φ)
->>>>>>> 89a549df
 
 include("OceanSeaIceModels/OceanSeaIceModels.jl")
 include("VerticalGrids.jl")
@@ -48,26 +24,19 @@
 include("DataWrangling/DataWrangling.jl")
 include("Bathymetry.jl")
 include("Diagnostics.jl")
-<<<<<<< HEAD
 include("OceanSimulations/OceanSimulations.jl")
-=======
->>>>>>> 89a549df
 
 using .VerticalGrids
 using .Bathymetry
 using .DataWrangling: JRA55
 using .DataWrangling: ECCO2
 using .InitialConditions
-<<<<<<< HEAD
 using .OceanSeaIceModels: OceanSeaIceModel
 using .OceanSimulations
 using .DataWrangling: JRA55, ECCO2
 using ClimaOcean.DataWrangling.JRA55: JRA55_prescribed_atmosphere, JRA55NetCDFBackend
 using ClimaOcean.DataWrangling.ECCO2: ecco2_field
 
-=======
-using .DataWrangling: JRA55, ECCO2
->>>>>>> 89a549df
 using .OceanSeaIceModels: OceanSeaIceModel, Radiation
 
 end # module
