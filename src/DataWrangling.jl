--- conflicted
+++ resolved
@@ -1,6 +1,5 @@
 module DataWrangling
 
-<<<<<<< HEAD
 using Downloads
 using Printf
 
@@ -26,83 +25,6 @@
             @info msg
             next_fraction[] = next_fraction[] + 1 / messages
         end
-=======
-export continue_downwards!
-
-using Oceananigans
-using Oceananigans.Grids: peripheral_node
-using Oceananigans.Utils: launch!
-using Oceananigans.Fields: instantiated_location, interior, CenterField
-using Oceananigans.Architectures: architecture, device, GPU
-
-using KernelAbstractions: @kernel, @index
-using KernelAbstractions.Extras.LoopInfo: @unroll
-
-function continue_downards!(field)
-    arch = architecture(field)
-    grid = field.grid
-    loc = instantiated_location(field)
-    launch!(arch, grid, :xy, _continue_downwards!, field, loc, grid)
-    return nothing
-end
-
-@kernel function _continue_downwards!(field, (LX, LY, LZ), grid)
-    i, j = @index(Global, NTuple)
-
-    Nz = grid.Nz
-    active_surface = !peripheral_node(i, j, Nz, grid, LX, LY, LZ)
-
-    @unroll for k = Nz-1 : -1 : 1
-        fill_from_above = active_surface & peripheral_node(i, j, k, grid, LX, LY, LZ)
-        @inbounds field[i, j, k] = ifelse(fill_from_above, field[i, j, k+1], field[i, j, k])
-    end
-end
-
-#=
-using ImageInpainting
-
-function inpaint_horizontally!(field; algorithm=Criminisi(11, 11))
-    arch = architecture(field)
-    grid = field.grid
-    loc = instantiated_location(field)
-    Nx, Ny, Nz = size(grid)
-
-    # Could transfer to CPU, then transfer back.
-    arch isa GPU && error("Inpainting on the GPU is not supported yet!")
-
-    for k = 1:Nz
-        mask = [peripheral_node(i, j, k, grid, loc...) for i = 1:Nx, j = 1:Ny]
-        interior(field, :, :, k) .= inpaint(interior(field, :, :, k), mask, algorithm) 
-    end
-
-    return nothing
-end
-=#
-
-scale_to_diffusivity(vertical_scale) = vertical_scale^2
-scale_to_diffusivity(vertical_scale::Function) = (x, y, z, t) -> vertical_scale(x, y, z, t)^2
-
-function diffuse_tracers!(grid;
-                          tracers,
-                          horizontal_scale = 0,
-                          vertical_scale = 0,
-                          fractional_time_step = 2e-2)
-
-    # Remake tracers without boundary conditions
-    tracers = NamedTuple(name => CenterField(grid; data=tracers[name].data) for name in keys(tracers))
-
-    # Horizontal diffusivities that mix up to t ∼ ℓ² / κ ∼ 1
-    κh = horizontal_scale^2
-    κz = scale_to_diffusivity(vertical_scale)
-
-    # Determine stable time-step
-    Nx, Ny, Nz = size(grid)
-    ϵ = fractional_time_step
-    Az = minimum(grid.Azᶜᶜᵃ[1:Ny])
-
-    if κh == 0
-        Δt = fractional_time_step
->>>>>>> ba9f4fe4
     else
         if now > 0 && next_fraction[] == 0
             @info "Downloading bathymetry..."
@@ -114,4 +36,4 @@
     return nothing
 end
 
-end # module+end # module
