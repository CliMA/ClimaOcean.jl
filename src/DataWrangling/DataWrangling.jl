module DataWrangling

<<<<<<< HEAD
export Metadata
=======
export Metadata, Metadatum, all_dates, first_date, last_date
>>>>>>> 54e58382

using Oceananigans
using Downloads
using Printf
using Downloads

using Oceananigans.Architectures: architecture, on_architecture
using Oceananigans.Grids: node
using Oceananigans.BoundaryConditions: fill_halo_regions!
using Oceananigans.Fields: interpolate
using Oceananigans: pretty_filesize, location
using Oceananigans.Utils: launch!
using KernelAbstractions: @kernel, @index

using Oceananigans.DistributedComputations

#####
##### Downloading utilities
#####

next_fraction = Ref(0.0)
download_start_time = Ref(time_ns())

"""
    download_progress(total, now; filename="")
"""
function download_progress(total, now; filename="")
    messages = 10

    if total > 0 
        fraction = now / total

        if fraction < 1 / messages && next_fraction[] == 0
            @info @sprintf("Downloading %s (size: %s)...", filename, pretty_filesize(total))
            next_fraction[] = 1 / messages
            download_start_time[] = time_ns()
        end

        if fraction > next_fraction[]
            elapsed = 1e-9 * (time_ns() - download_start_time[])
            msg = @sprintf(" ... downloaded %s (%d%% complete, %s)", pretty_filesize(now),
                           100fraction, prettytime(elapsed))
            @info msg
            next_fraction[] = next_fraction[] + 1 / messages
        end
    else
        if now > 0 && next_fraction[] == 0
            @info "Downloading $filename..."
            next_fraction[] = 1 / messages
            download_start_time[] = time_ns()
        end
    end

    return nothing
end

"""
    netrc_downloader(username, password, machine, dir)

Create a downloader that uses a netrc file to authenticate with the given machine.
This downlader writes the username and password in a file named `auth.netrc` (for Unix) and 
`auth_netrc` (for Windows), located in the directory `dir`. 
To avoid leaving the password on disk after the downloader has been used,
it is recommended to initialize the downloader in a temporary directory, which will be removed
after the download is complete.

For example:

```
mktempdir(dir) do tmp
    dowloader = netrc_downloader(username, password, machine, tmp)
    Downloads.download(fileurl, filepath; downloader)
end
```
"""
function netrc_downloader(username, password, machine, dir)
    netrc_file = netrc_permission_file(username, password, machine, dir)
    downloader = Downloads.Downloader()
    easy_hook  = (easy, _) -> Downloads.Curl.setopt(easy, Downloads.Curl.CURLOPT_NETRC_FILE, netrc_file)

    downloader.easy_hook = easy_hook
    return downloader
end

# Code snippet adapted from https://github.com/evetion/SpaceLiDAR.jl/blob/master/src/utils.jl#L150
function netrc_permission_file(username, password, machine, dir)
    if Sys.iswindows()
        filepath = joinpath(dir, "auth_netrc")
    else
        filepath = joinpath(dir, "auth.netrc")
    end

    open(filepath, "a") do f
        write(f, "machine $machine login $username password $password\n")
    end
    
    return filepath
end

#####
##### FieldTimeSeries utilities
#####

function save_field_time_series!(fts; path, name, overwrite_existing=false)
    overwrite_existing && rm(path; force=true)

    times = on_architecture(CPU(), fts.times)
    grid  = on_architecture(CPU(), fts.grid)
    
    LX, LY, LZ = location(fts)
    ondisk_fts = FieldTimeSeries{LX, LY, LZ}(grid, times;
                                             backend = OnDisk(), path, name)

    Nt = length(times)
    for n = 1:Nt
        fill_halo_regions!(fts[n])
        set!(ondisk_fts, fts[n], n) 
    end

    return nothing
end

include("metadata.jl")
include("inpaint_mask.jl")
include("JRA55/JRA55.jl")
include("ECCO/ECCO.jl")

using .ECCO
using .JRA55

end # module<|MERGE_RESOLUTION|>--- conflicted
+++ resolved
@@ -1,10 +1,6 @@
 module DataWrangling
 
-<<<<<<< HEAD
-export Metadata
-=======
 export Metadata, Metadatum, all_dates, first_date, last_date
->>>>>>> 54e58382
 
 using Oceananigans
 using Downloads
