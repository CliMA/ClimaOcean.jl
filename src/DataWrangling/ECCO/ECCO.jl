module ECCO

export ECCOMetadata, ECCO_field, ECCO_mask, ECCO_immersed_grid, adjusted_ECCO_tracers, initialize!
export ECCO2Monthly, ECCO4Monthly, ECCO2Daily
export ECCORestoring, LinearlyTaperedPolarMask

using ClimaOcean
using ClimaOcean.DataWrangling
using ClimaOcean.DataWrangling: inpaint_mask!
using ClimaOcean.InitialConditions: three_dimensional_regrid!, interpolate!

using Oceananigans
using Oceananigans.Architectures: architecture, child_architecture
using Oceananigans.BoundaryConditions
using Oceananigans.DistributedComputations: DistributedField, all_reduce, barrier!
using Oceananigans.Utils

using KernelAbstractions: @kernel, @index
using NCDatasets
using JLD2
using Downloads: download
using Dates
using Adapt
using Scratch

download_ECCO_cache::String = ""

function __init__()
    global download_ECCO_cache = @get_scratch!("ECCO")
end

include("ECCO_metadata.jl")
include("ECCO_mask.jl")
include("ECCO_restoring.jl")

# Vertical coordinate
const ECCO_z = [
    -6128.75,
    -5683.75,
    -5250.25,
    -4839.75,
    -4452.25,
    -4087.75,
    -3746.25,
    -3427.75,
    -3132.25,
    -2859.75,
    -2610.25,
    -2383.74,
    -2180.13,
    -1999.09,
    -1839.64,
    -1699.66,
    -1575.64,
    -1463.12,
    -1357.68,
    -1255.87,
    -1155.72,
    -1056.53,
    -958.45,
    -862.10,
    -768.43,
    -678.57,
    -593.72,
    -515.09,
    -443.70,
    -380.30,
    -325.30,
    -278.70,
    -240.09,
    -208.72,
    -183.57,
    -163.43,
    -147.11,
    -133.45,
    -121.51,
    -110.59,
    -100.20,
    -90.06,
    -80.01,
    -70.0,
    -60.0,
    -50.0,
    -40.0,
    -30.0,
    -20.0,
    -10.0,
      0.0,
]

empty_ECCO_field(variable_name::Symbol; kw...) = empty_ECCO_field(ECCOMetadata(variable_name); kw...)

function empty_ECCO_field(metadata::ECCOMetadata;
                          architecture = CPU(), 
                          horizontal_halo = (7, 7))

    Nx, Ny, Nz, _ = size(metadata)
    loc = location(metadata)
    longitude = (0, 360)
    latitude = (-90, 90)
    TX, TY = (Periodic, Bounded)

    if variable_is_three_dimensional(metadata)
        TZ = Bounded
        LZ = Center
        z = ECCO_z
        halo = (horizontal_halo..., 3)
        sz = (Nx, Ny, Nz)
    else # the variable is two-dimensional
        TZ = Flat
        LZ = Nothing
        z = nothing
        halo = horizontal_halo
        sz = (Nx, Ny)
    end

    grid = LatitudeLongitudeGrid(architecture; halo, longitude, latitude, z,
                                 size = sz,
                                 topology = (TX, TY, TZ))

    return Field{loc...}(grid)
end

"""
    ECCO_field(metadata::ECCOMetadata;
               architecture = CPU(),
               inpainting = nothing,
               mask = nothing,
               horizontal_halo = (7, 7))

Return a `Field` on `architecture` described by `ECCOMetadata` with
`horizontal_halo` size.
If not `nothing`, the `inpainting` method is used to fill the cells
within the specified `mask`. `mask` is set to `ECCO_mask` for non-nothing
`inpainting`.
"""
function ECCO_field(metadata::ECCOMetadata;
                    architecture = CPU(),
                    inpainting = nothing,
                    mask = nothing,
                    horizontal_halo = (7, 7))

<<<<<<< HEAD
    # Respect user-supplied mask, but otherwise build default ECCO mask.
    if !isnothing(inpainting) && isnothing(mask)
        mask = ECCO_mask(metadata, architecture)
    end

    field = empty_ECCO_field(metadata; architecture, horizontal_halo)
    inpainted_path = inpainted_metadata_path(metadata)

    if !isnothing(inpainting) && isfile(inpainted_path)
        file = jldopen(inpainted_path)
        data = file["data"]
        close(file)
        copyto!(parent(field), data)
        return field
    end

    download_dataset!(metadata)
=======
    download_dataset(metadata)
>>>>>>> b11863fc
    path = metadata_path(metadata)
    ds = Dataset(path)
    shortname = short_name(metadata)

    if variable_is_three_dimensional(metadata)
        data = ds[shortname][:, :, :, 1]
        data = reverse(data, dims=3)
    else
        data = ds[shortname][:, :, 1]
    end        

    close(ds)
    
    # Convert data from Union(FT, missing} to FT
    FT = eltype(field)
    data[ismissing.(data)] .= 1e10 # Artificially large number!
    data = if location(field)[2] == Face # ?
        new_data = zeros(FT, size(field))
        new_data[:, 1:end-1, :] .= data
        new_data    
    else
        data = Array{FT}(data)
    end
    
    # ECCO4 data is on a -180, 180 longitude grid as opposed to ECCO2 data that
    # is on a 0, 360 longitude grid. To make the data consistent, we shift ECCO4
    # data by 180 degrees in longitude
    if metadata.version isa ECCO4Monthly 
        Nx = size(data, 1)
        data = circshift(data, (Nx ÷ 2, 0, 0))
    end

    set!(field, data)
    fill_halo_regions!(field)

    if !isnothing(inpainting)
        # Make sure all values are extended properly
        name = string(metadata.name)
        date = string(metadata.dates)
        version = summary(metadata.version)
        @info string("Inpainting ", version, " ", name, " data from ", date, "...")
        start_time = time_ns()
        
        inpaint_mask!(field, mask; inpainting)
        fill_halo_regions!(field)

        elapsed = 1e-9 * (time_ns() - start_time)
        @info string(" ... (", prettytime(elapsed), ")")

        file = jldopen(inpainted_path, "w+")
        file["data"] = on_architecture(CPU(), parent(field))
        close(file)
    end

    return field
end

# Fallback
ECCO_field(var_name::Symbol; kw...) = ECCO_field(ECCOMetadata(var_name); kw...)

<<<<<<< HEAD
function inpainted_metadata_filename(metadata::ECCOMetadata)
    original_filename = metadata_filename(metadata)
    without_extension = original_filename[1:end-3]
    return without_extension * "_inpainted.jld2"
end

inpainted_metadata_path(metadata::ECCOMetadata) = joinpath(metadata.dir, inpainted_metadata_filename(metadata))

function set!(field::DistributedField, ECCO_metadata::ECCOMetadata;
              inpainting = NearestNeighborInpainting(Inf),
              kw...)

    # Fields initialized from ECCO
    grid = field.grid
    arch = architecture(grid)
    child_arch = child_architecture(arch)

    f_ECCO = if arch.local_rank == 0 # Make sure we read/write the file using only one core
        mask = ECCO_mask(ECCO_metadata, child_arch)
        ECCO_field(ECCO_metadata; inpainting, mask, architecture=child_arch, kw...)
    else
        empty_ECCO_field(ECCO_metadata; architecture=child_arch)
    end
=======
"""
    inpainted_ECCO_field(metadata::ECCOMetadata;
                         architecture = CPU(),
                         mask = ECCO_mask(metadata, architecture),
                         inpainting = NearestNeighborInpainting(Inf),
                         kw...)
    
Retrieve the ECCO field corresponding to `metadata` inpainted to fill all the missing
values in the original dataset.

Arguments
=========

- `metadata`: the metadata corresponding to the dataset.

Keyword Arguments
=================

- `architecture`: either `CPU()` or `GPU()`.
- `mask`: the mask used to inpaint the field, see [`inpaint_mask!`](@ref).
- `inpainting`: the inpainting algorithm, see [`inpaint_mask!`](@ref). Default: `NearestNeighborInpainting(Inf)`.
"""
function inpainted_ECCO_field(metadata::ECCOMetadata; 
                              architecture = CPU(),
                              mask = ECCO_mask(metadata, architecture),
                              inpainting = NearestNeighborInpainting(Inf),
                              kw...)

    # Make sure all values are extended properly
    name = string(metadata.name)
    date = string(metadata.dates)
    version = summary(metadata.version)
    @info string("Inpainting ", version, " ", name, " data from ", date, "...")
    start_time = time_ns()
    
    f = ECCO_field(metadata; architecture, kw...)
    inpaint_mask!(f, mask; inpainting)
    fill_halo_regions!(f)
    elapsed = 1e-9 * (time_ns() - start_time)
    @info string(" ... (", prettytime(elapsed), ")")
    return f
end

inpainted_ECCO_field(variable_name::Symbol; kw...) = inpainted_ECCO_field(ECCOMetadata(variable_name); kw...)
    
function set!(field::Field, ecco_metadata::ECCOMetadata; kw...)

    # Fields initialized from ECCO
    grid = field.grid
    arch = child_architecture(grid)
    mask = ECCO_mask(ecco_metadata, arch)
>>>>>>> b11863fc

    f = inpainted_ECCO_field(ecco_metadata; mask,
                             architecture = arch,
                             kw...)

<<<<<<< HEAD
    # Distribute ECCO field to all workers
    parent(f_ECCO) .= all_reduce(+, parent(f_ECCO), arch)
    interpolate!(field, f_ECCO)
    
    return field
end

function set!(field::Field, ECCO_metadata::ECCOMetadata;
              inpainting = NearestNeighborInpainting(Inf), kw...)

    grid = field.grid
    arch = architecture(grid)
    mask = ECCO_mask(ECCO_metadata, arch)
    
    native_field = ECCO_field(ECCO_metadata; inpainting, mask, architecture=arch, kw...)
    on_grid = Field(location(ECCO_metadata), grid)   
    #interpolate!(on_grid, native_field)
    interpolate!(field, native_field)
    #set!(field, on_grid)
=======
    interpolate!(field, f)
>>>>>>> b11863fc

    return field
end

end # Module 
<|MERGE_RESOLUTION|>--- conflicted
+++ resolved
@@ -140,7 +140,6 @@
                     mask = nothing,
                     horizontal_halo = (7, 7))
 
-<<<<<<< HEAD
     # Respect user-supplied mask, but otherwise build default ECCO mask.
     if !isnothing(inpainting) && isnothing(mask)
         mask = ECCO_mask(metadata, architecture)
@@ -157,10 +156,7 @@
         return field
     end
 
-    download_dataset!(metadata)
-=======
     download_dataset(metadata)
->>>>>>> b11863fc
     path = metadata_path(metadata)
     ds = Dataset(path)
     shortname = short_name(metadata)
@@ -209,10 +205,13 @@
 
         elapsed = 1e-9 * (time_ns() - start_time)
         @info string(" ... (", prettytime(elapsed), ")")
-
-        file = jldopen(inpainted_path, "w+")
-        file["data"] = on_architecture(CPU(), parent(field))
-        close(file)
+    
+        if save_inpainted
+            file = jldopen(inpainted_path, "w+")
+            file["data"] = on_architecture(CPU(), parent(field))
+            file["inpainting_steps"] = inpainting.steps
+            close(file)
+        end
     end
 
     return field
@@ -221,7 +220,6 @@
 # Fallback
 ECCO_field(var_name::Symbol; kw...) = ECCO_field(ECCOMetadata(var_name); kw...)
 
-<<<<<<< HEAD
 function inpainted_metadata_filename(metadata::ECCOMetadata)
     original_filename = metadata_filename(metadata)
     without_extension = original_filename[1:end-3]
@@ -236,98 +234,17 @@
 
     # Fields initialized from ECCO
     grid = field.grid
-    arch = architecture(grid)
-    child_arch = child_architecture(arch)
-
-    f_ECCO = if arch.local_rank == 0 # Make sure we read/write the file using only one core
-        mask = ECCO_mask(ECCO_metadata, child_arch)
-        ECCO_field(ECCO_metadata; inpainting, mask, architecture=child_arch, kw...)
-    else
-        empty_ECCO_field(ECCO_metadata; architecture=child_arch)
-    end
-=======
-"""
-    inpainted_ECCO_field(metadata::ECCOMetadata;
-                         architecture = CPU(),
-                         mask = ECCO_mask(metadata, architecture),
-                         inpainting = NearestNeighborInpainting(Inf),
-                         kw...)
-    
-Retrieve the ECCO field corresponding to `metadata` inpainted to fill all the missing
-values in the original dataset.
-
-Arguments
-=========
-
-- `metadata`: the metadata corresponding to the dataset.
-
-Keyword Arguments
-=================
-
-- `architecture`: either `CPU()` or `GPU()`.
-- `mask`: the mask used to inpaint the field, see [`inpaint_mask!`](@ref).
-- `inpainting`: the inpainting algorithm, see [`inpaint_mask!`](@ref). Default: `NearestNeighborInpainting(Inf)`.
-"""
-function inpainted_ECCO_field(metadata::ECCOMetadata; 
-                              architecture = CPU(),
-                              mask = ECCO_mask(metadata, architecture),
-                              inpainting = NearestNeighborInpainting(Inf),
-                              kw...)
-
-    # Make sure all values are extended properly
-    name = string(metadata.name)
-    date = string(metadata.dates)
-    version = summary(metadata.version)
-    @info string("Inpainting ", version, " ", name, " data from ", date, "...")
-    start_time = time_ns()
-    
-    f = ECCO_field(metadata; architecture, kw...)
-    inpaint_mask!(f, mask; inpainting)
-    fill_halo_regions!(f)
-    elapsed = 1e-9 * (time_ns() - start_time)
-    @info string(" ... (", prettytime(elapsed), ")")
-    return f
-end
-
-inpainted_ECCO_field(variable_name::Symbol; kw...) = inpainted_ECCO_field(ECCOMetadata(variable_name); kw...)
-    
-function set!(field::Field, ecco_metadata::ECCOMetadata; kw...)
-
-    # Fields initialized from ECCO
-    grid = field.grid
     arch = child_architecture(grid)
     mask = ECCO_mask(ecco_metadata, arch)
->>>>>>> b11863fc
-
-    f = inpainted_ECCO_field(ecco_metadata; mask,
-                             architecture = arch,
-                             kw...)
-
-<<<<<<< HEAD
-    # Distribute ECCO field to all workers
-    parent(f_ECCO) .= all_reduce(+, parent(f_ECCO), arch)
-    interpolate!(field, f_ECCO)
-    
+
+    f = ECCO_field(ecco_metadata; mask,
+                   architecture = arch,
+                   inpainting,
+                   kw...)
+
+    interpolate!(field, f)
+
     return field
 end
 
-function set!(field::Field, ECCO_metadata::ECCOMetadata;
-              inpainting = NearestNeighborInpainting(Inf), kw...)
-
-    grid = field.grid
-    arch = architecture(grid)
-    mask = ECCO_mask(ECCO_metadata, arch)
-    
-    native_field = ECCO_field(ECCO_metadata; inpainting, mask, architecture=arch, kw...)
-    on_grid = Field(location(ECCO_metadata), grid)   
-    #interpolate!(on_grid, native_field)
-    interpolate!(field, native_field)
-    #set!(field, on_grid)
-=======
-    interpolate!(field, f)
->>>>>>> b11863fc
-
-    return field
-end
-
 end # Module 
