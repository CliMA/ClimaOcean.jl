--- conflicted
+++ resolved
@@ -13,11 +13,6 @@
 
 using Oceananigans.DistributedComputations: @root
 
-<<<<<<< HEAD
-import ClimaOcean.DataWrangling: vertical_interfaces, variable_is_three_dimensional,
-                                 shift_longitude_to_0_360, inpainted_metadata_path,
-                                 longitude_shift, enforce_data_conventions
-=======
 using ClimaOcean.DataWrangling:
     netrc_downloader,
     BoundingBox,
@@ -48,24 +43,16 @@
     inpainted_metadata_path,
     reversed_vertical_axis,
     default_mask_value
->>>>>>> 0d6a2eac
 
 download_ECCO_cache::String = ""
 function __init__()
     global download_ECCO_cache = @get_scratch!("ECCO")
 end
 
-<<<<<<< HEAD
-include("ECCO_metadata.jl")
-include("ECCO_mask.jl")
-include("ECCO_atmosphere.jl")
-
-=======
 # Datasets
 struct ECCO2Monthly end
 struct ECCO2Daily end
 struct ECCO4Monthly end
->>>>>>> 0d6a2eac
 const SomeECCODataset = Union{ECCO2Monthly, ECCO4Monthly, ECCO2Daily}
 
 function default_download_directory(::ECCO2Monthly)
@@ -170,35 +157,36 @@
     :latent_heat_flux      => "EXFhl",
     :net_longwave          => "EXFlwnet",
     :downwelling_shortwave => "oceQsw",
-    :downwelling_longwave  => "EXFlwdn",
-)
-
-ECCO2_dataset_variable_names = Dict(
-    :temperature           => "THETA",
-    :salinity              => "SALT",
-    :u_velocity            => "UVEL",
-    :v_velocity            => "VVEL",
-    :free_surface          => "SSH",
-    :sea_ice_thickness     => "SIheff",
-    :sea_ice_concentration => "SIarea",
-    :net_heat_flux         => "oceQnet"
+    :downwelling_longwave  => "EXFlwdn"    
+    :air_temperature       => "EXFatemp",
+    :air_specific_humidity => "EXFaqh",
+    :sea_level_pressure    => "EXFpress",
+    :eastward_wind         => "EXFewind",
+    :northward_wind        => "EXFnwind",
+    :rain_freshwater_flux  => "EXFpreci",
 )
 
 ECCO_location = Dict(
     :temperature           => (Center, Center, Center),
     :salinity              => (Center, Center, Center),
+    :u_velocity            => (Face,   Center, Center),
+    :v_velocity            => (Center, Face,   Center),
     :free_surface          => (Center, Center, Nothing),
     :sea_ice_thickness     => (Center, Center, Nothing),
     :sea_ice_concentration => (Center, Center, Nothing),
     :net_heat_flux         => (Center, Center, Nothing),
-    :u_velocity            => (Face,   Center, Center),
-    :v_velocity            => (Center, Face,   Center),
     :sensible_heat_flux    => (Center, Center, Nothing),
     :latent_heat_flux      => (Center, Center, Nothing),
     :net_longwave          => (Center, Center, Nothing),
+    :downwelling_longwave  => (Center, Center, Nothing),
     :downwelling_shortwave => (Center, Center, Nothing),
-    :downwelling_longwave  => (Center, Center, Nothing),
-)
+    :air_temperature       => (Center, Center, Nothing),
+    :air_specific_humidity => (Center, Center, Nothing),
+    :sea_level_pressure    => (Center, Center, Nothing),
+    :eastward_wind         => (Center, Center, Nothing),
+    :northward_wind        => (Center, Center, Nothing),
+    :rain_freshwater_flux  => (Center, Center, Nothing),
+)    
 
 const ECCOMetadata{D} = Metadata{<:SomeECCODataset, D}
 const ECCOMetadatum   = Metadatum{<:SomeECCODataset}
@@ -310,7 +298,6 @@
 
 inpainted_metadata_path(metadata::ECCOMetadata) = joinpath(metadata.dir, inpainted_metadata_filename(metadata))
 
-enforce_data_conventions(data, ::ECCO4Monthly, ::Val{:downwelling_longwave})  = - data
-enforce_data_conventions(data, ::ECCO4Monthly, ::Val{:downwelling_shortwave}) = - data
+include("ECCO_atmosphere.jl")
 
 end # Module