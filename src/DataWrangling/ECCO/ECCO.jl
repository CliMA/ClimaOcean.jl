--- conflicted
+++ resolved
@@ -43,11 +43,8 @@
     inpainted_metadata_path,
     reversed_vertical_axis,
     default_mask_value,
-<<<<<<< HEAD
-    reversed_sign
-=======
+    reversed_sign,
     available_variables
->>>>>>> 42bc765e
 
 download_ECCO_cache::String = ""
 function __init__()
