module ECCO

export ECCOMetadatum, ECCO_immersed_grid, adjusted_ECCO_tracers, initialize!
export ECCO2Monthly, ECCO4Monthly, ECCO2Daily
export ECCO4DarwinMonthly

using Oceananigans
using ClimaOcean
using NCDatasets
using Dates
using Adapt
using Scratch
using Downloads

using Oceananigans.DistributedComputations: @root

<<<<<<< HEAD
import ClimaOcean.DataWrangling: vertical_interfaces, variable_is_three_dimensional,
                                 shift_longitude_to_0_360, inpainted_metadata_path,
                                 longitude_shift, retrieve_data
=======
using ClimaOcean.DataWrangling:
    netrc_downloader,
    BoundingBox,
    metadata_path,
    Celsius,
    Metadata,
    Metadatum,
    download_progress

using KernelAbstractions: @kernel, @index

using Dates: year, month, day

import Oceananigans: location

import ClimaOcean.DataWrangling:
    default_download_directory,
    all_dates,
    metadata_filename,
    download_dataset,
    temperature_units,
    dataset_variable_name,
    metaprefix,
    longitude_interfaces,
    latitude_interfaces,
    z_interfaces,
    is_three_dimensional,
    inpainted_metadata_path,
    reversed_vertical_axis,
    default_mask_value
>>>>>>> bb456287

download_ECCO_cache::String = ""
function __init__()
    global download_ECCO_cache = @get_scratch!("ECCO")
end

<<<<<<< HEAD
include("ECCO_metadata.jl")
include("ECCO_mask.jl")
include("ECCO_darwin.jl")

const SomeECCODataset = Union{ECCO2Monthly, ECCO4Monthly, ECCO2Daily, ECCO4DarwinMonthly}
=======
# Datasets
struct ECCO2Monthly end
struct ECCO2Daily end
struct ECCO4Monthly end
const SomeECCODataset = Union{ECCO2Monthly, ECCO4Monthly, ECCO2Daily}
>>>>>>> bb456287

function default_download_directory(::ECCO2Monthly)
    path = joinpath(download_ECCO_cache, "v2", "monthly")
    return mkpath(path)
end

function default_download_directory(::ECCO2Daily)
    path = joinpath(download_ECCO_cache, "v2", "daily")
    return mkpath(path)
end

function default_download_directory(::ECCO4Monthly)
    path = joinpath(download_ECCO_cache, "v4")
    return mkpath(path)
end

Base.size(::ECCO2Daily, variable)   = (1440, 720, 50)
Base.size(::ECCO2Monthly, variable) = (1440, 720, 50)
Base.size(::ECCO4Monthly, variable) = (720,  360, 50)

temperature_units(::SomeECCODataset) = Celsius()
default_mask_value(::ECCO4Monthly) = 0
reversed_vertical_axis(::SomeECCODataset) = true

const ECCO2_url = "https://ecco.jpl.nasa.gov/drive/files/ECCO2/cube92_latlon_quart_90S90N/"
const ECCO4_url = "https://ecco.jpl.nasa.gov/drive/files/Version4/Release4/interp_monthly/"

# The whole range of dates in the different dataset datasets
all_dates(dataset::SomeECCODataset) = all_dates(dataset, nothing)
all_dates(::ECCO4Monthly, variable) = DateTime(1992, 1, 1) : Month(1) : DateTime(2017, 12, 1)
all_dates(::ECCO2Monthly, variable) = DateTime(1992, 1, 1) : Month(1) : DateTime(2024, 12, 1)
all_dates(::ECCO2Daily,   variable) = DateTime(1992, 1, 1) : Day(1)   : DateTime(2024, 12, 31)

longitude_interfaces(::SomeECCODataset) = (-180, 180)
latitude_interfaces(::SomeECCODataset) = (-90, 90)

z_interfaces(::SomeECCODataset) = [
    -6128.75,
    -5683.75,
    -5250.25,
    -4839.75,
    -4452.25,
    -4087.75,
    -3746.25,
    -3427.75,
    -3132.25,
    -2859.75,
    -2610.25,
    -2383.74,
    -2180.13,
    -1999.09,
    -1839.64,
    -1699.66,
    -1575.64,
    -1463.12,
    -1357.68,
    -1255.87,
    -1155.72,
    -1056.53,
    -958.45,
    -862.10,
    -768.43,
    -678.57,
    -593.72,
    -515.09,
    -443.70,
    -380.30,
    -325.30,
    -278.70,
    -240.09,
    -208.72,
    -183.57,
    -163.43,
    -147.11,
    -133.45,
    -121.51,
    -110.59,
    -100.20,
    -90.06,
    -80.01,
    -70.0,
    -60.0,
    -50.0,
    -40.0,
    -30.0,
    -20.0,
    -10.0,
      0.0,
]

ECCO4_dataset_variable_names = Dict(
    :temperature           => "THETA",
    :salinity              => "SALT",
    :u_velocity            => "EVEL",
    :v_velocity            => "NVEL",
    :free_surface          => "SSH",
    :sea_ice_thickness     => "SIheff",
    :sea_ice_concentration => "SIarea",
    :net_heat_flux         => "oceQnet",
    :sensible_heat_flux    => "EXFhs",
    :latent_heat_flux      => "EXFhl",
    :net_longwave          => "EXFlwnet",
    :downwelling_shortwave => "oceQsw",
    :downwelling_longwave  => "EXFlwdn",
)

ECCO2_dataset_variable_names = Dict(
    :temperature           => "THETA",
    :salinity              => "SALT",
    :u_velocity            => "UVEL",
    :v_velocity            => "VVEL",
    :free_surface          => "SSH",
    :sea_ice_thickness     => "SIheff",
    :sea_ice_concentration => "SIarea",
    :net_heat_flux         => "oceQnet"
)

<<<<<<< HEAD
# ECCO4 data is on a -180, 180 longitude grid as opposed to ECCO2 data that
# is on a 0, 360 longitude grid. To make the data consistent, we shift ECCO4
# data by 180 degrees in longitude
longitude_shift(metadata::Metadata{<:Union{<:ECCO4Monthly, <:ECCO4DarwinMonthly}}) = 180
=======
ECCO_location = Dict(
    :temperature           => (Center, Center, Center),
    :salinity              => (Center, Center, Center),
    :free_surface          => (Center, Center, Nothing),
    :sea_ice_thickness     => (Center, Center, Nothing),
    :sea_ice_concentration => (Center, Center, Nothing),
    :net_heat_flux         => (Center, Center, Nothing),
    :u_velocity            => (Face,   Center, Center),
    :v_velocity            => (Center, Face,   Center),
    :sensible_heat_flux    => (Center, Center, Nothing),
    :latent_heat_flux      => (Center, Center, Nothing),
    :net_longwave          => (Center, Center, Nothing),
    :downwelling_shortwave => (Center, Center, Nothing),
    :downwelling_longwave  => (Center, Center, Nothing),
)

const ECCOMetadata{D} = Metadata{<:SomeECCODataset, D}
const ECCOMetadatum   = Metadatum{<:SomeECCODataset}

"""
    ECCOMetadatum(name;
                  date = first_date(ECCO4Monthly(), name),
                  dir = download_ECCO_cache)

An alias to construct a [`Metadatum`](@ref) of `ECCO4Monthly()`.
"""
function ECCOMetadatum(name;
                       date = first_date(ECCO4Monthly(), name),
                       dir = download_ECCO_cache)

    return Metadatum(name; date, dir, dataset=ECCO4Monthly())
end

metaprefix(::ECCOMetadata) = "ECCOMetadata"

# File name generation specific to each dataset
function metadata_filename(metadata::Metadatum{<:ECCO4Monthly})
    shortname = dataset_variable_name(metadata)
    yearstr   = string(Dates.year(metadata.dates))
    monthstr  = string(Dates.month(metadata.dates), pad=2)
    return shortname * "_" * yearstr * "_" * monthstr * ".nc"
end

function metadata_filename(metadata::Metadatum{<:Union{ECCO2Daily, ECCO2Monthly}})
    shortname = dataset_variable_name(metadata)
    yearstr   = string(Dates.year(metadata.dates))
    monthstr  = string(Dates.month(metadata.dates), pad=2)
    postfix   = is_three_dimensional(metadata) ? ".1440x720x50." : ".1440x720."

    if metadata.dataset isa ECCO2Monthly
        return shortname * postfix * yearstr * monthstr * ".nc"
    elseif metadata.dataset isa ECCO2Daily
        daystr = is_three_dimensional(metadata) ? string(Dates.day(metadata.dates), pad=2) : ""
        return shortname * postfix * yearstr * monthstr * daystr * ".nc"
    end
end

# Convenience functions
dataset_variable_name(data::Metadata{<:ECCO2Daily})   = ECCO2_dataset_variable_names[data.name]
dataset_variable_name(data::Metadata{<:ECCO2Monthly}) = ECCO2_dataset_variable_names[data.name]
dataset_variable_name(data::Metadata{<:ECCO4Monthly}) = ECCO4_dataset_variable_names[data.name]
location(data::ECCOMetadata) = ECCO_location[data.name]

is_three_dimensional(data::ECCOMetadata) =
    data.name == :temperature ||
    data.name == :salinity ||
    data.name == :u_velocity ||
    data.name == :v_velocity

# URLs for the ECCO datasets specific to each dataset
metadata_url(m::Metadata{<:ECCO2Monthly}) = ECCO2_url * "monthly/" * dataset_variable_name(m) * "/" * metadata_filename(m)
metadata_url(m::Metadata{<:ECCO2Daily})   = ECCO2_url * "daily/"   * dataset_variable_name(m) * "/" * metadata_filename(m)

function metadata_url(m::Metadata{<:ECCO4Monthly})
    year = string(Dates.year(m.dates))
    return ECCO4_url * dataset_variable_name(m) * "/" * year * "/" * metadata_filename(m)
end

function download_dataset(metadata::ECCOMetadata)
    username = get(ENV, "ECCO_USERNAME", nothing)
    password = get(ENV, "ECCO_PASSWORD", nothing)
    dir = metadata.dir

    # Create a temporary directory to store the .netrc file
    # The directory will be deleted after the download is complete
    @root mktempdir(dir) do tmp

        # Write down the username and password in a .netrc file
        downloader = netrc_downloader(username, password, "ecco.jpl.nasa.gov", tmp)
        ntasks = Threads.nthreads()

        asyncmap(metadata; ntasks) do metadatum # Distribute the download among tasks

            fileurl  = metadata_url(metadatum)
            filepath = metadata_path(metadatum)

            if !isfile(filepath)
                instructions_msg = "\n See ClimaOcean.jl/src/DataWrangling/ECCO/README.md for instructions."
                if isnothing(username)
                    msg = "Could not find the ECCO_PASSWORD environment variable. \
                            See ClimaOcean.jl/src/DataWrangling/ECCO/README.md for instructions on obtaining \
                            and setting your ECCO_USERNAME and ECCO_PASSWORD." * instructions_msg
                    throw(ArgumentError(msg))
                elseif isnothing(password)
                    msg = "Could not find the ECCO_PASSWORD environment variable. \
                            See ClimaOcean.jl/src/DataWrangling/ECCO/README.md for instructions on obtaining \
                            and setting your ECCO_USERNAME and ECCO_PASSWORD." * instructions_msg
                    throw(ArgumentError(msg))
                end
                @info "Downloading ECCO data: $(metadatum.name) in $(metadatum.dir)..."
                Downloads.download(fileurl, filepath; downloader, progress=download_progress)
            end
        end
    end

    return nothing
end
>>>>>>> bb456287

function inpainted_metadata_filename(metadata::ECCOMetadata)
    original_filename = metadata_filename(metadata)
    without_extension = original_filename[1:end-3]
    return without_extension * "_inpainted.jld2"
end

inpainted_metadata_path(metadata::ECCOMetadata) = joinpath(metadata.dir, inpainted_metadata_filename(metadata))

end # Module<|MERGE_RESOLUTION|>--- conflicted
+++ resolved
@@ -2,7 +2,6 @@
 
 export ECCOMetadatum, ECCO_immersed_grid, adjusted_ECCO_tracers, initialize!
 export ECCO2Monthly, ECCO4Monthly, ECCO2Daily
-export ECCO4DarwinMonthly
 
 using Oceananigans
 using ClimaOcean
@@ -14,11 +13,6 @@
 
 using Oceananigans.DistributedComputations: @root
 
-<<<<<<< HEAD
-import ClimaOcean.DataWrangling: vertical_interfaces, variable_is_three_dimensional,
-                                 shift_longitude_to_0_360, inpainted_metadata_path,
-                                 longitude_shift, retrieve_data
-=======
 using ClimaOcean.DataWrangling:
     netrc_downloader,
     BoundingBox,
@@ -49,26 +43,17 @@
     inpainted_metadata_path,
     reversed_vertical_axis,
     default_mask_value
->>>>>>> bb456287
 
 download_ECCO_cache::String = ""
 function __init__()
     global download_ECCO_cache = @get_scratch!("ECCO")
 end
 
-<<<<<<< HEAD
-include("ECCO_metadata.jl")
-include("ECCO_mask.jl")
-include("ECCO_darwin.jl")
-
-const SomeECCODataset = Union{ECCO2Monthly, ECCO4Monthly, ECCO2Daily, ECCO4DarwinMonthly}
-=======
 # Datasets
 struct ECCO2Monthly end
 struct ECCO2Daily end
 struct ECCO4Monthly end
 const SomeECCODataset = Union{ECCO2Monthly, ECCO4Monthly, ECCO2Daily}
->>>>>>> bb456287
 
 function default_download_directory(::ECCO2Monthly)
     path = joinpath(download_ECCO_cache, "v2", "monthly")
@@ -186,12 +171,6 @@
     :net_heat_flux         => "oceQnet"
 )
 
-<<<<<<< HEAD
-# ECCO4 data is on a -180, 180 longitude grid as opposed to ECCO2 data that
-# is on a 0, 360 longitude grid. To make the data consistent, we shift ECCO4
-# data by 180 degrees in longitude
-longitude_shift(metadata::Metadata{<:Union{<:ECCO4Monthly, <:ECCO4DarwinMonthly}}) = 180
-=======
 ECCO_location = Dict(
     :temperature           => (Center, Center, Center),
     :salinity              => (Center, Center, Center),
@@ -309,7 +288,6 @@
 
     return nothing
 end
->>>>>>> bb456287
 
 function inpainted_metadata_filename(metadata::ECCOMetadata)
     original_filename = metadata_filename(metadata)
