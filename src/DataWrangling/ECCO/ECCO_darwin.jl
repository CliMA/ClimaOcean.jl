using MeshArrays
using JLD2
using Glob

struct ECCO2DarwinMonthly <:ECCODataset end
struct ECCO4DarwinMonthly <:ECCODataset end

# URLs for the ECCO datasets specific to each version
const ECCO4Darwin_url = "https://ecco.jpl.nasa.gov/drive/files/ECCO2/LLC90/ECCO-Darwin/"
const ECCO2Darwin_url = "https://ecco.jpl.nasa.gov/drive/files/ECCO2/LLC270/ECCO-Darwin_extension/"

Base.size(data::Metadata{<:ECCO4DarwinMonthly}) = (720,  360, 50, length(data.dates))
Base.size(::Metadatum{<:ECCO4DarwinMonthly})    = (720,  360, 50, 1)
Base.size(data::Metadata{<:ECCO2DarwinMonthly}) = (1440, 720, 50, length(data.dates))
Base.size(::Metadatum{<:ECCO2DarwinMonthly})    = (1440, 720, 50, 1)

metadata_time_step(::Metadatum{<:ECCO4DarwinMonthly}) = 3600
metadata_epoch(::Metadatum{<:ECCO4DarwinMonthly}) = DateTime(1992, 1, 1, 12, 0, 0)

metadata_time_step(::Metadatum{<:ECCO2DarwinMonthly}) = 1200
metadata_epoch(::Metadatum{<:ECCO2DarwinMonthly}) = DateTime(1992, 1, 1, 0, 0, 0)

# The whole range of dates in the different dataset datasets
all_dates(dataset::ECCO4DarwinMonthly, name) = metadata_epoch(dataset) : Month(1) : DateTime(2023, 3, 1)
all_dates(dataset::ECCO2DarwinMonthly, name) = metadata_epoch(dataset) : Month(1) : DateTime(2025, 5, 1)

# File name generation specific to each Dataset dataset
"""
    metadata_filename(metadata::Metadatum{<:Union{ECCO2DarwinMonthly, ECCO4DarwinMonthly}})

Generate the filename for a given ECCO Darwin dataset and date.

The filename is constructed using the dataset variable name, and the iteration number is calculated
from the date and epoch.
"""
function metadata_filename(metadata::Metadatum{<:Union{ECCO2DarwinMonthly, ECCO4DarwinMonthly}})
    shortname = dataset_variable_name(metadata)

    reference_date = metadata_epoch(metadata)
    timestep_size  = metadata_time_step(metadata)

    # Explicitly convert to Int to avoid return of a float
    iternum = Int(Dates.value((metadata.dates - reference_date) / (timestep_size * 1e3)))
    iterstr = string(iternum, pad=10)

    return shortname * "." * iterstr * ".data"
end

# Convenience functions
default_mask_value(::ECCO4DarwinMonthly) = 0
default_mask_value(::ECCO2DarwinMonthly) = 0

dataset_variable_name(data::Metadata{<:Union{ECCO2DarwinMonthly,ECCO4DarwinMonthly}}) = ECCO_darwin_dataset_variable_names[data.name]

location(::Metadata{<:Union{ECCO2DarwinMonthly, ECCO4DarwinMonthly}}) = (Center, Center, Center)

variable_is_three_dimensional(::Metadata{<:Union{ECCO2DarwinMonthly, ECCO4DarwinMonthly}}) = true

ECCO_darwin_dataset_variable_names = Dict(
    :temperature                    => "THETA",
    :salinity                       => "SALTanom",
    :dissolved_inorganic_carbon     => "DIC",
    :alkalinity                     => "ALK",
    :phosphate                      => "PO4",
    :nitrate                        => "NO3",
    :dissolved_organic_phosphorus   => "DOP",
    :particulate_organic_phosphorus => "POP",
    :dissolved_iron                 => "FeT",
    :dissolved_silicate             => "SiO2",
    :dissolved_oxygen               => "O2",
)

"""
<<<<<<< HEAD
    concentration_units(metadatum::Metadatum{<:Union{ECCO2DarwinMonthly, ECCO4DarwinMonthly}}) 
=======
    function concentration_units(metadatum::Metadatum{<:Union{ECCO2DarwinMonthly, ECCO4DarwinMonthly}}) 
>>>>>>> aa70fc07

Set up conversion from the ECCODarwin output data to standard units
  -  salinity = SALTanom + 35
  -  biogeochemical tracer concentrations are in uL => umol/L in the output files
"""
function concentration_units(metadatum::Metadatum{<:Union{ECCO2DarwinMonthly, ECCO4DarwinMonthly}}) 
    if dataset_variable_name(metadatum) == "SALTanom"
        return GramPerKilogramMinus35()
    elseif dataset_variable_name(metadatum) != "THETA"
        return MicromolePerLiter()
    else
        return nothing
    end
end

function default_download_directory(::ECCO4DarwinMonthly)
    path = joinpath(download_ECCO_cache, "v4_darwin", "monthly")
    return mkpath(path)
end

function default_download_directory(::ECCO2DarwinMonthly)
    path = joinpath(download_ECCO_cache, "v2_darwin", "monthly")
    return mkpath(path)
end

metadata_url(m::Metadata{<:ECCO4DarwinMonthly}) = ECCO4Darwin_url * "monthly/" * dataset_variable_name(m) * "/" * metadata_filename(m)
metadata_url(m::Metadata{<:ECCO2DarwinMonthly}) = ECCO2Darwin_url * "monthly/" * dataset_variable_name(m) * "/" * metadata_filename(m)

# Functions for reading the ECCO binary files using MeshArrays
binary_data_grid(::ECCO4DarwinMonthly) = GridSpec(ID=:LLC90)
binary_data_size(::ECCO4DarwinMonthly) = (90, 1170, 50)
binary_data_grid(::ECCO2DarwinMonthly) = GridSpec(ID=:LLC270)
binary_data_size(::ECCO2DarwinMonthly) = (270, 3510, 50)

longitude_interfaces(::ECCO4DarwinMonthly) = (-180, 180)

"""
    retrieve_data(metadata::Metadatum{<:ECCO4DarwinMonthly})

Read a ECCO4DarwinMonthly data file and regrid using MeshArrays on to regular lat-lon grid
"""
function retrieve_data(metadata::Metadatum{<:Union{ECCO4DarwinMonthly, ECCO2DarwinMonthly}})
    native_size = binary_data_size(metadata.dataset)
    native_grid = binary_data_grid(metadata.dataset)
    native_data = zeros(Float32, prod(native_size)) # Native LLC grid at precision of the input binary file

    read!(metadata_path(metadata), native_data)
    native_data = bswap.(native_data)

    meshed_data   = read(reshape(native_data, native_size...), native_grid)
    Nx, Ny, Nz, _ = size(metadata)
    data          = zeros(Float32, Nx, Ny, Nz) # Native LLC grid at precision of the input binary file
    mask          = zeros(Float32, Nx, Ny, Nz)

    # Download the native grid data from MeshArrays repo (only if not in already in datadeps)
    native_grid_coords = GridLoad(native_grid; option="full")

    # Check if the interpolation coefficients are already calculated
    interp_file = joinpath(dirname(metadata_path(metadata)),"native_interp_coeffs.jld2")
    if !isfile(interp_file)
        # Calculate coefficients to interpolate from native grid to regular lat-lon grid (as in the ECCO netcdf files)
        resolution_X = 360/Nx
        resolution_Y = 180/Ny

        # Regular lat-lon grid
        longitudes = longitude_interfaces(metadata.dataset)
        latitudes  = latitude_interfaces(metadata.dataset)
        lon = [i for i = longitudes[1]+resolution_X/2:resolution_X:longitudes[2]-resolution_X/2, 
                     j = latitudes[1]+resolution_Y/2:resolution_Y:latitudes[2]-resolution_Y/2]
        lat = [j for i = longitudes[1]+resolution_X/2:resolution_X:longitudes[2]-resolution_X/2, 
                     j = latitudes[1]+resolution_Y/2:resolution_Y:latitudes[2]-resolution_Y/2]
        
        # Interpolation factors for the native grid (writes out to a file "interp_file" for later use)
        coeffs = interpolation_setup(; Γ=native_grid_coords, lat, lon, filename=interp_file)
    else
        # Read the coefficients from the file that was previously calculated
        coeffs = interpolation_setup(interp_file)
    end

    # Read continental mask on the native model grid 
    native_grid_fac_center = GridLoadVar("hFacC", native_grid)

    # Interpolate each masked layer on to the native lat lon grid
    for k in 1:Nz
        i, j, c = MeshArrays.Interpolate(
            meshed_data[:, k], 
            coeffs,
        )
        data[:, :, k] = c
        i, j, c = MeshArrays.Interpolate(
            land_mask(native_grid_fac_center[:, k]), 
            coeffs,
        )
        mask[:, :, k] = c
    end
    
    # Reverse the z-axis
    data = reverse(data, dims=3)
    mask = reverse(mask, dims=3)

    # Fill NaNs in Antarctica with zeros
    data[isnan.(data)] .= default_mask_value(metadata.dataset)

    return data .* mask
end<|MERGE_RESOLUTION|>--- conflicted
+++ resolved
@@ -71,15 +71,11 @@
 )
 
 """
-<<<<<<< HEAD
     concentration_units(metadatum::Metadatum{<:Union{ECCO2DarwinMonthly, ECCO4DarwinMonthly}}) 
-=======
-    function concentration_units(metadatum::Metadatum{<:Union{ECCO2DarwinMonthly, ECCO4DarwinMonthly}}) 
->>>>>>> aa70fc07
 
 Set up conversion from the ECCODarwin output data to standard units
   -  salinity = SALTanom + 35
-  -  biogeochemical tracer concentrations are in uL => umol/L in the output files
+  -  biogeochemical tracer concentrations are in uL => umol/L in the output files from Darwin
 """
 function concentration_units(metadatum::Metadatum{<:Union{ECCO2DarwinMonthly, ECCO4DarwinMonthly}}) 
     if dataset_variable_name(metadatum) == "SALTanom"
