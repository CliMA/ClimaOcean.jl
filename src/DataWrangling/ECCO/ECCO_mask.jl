--- conflicted
+++ resolved
@@ -60,9 +60,6 @@
 end
 
 # Default
-<<<<<<< HEAD
-ECCO_immersed_grid(arch::AbstractArchitecture=CPU()) = ECCO_immersed_grid(Metadata(:temperature, dataset=ECCO4Monthly()), arch)
-=======
 ECCO_immersed_grid(arch::AbstractArchitecture=CPU()) = ECCO_immersed_grid(Metadata(:temperature, dataset=ECCO4Monthly()), arch)
 
 @kernel function _set_height_from_mask!(bottom, grid, mask)
@@ -76,5 +73,4 @@
         z⁺ = znode(i, j, k+1, grid, Center(), Center(), Face())
         @inbounds bottom[i, j, k] = ifelse(mask[i, j, k], z⁺, bottom[i, j, k])
     end
-end
->>>>>>> e93ad8bf
+end