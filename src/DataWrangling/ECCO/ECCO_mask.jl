using Oceananigans.Architectures: AbstractArchitecture
using ClimaOcean.DataWrangling: dataset_mask, dataset_immersed_grid

import ClimaOcean.DataWrangling: default_set_dataset_mask

# Defaults
ECCO_mask(arch::AbstractArchitecture=CPU()) = dataset_mask(Metadata(:temperature, dataset=ECCO4Monthly()), arch)
ECCO_immersed_grid(arch::AbstractArchitecture=CPU()) = dataset_immersed_grid(Metadata(:temperature, dataset=ECCO4Monthly()), arch)

<<<<<<< HEAD
A boolean field where `true` represents a missing value in the ECCO dataset.
"""
function ECCO_mask(metadata, architecture = CPU(); 
                   data_field = ECCO_field(metadata; architecture, inpainting=nothing),
                   minimum_value = Float32(-1e5),
                   maximum_value = Float32(1e5))

    mask  = Field{location(data_field)...}(data_field.grid, Bool)

    # ECCO4 has zeros in place of the missing values, while
    # ECCO2 expresses missing values with values < -1e5
    if metadata.dataset isa Union{ECCO4Monthly, ECCO4DarwinMonthly}
        _set_mask! = _set_ECCO4_mask!
    else
        _set_mask! = _set_ECCO2_mask!
    end

    # Set the mask with zeros where field is defined
    launch!(architecture, data_field.grid, :xyz, _set_mask!, mask, data_field, minimum_value, maximum_value)

    return mask
end

# Default
ECCO_mask(arch::AbstractArchitecture=CPU()) = ECCO_mask(Metadata(:temperature, dataset=ECCO4Monthly()), arch)
=======
default_set_dataset_mask(metadata::Metadata{<:ECCO4Monthly}) = ClimaOcean.DataWrangling.ECCO._set_ECCO4_mask!
default_set_dataset_mask(metadata::Metadata{<:Union{ECCO2Monthly, ECCO2Daily}}) = ClimaOcean.DataWrangling.ECCO._set_ECCO2_mask!
>>>>>>> 0411db79

# ECCO2 expresses missing values with values < -1e5
@kernel function _set_ECCO2_mask!(mask, Tᵢ, minimum_value, maximum_value)
    i, j, k = @index(Global, NTuple)
    @inbounds mask[i, j, k] = (Tᵢ[i, j, k] < minimum_value) | (Tᵢ[i, j, k] > maximum_value)
end

# ECCO4 has zeros in place of the missing values, while
@kernel function _set_ECCO4_mask!(mask, Tᵢ, args...)
    i, j, k = @index(Global, NTuple)
    @inbounds mask[i, j, k] = (Tᵢ[i, j, k] == 0)
end<|MERGE_RESOLUTION|>--- conflicted
+++ resolved
@@ -7,36 +7,8 @@
 ECCO_mask(arch::AbstractArchitecture=CPU()) = dataset_mask(Metadata(:temperature, dataset=ECCO4Monthly()), arch)
 ECCO_immersed_grid(arch::AbstractArchitecture=CPU()) = dataset_immersed_grid(Metadata(:temperature, dataset=ECCO4Monthly()), arch)
 
-<<<<<<< HEAD
-A boolean field where `true` represents a missing value in the ECCO dataset.
-"""
-function ECCO_mask(metadata, architecture = CPU(); 
-                   data_field = ECCO_field(metadata; architecture, inpainting=nothing),
-                   minimum_value = Float32(-1e5),
-                   maximum_value = Float32(1e5))
-
-    mask  = Field{location(data_field)...}(data_field.grid, Bool)
-
-    # ECCO4 has zeros in place of the missing values, while
-    # ECCO2 expresses missing values with values < -1e5
-    if metadata.dataset isa Union{ECCO4Monthly, ECCO4DarwinMonthly}
-        _set_mask! = _set_ECCO4_mask!
-    else
-        _set_mask! = _set_ECCO2_mask!
-    end
-
-    # Set the mask with zeros where field is defined
-    launch!(architecture, data_field.grid, :xyz, _set_mask!, mask, data_field, minimum_value, maximum_value)
-
-    return mask
-end
-
-# Default
-ECCO_mask(arch::AbstractArchitecture=CPU()) = ECCO_mask(Metadata(:temperature, dataset=ECCO4Monthly()), arch)
-=======
 default_set_dataset_mask(metadata::Metadata{<:ECCO4Monthly}) = ClimaOcean.DataWrangling.ECCO._set_ECCO4_mask!
 default_set_dataset_mask(metadata::Metadata{<:Union{ECCO2Monthly, ECCO2Daily}}) = ClimaOcean.DataWrangling.ECCO._set_ECCO2_mask!
->>>>>>> 0411db79
 
 # ECCO2 expresses missing values with values < -1e5
 @kernel function _set_ECCO2_mask!(mask, Tᵢ, minimum_value, maximum_value)
