--- conflicted
+++ resolved
@@ -1,9 +1,6 @@
 using Oceananigans.Architectures: AbstractArchitecture
-<<<<<<< HEAD
 using Oceananigans.Grids: znode
-=======
 import ClimaOcean: stateindex
->>>>>>> cbd7a86e
 
 """
     ECCO_mask(architecture = CPU(); minimum_value = Float32(-1e5))
@@ -44,7 +41,6 @@
     @inbounds mask[i, j, k] = (Tᵢ[i, j, k] == 0) 
 end
 
-<<<<<<< HEAD
 """
     ECCO_immersed_grid(metadata, architecture = CPU())
 
@@ -77,7 +73,8 @@
         z⁺ = znode(i, j, k+1, grid, Center(), Center(), Face())
         @inbounds bottom[i, j, k] = ifelse(mask[i, j, k], z⁺, bottom[i, j, k])
     end
-=======
+end
+
 struct LinearlyTaperedPolarMask{N, S, Z} 
     northern :: N
     southern :: S
@@ -126,5 +123,4 @@
     LX, LY, LZ = loc 
     λ, φ, z = node(i, j, k, grid, LX(), LY(), LZ())
     return mask(φ, z)
->>>>>>> cbd7a86e
 end