using CFTime
using Dates
using Downloads
using ClimaOcean.DataWrangling
using ClimaOcean.DataWrangling: netrc_downloader, metadata_path, AnyDateTime,
                                Celsius, Kelvin
using Oceananigans.DistributedComputations

import Base
import Dates: year, month, day
import Oceananigans.Fields: location
import ClimaOcean.DataWrangling: all_dates, metadata_filename, download_dataset,
                                 default_download_directory, dataset_temperature_units,
                                 short_name, dataset_latitude_extent

struct ECCO2Monthly end
struct ECCO2Daily end
struct ECCO4Monthly end

const ECCOMetadata{D} = Metadata{<:Union{<:ECCO2Monthly, <:ECCO2Daily, <:ECCO4Monthly}, D}
const ECCOMetadatum   = Metadatum{<:Union{<:ECCO2Monthly, <:ECCO2Daily, <:ECCO4Monthly}}

const ECCO2_url = "https://ecco.jpl.nasa.gov/drive/files/ECCO2/cube92_latlon_quart_90S90N/"
const ECCO4_url = "https://ecco.jpl.nasa.gov/drive/files/Version4/Release4/interp_monthly/"

"""
    ECCOMetadatum(name;
                  date = first_date(ECCO4Monthly()),
                  dir = download_ECCO_cache)

An alias to construct a [`Metadatum`](@ref) of `ECCO4Monthly()`.
"""
<<<<<<< HEAD
function ECCOMetadatum(name; 
                       date = first_date(ECCO4Monthly(), name), 
=======
function ECCOMetadatum(name;
                       date = first_date(ECCO4Monthly()),
>>>>>>> d49b1ff7
                       dir = download_ECCO_cache)

    return Metadatum(name; date, dir, dataset=ECCO4Monthly())
end

default_download_directory(::Union{<:ECCO2Monthly, <:ECCO2Daily, <:ECCO4Monthly}) = download_ECCO_cache

datasetstr(md::ECCOMetadata) = string(md.dataset)

datestr(md::ECCOMetadata) = string(first(md.dates), "--", last(md.dates))
datestr(md::ECCOMetadatum) = string(md.dates)

Base.summary(md::ECCOMetadata) = string("ECCOMetadata{", datasetstr(md), "} of ",
                                        md.name, " for ", datestr(md))

Base.size(data::Metadata{<:ECCO2Daily})   = (1440, 720, 50, length(data.dates))
Base.size(data::Metadata{<:ECCO2Monthly}) = (1440, 720, 50, length(data.dates))
Base.size(data::Metadata{<:ECCO4Monthly}) = (720,  360, 50, length(data.dates))

Base.size(::Metadatum{<:ECCO2Daily})   = (1440, 720, 50, 1)
Base.size(::Metadatum{<:ECCO2Monthly}) = (1440, 720, 50, 1)
Base.size(::Metadatum{<:ECCO4Monthly}) = (720,  360, 50, 1)

# The whole range of dates in the different dataset datasets
all_dates(::ECCO4Monthly, name) = DateTime(1992, 1, 1) : Month(1) : DateTime(2023, 12, 1)
all_dates(::ECCO2Monthly, name) = DateTime(1992, 1, 1) : Month(1) : DateTime(2023, 12, 1)
all_dates(::ECCO2Daily, name)   = DateTime(1992, 1, 4) : Day(1)   : DateTime(2023, 12, 31)

# Fallback, actually, we do not really need the name for ECCO since all
# variables have the same frequency and the same time-range, differently from JRA55
all_dates(dataset::Union{<:ECCO4Monthly, <:ECCO2Monthly, <:ECCO2Daily}) = all_dates(dataset, :temperature)

# File name generation specific to each Dataset dataset
function metadata_filename(metadata::Metadatum{<:ECCO4Monthly})
    shortname = short_name(metadata)
    yearstr  = string(Dates.year(metadata.dates))
    monthstr = string(Dates.month(metadata.dates), pad=2)
    return shortname * "_" * yearstr * "_" * monthstr * ".nc"
end

function metadata_filename(metadata::Metadatum{<:Union{ECCO2Daily, ECCO2Monthly}})
    shortname   = short_name(metadata)
    yearstr  = string(Dates.year(metadata.dates))
    monthstr = string(Dates.month(metadata.dates), pad=2)
    postfix = variable_is_three_dimensional(metadata) ? ".1440x720x50." : ".1440x720."

    if metadata.dataset isa ECCO2Monthly
        return shortname * postfix * yearstr * monthstr * ".nc"
    elseif metadata.dataset isa ECCO2Daily
        daystr = string(Dates.day(metadata.dates), pad=2)
        return shortname * postfix * yearstr * monthstr * daystr * ".nc"
    end
end

# Convenience functions
short_name(data::Metadata{<:ECCO2Daily})   = ECCO2_short_names[data.name]
short_name(data::Metadata{<:ECCO2Monthly}) = ECCO2_short_names[data.name]
short_name(data::Metadata{<:ECCO4Monthly}) = ECCO4_short_names[data.name]

location(data::ECCOMetadata) = ECCO_location[data.name]

dataset_temperature_units(data::ECCOMetadata) = Celsius()

dataset_latitude_extent(data::ECCOMetadatum) = (-90, 90)

variable_is_three_dimensional(data::ECCOMetadata) =
    data.name == :temperature ||
    data.name == :salinity ||
    data.name == :u_velocity ||
    data.name == :v_velocity

ECCO4_short_names = Dict(
    :temperature           => "THETA",
    :salinity              => "SALT",
    :u_velocity            => "EVEL",
    :v_velocity            => "NVEL",
    :free_surface          => "SSH",
    :sea_ice_thickness     => "SIheff",
    :sea_ice_concentration => "SIarea",
    :net_heat_flux         => "oceQnet"
)

ECCO2_short_names = Dict(
    :temperature           => "THETA",
    :salinity              => "SALT",
    :u_velocity            => "UVEL",
    :v_velocity            => "VVEL",
    :free_surface          => "SSH",
    :sea_ice_thickness     => "SIheff",
    :sea_ice_concentration => "SIarea",
    :net_heat_flux         => "oceQnet"
)

ECCO_location = Dict(
    :temperature           => (Center, Center, Center),
    :salinity              => (Center, Center, Center),
    :free_surface          => (Center, Center, Nothing),
    :sea_ice_thickness     => (Center, Center, Nothing),
    :sea_ice_concentration => (Center, Center, Nothing),
    :net_heat_flux         => (Center, Center, Nothing),
    :u_velocity            => (Face,   Center, Center),
    :v_velocity            => (Center, Face,   Center),
)

# URLs for the ECCO datasets specific to each dataset
metadata_url(m::Metadata{<:ECCO2Monthly}) = ECCO2_url * "monthly/" * short_name(m) * "/" * metadata_filename(m)
metadata_url(m::Metadata{<:ECCO2Daily})   = ECCO2_url * "daily/"   * short_name(m) * "/" * metadata_filename(m)

function metadata_url(m::Metadata{<:ECCO4Monthly})
    year = string(Dates.year(m.dates))
    return ECCO4_url * short_name(m) * "/" * year * "/" * metadata_filename(m)
end

function download_dataset(metadata::ECCOMetadata)
    username = get(ENV, "ECCO_USERNAME", nothing)
    password = get(ENV, "ECCO_PASSWORD", nothing)
    dir = metadata.dir

    # Create a temporary directory to store the .netrc file
    # The directory will be deleted after the download is complete
    @root mktempdir(dir) do tmp

        # Write down the username and password in a .netrc file
        downloader = netrc_downloader(username, password, "ecco.jpl.nasa.gov", tmp)
        ntasks = Threads.nthreads()

        asyncmap(metadata; ntasks) do metadatum # Distribute the download among tasks

            fileurl  = metadata_url(metadatum)
            filepath = metadata_path(metadatum)

            if !isfile(filepath)
                instructions_msg = "\n See ClimaOcean.jl/src/DataWrangling/ECCO/README.md for instructions."
                if isnothing(username)
                    msg = "Could not find the ECCO_PASSWORD environment variable. \
                            See ClimaOcean.jl/src/DataWrangling/ECCO/README.md for instructions on obtaining \
                            and setting your ECCO_USERNAME and ECCO_PASSWORD." * instructions_msg
                    throw(ArgumentError(msg))
                elseif isnothing(password)
                    msg = "Could not find the ECCO_PASSWORD environment variable. \
                            See ClimaOcean.jl/src/DataWrangling/ECCO/README.md for instructions on obtaining \
                            and setting your ECCO_USERNAME and ECCO_PASSWORD." * instructions_msg
                    throw(ArgumentError(msg))
                end
                @info "Downloading ECCO data: $(metadatum.name) in $(metadatum.dir)..."
                Downloads.download(fileurl, filepath; downloader, progress=download_progress)
            end
        end
    end

    return nothing
end<|MERGE_RESOLUTION|>--- conflicted
+++ resolved
@@ -30,13 +30,8 @@
 
 An alias to construct a [`Metadatum`](@ref) of `ECCO4Monthly()`.
 """
-<<<<<<< HEAD
-function ECCOMetadatum(name; 
-                       date = first_date(ECCO4Monthly(), name), 
-=======
 function ECCOMetadatum(name;
                        date = first_date(ECCO4Monthly()),
->>>>>>> d49b1ff7
                        dir = download_ECCO_cache)
 
     return Metadatum(name; date, dir, dataset=ECCO4Monthly())
