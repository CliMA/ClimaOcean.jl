using CFTime
using Dates
using Downloads
using ClimaOcean.DataWrangling
using ClimaOcean.DataWrangling: netrc_downloader, metadata_path, AnyDateTime,
                                Celsius, Kelvin
using Oceananigans.DistributedComputations

import Base
import Dates: year, month, day
import Oceananigans.Fields: location
import ClimaOcean.DataWrangling: all_dates, metadata_filename, download_dataset,
                                 default_download_directory, dataset_temperature_units,
                                 short_name, dataset_latitude_extent

struct ECCO2Monthly end
struct ECCO2Daily end
struct ECCO4Monthly end

struct ECCO4DarwinMonthly end

const ECCOMetadata{D} = Metadata{<:Union{<:ECCO2Monthly, <:ECCO2Daily, <:ECCO4Monthly, <:ECCO4DarwinMonthly}, D}
const ECCOMetadatum   = Metadatum{<:Union{<:ECCO2Monthly, <:ECCO2Daily, <:ECCO4Monthly, <:ECCO4DarwinMonthly}}

const ECCO2_url = "https://ecco.jpl.nasa.gov/drive/files/ECCO2/cube92_latlon_quart_90S90N/"
const ECCO4_url = "https://ecco.jpl.nasa.gov/drive/files/Version4/Release4/interp_monthly/"

"""
    ECCOMetadatum(name;
                  date = first_date(ECCO4Monthly(), name),
                  dir = download_ECCO_cache)

An alias to construct a [`Metadatum`](@ref) of `ECCO4Monthly()`.
"""
function ECCOMetadatum(name;
                       date = first_date(ECCO4Monthly(), name),
                       dir = download_ECCO_cache)

    return Metadatum(name; date, dir, dataset=ECCO4Monthly())
end

<<<<<<< HEAD
default_download_directory(
    ::Union{<:ECCO2Monthly, <:ECCO2Daily, <:ECCO4Monthly, <:ECCO4DarwinMonthly}
    ) = download_ECCO_cache
=======
function default_download_directory(::ECCO2Monthly)
    path = joinpath(download_ECCO_cache, "v2", "monthly")
    return mkpath(path)
end

function default_download_directory(::ECCO2Daily)
    path = joinpath(download_ECCO_cache, "v2", "daily")
    return mkpath(path)
end

function default_download_directory(::ECCO4Monthly)
    path = joinpath(download_ECCO_cache, "v4")
    return mkpath(path)
end
>>>>>>> 6852b055

datasetstr(md::ECCOMetadata) = string(md.dataset)

datestr(md::ECCOMetadata) = string(first(md.dates), "--", last(md.dates))
datestr(md::ECCOMetadatum) = string(md.dates)

Base.summary(md::ECCOMetadata) = string("ECCOMetadata{", datasetstr(md), "} of ",
                                        md.name, " for ", datestr(md))

Base.size(data::Metadata{<:ECCO2Daily})   = (1440, 720, 50, length(data.dates))
Base.size(data::Metadata{<:ECCO2Monthly}) = (1440, 720, 50, length(data.dates))
Base.size(data::Metadata{<:ECCO4Monthly}) = (720,  360, 50, length(data.dates))

Base.size(::Metadatum{<:ECCO2Daily})   = (1440, 720, 50, 1)
Base.size(::Metadatum{<:ECCO2Monthly}) = (1440, 720, 50, 1)
Base.size(::Metadatum{<:ECCO4Monthly}) = (720,  360, 50, 1)

# The whole range of dates in the different dataset datasets
all_dates(::ECCO4Monthly, name) = DateTime(1992, 1, 1) : Month(1) : DateTime(2017, 12, 1)
all_dates(::ECCO2Monthly, name) = DateTime(1992, 1, 1) : Month(1) : DateTime(2024, 12, 1)
all_dates(::ECCO2Daily,   name) = DateTime(1992, 1, 1) : Day(1) : DateTime(2024, 12, 31)

# Fallback, actually, we do not really need the name for ECCO since all
# variables have the same frequency and the same time-range, differently from JRA55
all_dates(dataset::Union{<:ECCO4Monthly, <:ECCO2Monthly, <:ECCO2Daily, <:ECCO4DarwinMonthly}) = all_dates(dataset, :temperature)

# File name generation specific to each dataset
function metadata_filename(metadata::Metadatum{<:ECCO4Monthly})
    shortname = short_name(metadata)
    yearstr   = string(Dates.year(metadata.dates))
    monthstr  = string(Dates.month(metadata.dates), pad=2)
    return shortname * "_" * yearstr * "_" * monthstr * ".nc"
end

function metadata_filename(metadata::Metadatum{<:Union{ECCO2Daily, ECCO2Monthly}})
    shortname = short_name(metadata)
    yearstr   = string(Dates.year(metadata.dates))
    monthstr  = string(Dates.month(metadata.dates), pad=2)
    postfix   = variable_is_three_dimensional(metadata) ? ".1440x720x50." : ".1440x720."

    if metadata.dataset isa ECCO2Monthly
        return shortname * postfix * yearstr * monthstr * ".nc"
    elseif metadata.dataset isa ECCO2Daily
        daystr = variable_is_three_dimensional(metadata) ? string(Dates.day(metadata.dates), pad=2) : ""
        return shortname * postfix * yearstr * monthstr * daystr * ".nc"
    end
end

# Convenience functions
short_name(data::Metadata{<:ECCO2Daily})   = ECCO2_short_names[data.name]
short_name(data::Metadata{<:ECCO2Monthly}) = ECCO2_short_names[data.name]
short_name(data::Metadata{<:ECCO4Monthly}) = ECCO4_short_names[data.name]

location(data::Metadata{<:Union{<:ECCO4Monthly, <:ECCO2Monthly, <:ECCO2Daily}}) = ECCO_location[data.name]

dataset_temperature_units(data::ECCOMetadata) = Celsius()

dataset_latitude_extent(data::ECCOMetadatum) = (-90, 90)

variable_is_three_dimensional(
    data::Metadata{<:Union{<:ECCO4Monthly, <:ECCO2Monthly, <:ECCO2Daily}}
    ) =
    data.name == :temperature ||
    data.name == :salinity ||
    data.name == :u_velocity ||
    data.name == :v_velocity

ECCO4_short_names = Dict(
    :temperature           => "THETA",
    :salinity              => "SALT",
    :u_velocity            => "EVEL",
    :v_velocity            => "NVEL",
    :free_surface          => "SSH",
    :sea_ice_thickness     => "SIheff",
    :sea_ice_concentration => "SIarea",
    :net_heat_flux         => "oceQnet"
)

ECCO2_short_names = Dict(
    :temperature           => "THETA",
    :salinity              => "SALT",
    :u_velocity            => "UVEL",
    :v_velocity            => "VVEL",
    :free_surface          => "SSH",
    :sea_ice_thickness     => "SIheff",
    :sea_ice_concentration => "SIarea",
    :net_heat_flux         => "oceQnet"
)

ECCO_location = Dict(
    :temperature           => (Center, Center, Center),
    :salinity              => (Center, Center, Center),
    :free_surface          => (Center, Center, Nothing),
    :sea_ice_thickness     => (Center, Center, Nothing),
    :sea_ice_concentration => (Center, Center, Nothing),
    :net_heat_flux         => (Center, Center, Nothing),
    :u_velocity            => (Face,   Center, Center),
    :v_velocity            => (Center, Face,   Center),
)

# URLs for the ECCO datasets specific to each dataset
metadata_url(m::Metadata{<:ECCO2Monthly}) = ECCO2_url * "monthly/" * short_name(m) * "/" * metadata_filename(m)
metadata_url(m::Metadata{<:ECCO2Daily})   = ECCO2_url * "daily/"   * short_name(m) * "/" * metadata_filename(m)

function metadata_url(m::Metadata{<:ECCO4Monthly})
    year = string(Dates.year(m.dates))
    return ECCO4_url * short_name(m) * "/" * year * "/" * metadata_filename(m)
end

function download_dataset(metadata::ECCOMetadata)
    username = get(ENV, "ECCO_USERNAME", nothing)
    password = get(ENV, "ECCO_PASSWORD", nothing)
    dir = metadata.dir

    # Create a temporary directory to store the .netrc file
    # The directory will be deleted after the download is complete
    @root mktempdir(dir) do tmp

        # Write down the username and password in a .netrc file
        downloader = netrc_downloader(username, password, "ecco.jpl.nasa.gov", tmp)
        ntasks = Threads.nthreads()

        asyncmap(metadata; ntasks) do metadatum # Distribute the download among tasks

            fileurl  = metadata_url(metadatum)
            filepath = metadata_path(metadatum)

            if !isfile(filepath)
                instructions_msg = "\n See ClimaOcean.jl/src/DataWrangling/ECCO/README.md for instructions."
                if isnothing(username)
                    msg = "Could not find the ECCO_PASSWORD environment variable. \
                            See ClimaOcean.jl/src/DataWrangling/ECCO/README.md for instructions on obtaining \
                            and setting your ECCO_USERNAME and ECCO_PASSWORD." * instructions_msg
                    throw(ArgumentError(msg))
                elseif isnothing(password)
                    msg = "Could not find the ECCO_PASSWORD environment variable. \
                            See ClimaOcean.jl/src/DataWrangling/ECCO/README.md for instructions on obtaining \
                            and setting your ECCO_USERNAME and ECCO_PASSWORD." * instructions_msg
                    throw(ArgumentError(msg))
                end
                @info "Downloading ECCO data: $(metadatum.name) in $(metadatum.dir)..."
                Downloads.download(fileurl, filepath; downloader, progress=download_progress)
            end
        end
    end

    return nothing
end<|MERGE_RESOLUTION|>--- conflicted
+++ resolved
@@ -39,11 +39,6 @@
     return Metadatum(name; date, dir, dataset=ECCO4Monthly())
 end
 
-<<<<<<< HEAD
-default_download_directory(
-    ::Union{<:ECCO2Monthly, <:ECCO2Daily, <:ECCO4Monthly, <:ECCO4DarwinMonthly}
-    ) = download_ECCO_cache
-=======
 function default_download_directory(::ECCO2Monthly)
     path = joinpath(download_ECCO_cache, "v2", "monthly")
     return mkpath(path)
@@ -58,7 +53,6 @@
     path = joinpath(download_ECCO_cache, "v4")
     return mkpath(path)
 end
->>>>>>> 6852b055
 
 datasetstr(md::ECCOMetadata) = string(md.dataset)
 
