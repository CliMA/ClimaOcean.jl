using CFTime
using Dates
using Downloads

using Oceananigans.DistributedComputations

using ClimaOcean.DataWrangling
using ClimaOcean.DataWrangling: Metadata, metadata_path, download_progress, AnyDateTime

import Dates: year, month, day
import Oceananigans.Fields: set!
import Base

import Oceananigans.Fields: set!, location
import ClimaOcean.DataWrangling: all_dates, metadata_filename, download_dataset, default_download_directory

struct JRA55MultipleYears end
struct JRA55RepeatYear end

const JRA55Metadata{D} = Metadata{D, <:Union{<:JRA55MultipleYears, <:JRA55RepeatYear}} where {D}
const JRA55Metadatum   = JRA55Metadata{<:AnyDateTime}

default_download_directory(::Union{<:JRA55MultipleYears, <:JRA55RepeatYear}) = download_JRA55_cache

Base.size(data::JRA55Metadata) = (640, 320, length(data.dates))
Base.size(::JRA55Metadatum)    = (640, 320, 1)

# JRA55 is a spatially 2D dataset
variable_is_three_dimensional(data::JRA55Metadata) = false

# The whole range of dates in the different dataset datasets
# NOTE! rivers and icebergs have a different frequency! (typical JRA55 data is three-hourly while rivers and icebergs are daily)
function all_dates(::JRA55RepeatYear, name)
    if name == :river_freshwater_flux || name == :iceberg_freshwater_flux
        return DateTime(1990, 1, 1) : Day(1) : DateTime(1990, 12, 31)
    else
        return DateTime(1990, 1, 1) : Hour(3) : DateTime(1990, 12, 31, 23, 59, 59)
    end
end

function all_dates(::JRA55MultipleYears, name)
    if name == :river_freshwater_flux || name == :iceberg_freshwater_flux
        return DateTime(1958, 1, 1) : Day(1) : DateTime(2021, 12, 31)
    elseif name ∈ multiple_year_time_displaced_variables
        return DateTime(1958, 1, 1, 1, 30) : Hour(3) : DateTime(2021, 12, 31, 22, 30)
    else
        return DateTime(1958, 1, 1) : Hour(3) : DateTime(2021, 12, 31, 21)
    end
end

# Fallback, if we not provide the name, take the highest frequency
all_dates(dataset::Union{<:JRA55MultipleYears, <:JRA55RepeatYear}) = all_dates(dataset, :temperature)

function JRA55_time_indices(dataset, dates, name)
    all_JRA55_dates = all_dates(dataset, name)
    indices = Int[]

    for date in dates
        index = findfirst(x -> x == date, all_JRA55_dates)
        !isnothing(index) && push!(indices, index)
    end

    return indices
end

# File name generation specific to each Dataset dataset
<<<<<<< HEAD
function metadata_filename(metadata::Metadatum{<:Any, <:JRA55RepeatYear}) # No difference 
=======
function metadata_filename(metadata::Metadata{<:Any, <:JRA55RepeatYear}) # No difference
>>>>>>> 6ef9d7c5
    shortname = short_name(metadata)
    return "RYF." * shortname * ".1990_1991.nc"
end

multiple_year_time_displaced_variables = [:rain_freshwater_flux, 
                                          :snow_freshwater_flux,
                                          :downwelling_shortwave_radiation, 
                                          :downwelling_longwave_radiation]

function metadata_filename(metadata::Metadatum{<:Any, <:JRA55MultipleYears})
    # fix the filename
    shortname = short_name(metadata)
    year      = Dates.year(metadata.dates)
    suffix    = "_input4MIPs_atmosphericState_OMIP_MRI-JRA55-do-1-5-0_gr_"
    
    if metadata.name ∈ [:river_freshwater_flux, :iceberg_freshwater_flux]
        dates = "$(year)0101-$(year)1231"
    elseif metadata.name ∈ multiple_year_time_displaced_variables
        dates = "$(year)01010130-$(year)12312230"
    else
        dates = "$(year)01010000-$(year)12312100"
    end

    return shortname * suffix * dates * ".nc"
end

# Convenience functions
short_name(data::JRA55Metadata) = JRA55_short_names[data.name]
location(::JRA55Metadata)   = (Center, Center, Center)

# A list of all variables provided in the JRA55 dataset:
JRA55_variable_names = (:river_freshwater_flux,
                        :rain_freshwater_flux,
                        :snow_freshwater_flux,
                        :iceberg_freshwater_flux,
                        :specific_humidity,
                        :sea_level_pressure,
                        :downwelling_longwave_radiation,
                        :downwelling_shortwave_radiation,
                        :temperature,
                        :eastward_velocity,
                        :northward_velocity)

JRA55_short_names = Dict(
    :river_freshwater_flux           => "friver",   # Freshwater fluxes from rivers
    :rain_freshwater_flux            => "prra",     # Freshwater flux from rainfall
    :snow_freshwater_flux            => "prsn",     # Freshwater flux from snowfall
    :iceberg_freshwater_flux         => "licalvf",  # Freshwater flux from calving icebergs
    :specific_humidity               => "huss",     # Surface specific humidity
    :sea_level_pressure              => "psl",      # Sea level pressure
    :downwelling_longwave_radiation  => "rlds",     # Downwelling longwave radiation
    :downwelling_shortwave_radiation => "rsds",     # Downwelling shortwave radiation
    :temperature                     => "tas",      # Near-surface air temperature
    :eastward_velocity               => "uas",      # Eastward near-surface wind
    :northward_velocity              => "vas",      # Northward near-surface wind
)

JRA55_repeat_year_urls = Dict(
    :shortwave_radiation => "https://www.dropbox.com/scl/fi/z6fkvmd9oe3ycmaxta131/" *
                            "RYF.rsds.1990_1991.nc?rlkey=r7q6zcbj6a4fxsq0f8th7c4tc&dl=0",

    :river_freshwater_flux => "https://www.dropbox.com/scl/fi/21ggl4p74k4zvbf04nb67/" *
                              "RYF.friver.1990_1991.nc?rlkey=ny2qcjkk1cfijmwyqxsfm68fz&dl=0",

    :rain_freshwater_flux => "https://www.dropbox.com/scl/fi/5icl1gbd7f5hvyn656kjq/" *
                             "RYF.prra.1990_1991.nc?rlkey=iifyjm4ppwyd8ztcek4dtx0k8&dl=0",

    :snow_freshwater_flux => "https://www.dropbox.com/scl/fi/1r4ajjzb3643z93ads4x4/" *
                             "RYF.prsn.1990_1991.nc?rlkey=auyqpwn060cvy4w01a2yskfah&dl=0",

    :iceberg_freshwater_flux => "https://www.dropbox.com/scl/fi/44nc5y27ohvif7lkvpyv0/" *
                                "RYF.licalvf.1990_1991.nc?rlkey=w7rqu48y2baw1efmgrnmym0jk&dl=0",

    :specific_humidity => "https://www.dropbox.com/scl/fi/66z6ymfr4ghkynizydc29/" *
                          "RYF.huss.1990_1991.nc?rlkey=107yq04aew8lrmfyorj68v4td&dl=0",

    :sea_level_pressure => "https://www.dropbox.com/scl/fi/0fk332027oru1iiseykgp/" *
                           "RYF.psl.1990_1991.nc?rlkey=4xpr9uah741483aukok6d7ctt&dl=0",

    :downwelling_longwave_radiation  => "https://www.dropbox.com/scl/fi/y6r62szkirrivua5nqq61/" *
                                        "RYF.rlds.1990_1991.nc?rlkey=wt9yq3cyrvs2rbowoirf4nkum&dl=0",

    :downwelling_shortwave_radiation => "https://www.dropbox.com/scl/fi/z6fkvmd9oe3ycmaxta131/" *
                                        "RYF.rsds.1990_1991.nc?rlkey=r7q6zcbj6a4fxsq0f8th7c4tc&dl=0",

    :temperature => "https://www.dropbox.com/scl/fi/fpl0npwi476w635g6lke9/" *
                    "RYF.tas.1990_1991.nc?rlkey=0skb9pe6lgbfbiaoybe7m945s&dl=0",

    :eastward_velocity => "https://www.dropbox.com/scl/fi/86wetpqla2x97isp8092g/" *
                          "RYF.uas.1990_1991.nc?rlkey=rcaf18sh1yz0v9g4hjm1249j0&dl=0",

    :northward_velocity => "https://www.dropbox.com/scl/fi/d38sflo9ddljstd5jwgml/" *
                           "RYF.vas.1990_1991.nc?rlkey=f9y3e57kx8xrb40gbstarf0x6&dl=0",
)

<<<<<<< HEAD
metadata_url(metadata::Metadata{<:Any, <:JRA55RepeatYear}) = JRA55_repeat_year_urls[metadata.name]  

const JRA55_multiple_year_url = "https://esgf-data2.llnl.gov/thredds/fileServer/user_pub_work/input4MIPs/CMIP6/OMIP/MRI/MRI-JRA55-do-1-5-0/"

function metadata_url(m::Metadata{<:Any, <:JRA55MultipleYears}) 
    
    if m.name == :iceberg_freshwater_flux
        url = JRA55_multiple_year_url * "landIce/day"
    elseif m.name == :river_freshwater_flux
        url = JRA55_multiple_year_url * "land/day"
    elseif m.name ∈ multiple_year_time_displaced_variables
        url = JRA55_multiple_year_url * "atmos/3hr"
    else
        url = JRA55_multiple_year_url * "atmos/3hrPt"
    end

    return url * "/" * short_name(m) * "/gr/v20200916/" * metadata_filename(m)
end
=======
variable_is_three_dimensional(data::JRA55Metadata) = false

metadata_url(metadata::Metadata{<:Any, <:JRA55RepeatYear}) = JRA55_repeat_year_urls[metadata.name]
# TODO:
# metadata_url(metadata::Metadata{<:Any, <:JRA55MultipleYears}) = ...
>>>>>>> 6ef9d7c5

function download_dataset(metadata::JRA55Metadata)

    @root for metadatum in metadata

        fileurl  = metadata_url(metadatum)
        filepath = metadata_path(metadatum)

        if !isfile(filepath)
            Downloads.download(fileurl, filepath; progress=download_progress)
        end
    end

    return nothing
end<|MERGE_RESOLUTION|>--- conflicted
+++ resolved
@@ -64,11 +64,7 @@
 end
 
 # File name generation specific to each Dataset dataset
-<<<<<<< HEAD
 function metadata_filename(metadata::Metadatum{<:Any, <:JRA55RepeatYear}) # No difference 
-=======
-function metadata_filename(metadata::Metadata{<:Any, <:JRA55RepeatYear}) # No difference
->>>>>>> 6ef9d7c5
     shortname = short_name(metadata)
     return "RYF." * shortname * ".1990_1991.nc"
 end
@@ -164,7 +160,6 @@
                            "RYF.vas.1990_1991.nc?rlkey=f9y3e57kx8xrb40gbstarf0x6&dl=0",
 )
 
-<<<<<<< HEAD
 metadata_url(metadata::Metadata{<:Any, <:JRA55RepeatYear}) = JRA55_repeat_year_urls[metadata.name]  
 
 const JRA55_multiple_year_url = "https://esgf-data2.llnl.gov/thredds/fileServer/user_pub_work/input4MIPs/CMIP6/OMIP/MRI/MRI-JRA55-do-1-5-0/"
@@ -183,13 +178,6 @@
 
     return url * "/" * short_name(m) * "/gr/v20200916/" * metadata_filename(m)
 end
-=======
-variable_is_three_dimensional(data::JRA55Metadata) = false
-
-metadata_url(metadata::Metadata{<:Any, <:JRA55RepeatYear}) = JRA55_repeat_year_urls[metadata.name]
-# TODO:
-# metadata_url(metadata::Metadata{<:Any, <:JRA55MultipleYears}) = ...
->>>>>>> 6ef9d7c5
 
 function download_dataset(metadata::JRA55Metadata)
 
