--- conflicted
+++ resolved
@@ -17,15 +17,6 @@
 
 # Implementation of 3-dimensional regridding
 # TODO: move all the following to Oceananigans!
-
-<<<<<<< HEAD
-using Oceananigans.Fields: interpolate!
-using Oceananigans.Grids: cpu_face_constructor_x, 
-                          cpu_face_constructor_y, 
-                          cpu_face_constructor_z,
-                          topology
-
-=======
 using Oceananigans.Fields: regrid!, interpolate!
 using Oceananigans.Grids: cpu_face_constructor_x,
                           cpu_face_constructor_y,
@@ -77,7 +68,6 @@
     return a
 end
 
->>>>>>> f559d7ed
 include("diffuse_tracers.jl")
 
 end # module