--- conflicted
+++ resolved
@@ -17,27 +17,7 @@
 ##### Utilities
 #####
 
-<<<<<<< HEAD
 @inline Δϕt²(i, j, k, grid, ϕ1, ϕ2, time) = (stateindex(ϕ1, i, j, k, grid, time) - stateindex(ϕ2, i, j, k, grid, time))^2
-=======
-@inline stateindex(a::Number, i, j, k, grid, time) = a
-@inline stateindex(a::SKOFTS, i, j, k, grid, time) = @inbounds a[i, j, k, time]
-@inline stateindex(a::AbstractArray, i, j, k, grid, time) = @inbounds a[i, j, k]
-@inline Δϕt²(i, j, k, grid, ϕ1, ϕ2, time) = (stateindex(ϕ1, i, j, k, grid, time) - stateindex(ϕ2, i, j, k, grid, time))^2
-
-@inline function stateindex(a::Tuple, i, j, k, grid, time)
-    N = length(a)
-    ntuple(Val(N)) do n
-        stateindex(a[n], i, j, k, grid, time)
-    end
-end
-
-@inline function stateindex(a::NamedTuple, i, j, k, grid, time)
-    vals = stateindex(values(a), i, j, k, grid, time)
-    names = keys(a)
-    return NamedTuple{names}(vals)
-end
->>>>>>> 0c350239
 
 function surface_flux(f::Field)
     top_bc = f.boundary_conditions.top
