--- conflicted
+++ resolved
@@ -21,11 +21,6 @@
     arch = architecture(grid)
     clock = coupled_model.clock
 
-<<<<<<< HEAD
-    # Ocean, atmosphere, and sea ice state
-    ocean_velocities  = surface_horizontal_velocities(ocean)
-    ocean_tracers     = surface_active_tracers(ocean)
-=======
     #####
     ##### First interpolate atmosphere time series
     ##### in time and to the ocean grid.
@@ -35,7 +30,6 @@
     # fts = FieldTimeSeries does not return fts.data)
     atmosphere_velocities = (u = atmosphere.velocities.u.data,
                              v = atmosphere.velocities.v.data)
->>>>>>> 08f1b4dc
 
     atmosphere_tracers = (T = atmosphere.tracers.T.data,
                           q = atmosphere.tracers.q.data)
