--- conflicted
+++ resolved
@@ -205,12 +205,7 @@
 
     # Convert back from a zonal - meridional flux to the frame of 
     # reference of the native ocean grid
-<<<<<<< HEAD
-    τˣ, τʸ = intrinsic_vector(i, j, kᴺ, grid, turbulent_fluxes.x_momentum, turbulent_fluxes.y_momentum)
-=======
-    ρτxⁱʲ, ρτyⁱʲ = convert_to_extrinsic_reference_frame(i, j, kᴺ, grid,
-                                                        turbulent_fluxes.x_momentum, 
-                                                        turbulent_fluxes.y_momentum)
+    ρτxⁱʲ, ρτyⁱʲ = intrinsic_vector(i, j, kᴺ, grid, turbulent_fluxes.x_momentum, turbulent_fluxes.y_momentum)
 
     # Store fluxes
     Qv = similarity_theory.fields.latent_heat
@@ -218,7 +213,6 @@
     Fv = similarity_theory.fields.water_vapor
     ρτx = similarity_theory.fields.x_momentum
     ρτy = similarity_theory.fields.y_momentum
->>>>>>> 94c53eb2
 
     @inbounds begin
         # +0: cooling, -0: heating
@@ -302,15 +296,9 @@
     ρₒ⁻¹ = 1 / ocean_reference_density
     cₒ   = ocean_heat_capacity
 
-<<<<<<< HEAD
-    atmos_ocean_Jᵘ = τx * ρₒ⁻¹
-    atmos_ocean_Jᵛ = τy * ρₒ⁻¹
-    atmos_ocean_Jᵀ = ΣQ * ρₒ⁻¹ / cₒ
-=======
-    atmos_ocean_τx = ρτx / ρₒ
-    atmos_ocean_τy = ρτy / ρₒ
-    atmos_ocean_Jᵀ = ΣQ / (ρₒ * cₒ)
->>>>>>> 94c53eb2
+    atmos_ocean_τx = ρτx * ρₒ⁻¹
+    atmos_ocean_τy = ρτy * ρₒ⁻¹
+    atmos_ocean_Jᵀ = ΣQ  * ρₒ⁻¹ / cₒ
     atmos_ocean_Jˢ = - Sₒ * ΣF
 
     # Mask fluxes over land for convenience
