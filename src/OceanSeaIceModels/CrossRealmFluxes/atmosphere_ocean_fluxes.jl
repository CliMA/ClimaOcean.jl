--- conflicted
+++ resolved
@@ -220,13 +220,8 @@
         # Usually precipitation
         Mh = interp_atmos_time_series(prescribed_freshwater_flux, X, time, atmos_args...)
 
-<<<<<<< HEAD
-        # Convert the zonal - meridional atmosphere velocities to 
-        # frame of reference of the native grid
-=======
         # Convert atmosphere velocities (defined on a latitude-longitude grid) to 
         # the frame of reference of the native grid
->>>>>>> a4c405f6
         uₐ, vₐ = intrinsic_vector(i, j, kᴺ, grid, uₐ, vₐ)
     
         surface_atmos_state.u[i, j, 1] = uₐ
