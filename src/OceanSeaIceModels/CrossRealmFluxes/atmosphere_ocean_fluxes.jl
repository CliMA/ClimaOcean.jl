using Oceananigans.Operators: extrinsic_vector, intrinsic_vector
using Oceananigans.Grids: _node

const c = Center()
const f = Face()

#####
##### Surface flux computation
#####

function compute_atmosphere_ocean_fluxes!(coupled_model)
    ocean = coupled_model.ocean
    atmosphere = coupled_model.atmosphere
    atmosphere_grid = atmosphere.grid
    sea_ice = coupled_model.sea_ice

    # Basic model properties
    grid = ocean.model.grid
    arch = architecture(grid)
    clock = coupled_model.clock

    #####
    ##### First interpolate atmosphere time series
    ##### in time and to the ocean grid.
    #####
    
    # We use .data here to save parameter space (unlike Field, adapt_structure for
    # fts = FieldTimeSeries does not return fts.data)
    atmosphere_velocities = (u = atmosphere.velocities.u.data,
                             v = atmosphere.velocities.v.data)

    atmosphere_tracers = (T = atmosphere.tracers.T.data,
                          q = atmosphere.tracers.q.data)

    Qs = atmosphere.downwelling_radiation.shortwave
    Qℓ = atmosphere.downwelling_radiation.longwave
    downwelling_radiation = (shortwave=Qs.data, longwave=Qℓ.data)
    freshwater_flux = map(ϕ -> ϕ.data, atmosphere.freshwater_flux)
    atmosphere_pressure = atmosphere.pressure.data

    # Extract info for time-interpolation
    u = atmosphere.velocities.u # for example
    atmosphere_times = u.times
    atmosphere_backend = u.backend
    atmosphere_time_indexing = u.time_indexing

    Nx, Ny, Nz = size(grid)
    single_column_grid = Nx == 1 && Ny == 1

    if single_column_grid
        kernel_parameters = KernelParameters(1:1, 1:1)
    else
        # Compute fluxes into halo regions, ie from 0:Nx+1 and 0:Ny+1
        kernel_parameters = KernelParameters(0:Nx+1, 0:Ny+1)
    end

    surface_atmosphere_state = coupled_model.fluxes.surface_atmosphere_state

    # Simplify NamedTuple to reduce parameter space consumption.
    # See https://github.com/CliMA/ClimaOcean.jl/issues/116.
    surface_atmosphere_state = (u = surface_atmosphere_state.u.data,
                                v = surface_atmosphere_state.v.data,
                                T = surface_atmosphere_state.T.data,
                                p = surface_atmosphere_state.p.data,
                                q = surface_atmosphere_state.q.data,
                                Qs = surface_atmosphere_state.Qs.data,
                                Qℓ = surface_atmosphere_state.Qℓ.data,
                                Mp = surface_atmosphere_state.Mp.data)

    launch!(arch, grid, kernel_parameters,
            _interpolate_primary_atmospheric_state!,
            surface_atmosphere_state,
            grid,
            clock,
            atmosphere_velocities,
            atmosphere_tracers,
            atmosphere_pressure,
            downwelling_radiation,
            freshwater_flux,
            atmosphere_grid,
            atmosphere_times,
            atmosphere_backend,
            atmosphere_time_indexing)

    # Separately interpolate the auxiliary freshwater fluxes, which may
    # live on a different grid than the primary fluxes and atmospheric state.
    
    auxiliary_freshwater_flux = atmosphere.auxiliary_freshwater_flux
    interpolated_prescribed_freshwater_flux = surface_atmosphere_state.Mp

    if !isnothing(auxiliary_freshwater_flux)
        # TODO: do not assume that `auxiliary_freshater_flux` is a tuple
        auxiliary_data = map(ϕ -> ϕ.data, auxiliary_freshwater_flux)

        first_auxiliary_flux    = first(auxiliary_freshwater_flux)
        auxiliary_grid          = first_auxiliary_flux.grid
        auxiliary_times         = first_auxiliary_flux.times
        auxiliary_backend       = first_auxiliary_flux.backend
        auxiliary_time_indexing = first_auxiliary_flux.time_indexing

        launch!(arch, grid, kernel_parameters,
                _interpolate_auxiliary_freshwater_flux!,
                interpolated_prescribed_freshwater_flux,
                grid,
                clock,
                auxiliary_data,
                auxiliary_grid,
                auxiliary_times,
                auxiliary_backend,
                auxiliary_time_indexing)
    end

    #####
    ##### Next compute turbulent fluxes.
    #####

     # Fluxes, and flux contributors
    centered_velocity_fluxes = (u = coupled_model.fluxes.total.ocean.momentum.uᶜᶜᶜ,
                                v = coupled_model.fluxes.total.ocean.momentum.vᶜᶜᶜ)

    staggered_velocity_fluxes = (u = coupled_model.fluxes.total.ocean.momentum.u,
                                 v = coupled_model.fluxes.total.ocean.momentum.v)
    net_tracer_fluxes    = coupled_model.fluxes.total.ocean.tracers
    similarity_theory    = coupled_model.fluxes.turbulent.coefficients.ocean
    radiation_properties = coupled_model.fluxes.radiation
    turbulent_fluxes     = coupled_model.fluxes.turbulent.fields.ocean

    ocean_state = (u = ocean.model.velocities.u,
                   v = ocean.model.velocities.v,
                   T = ocean.model.tracers.T,
                   S = ocean.model.tracers.S)

    launch!(arch, grid, kernel_parameters,
            _compute_atmosphere_surface_similarity_theory_fluxes!,
            turbulent_fluxes,
            similarity_theory,
            grid,
            clock,
            ocean_state,
            AtmosphericThermodynamics.Liquid(), # surface phase
            coupled_model.fluxes.ocean_reference_density,
            coupled_model.fluxes.ocean_heat_capacity,
            coupled_model.fluxes.ocean_temperature_units,
            surface_atmosphere_state,
            radiation_properties,
            coupled_model.fluxes.turbulent.water_mole_fraction,
            coupled_model.fluxes.turbulent.water_vapor_saturation,
            atmosphere.reference_height, # height at which the state is known
            atmosphere.boundary_layer_height,
            atmosphere.thermodynamics_parameters)   

    #####
    ##### Finally cobble together and properly interpolate fluxes
    ##### to be used by the ocean model.
    #####

    interpolated_downwelling_radiation = (shortwave = surface_atmosphere_state.Qs,
                                          longwave = surface_atmosphere_state.Qℓ)
    
    launch!(arch, grid, kernel_parameters,
            _assemble_atmosphere_ocean_fluxes!,
            centered_velocity_fluxes,
            net_tracer_fluxes,
            grid,
            clock,
            ocean_state.T,
            ocean_state.S,
            coupled_model.fluxes.ocean_temperature_units,
            turbulent_fluxes, 
            interpolated_downwelling_radiation,
            interpolated_prescribed_freshwater_flux,
            radiation_properties,
            coupled_model.fluxes.ocean_reference_density,
            coupled_model.fluxes.ocean_heat_capacity,
            coupled_model.fluxes.freshwater_density)
                
    limit_fluxes_over_sea_ice!(grid, kernel_parameters, sea_ice,
                               centered_velocity_fluxes,
                               net_tracer_fluxes,
                               ocean_state.T,
                               ocean_state.S)

    launch!(arch, grid, :xy, reconstruct_momentum_fluxes!,
            grid, staggered_velocity_fluxes, centered_velocity_fluxes)

    return nothing
end

@kernel function _interpolate_primary_atmospheric_state!(surface_atmos_state,
                                                         grid,
                                                         clock,
                                                         atmos_velocities,
                                                         atmos_tracers,
                                                         atmos_pressure,
                                                         downwelling_radiation,
                                                         prescribed_freshwater_flux,
                                                         atmos_grid,
                                                         atmos_times,
                                                         atmos_backend,
                                                         atmos_time_indexing)

    i, j = @index(Global, NTuple)
    kᴺ = size(grid, 3) # index of the top ocean cell

    @inbounds begin
        # Atmos state, which is _assumed_ to exist at location = (c, c, nothing)
        # The third index "k" should not matter but we put the correct index to get
        # a surface node anyways.
        atmos_args = (atmos_grid, atmos_times, atmos_backend, atmos_time_indexing)
        X = _node(i, j, kᴺ + 1, grid, c, c, f)
        time = Time(clock.time)

        uₐ = interp_atmos_time_series(atmos_velocities.u, X, time, atmos_args...)
        vₐ = interp_atmos_time_series(atmos_velocities.v, X, time, atmos_args...)
        Tₐ = interp_atmos_time_series(atmos_tracers.T,    X, time, atmos_args...)
        qₐ = interp_atmos_time_series(atmos_tracers.q,    X, time, atmos_args...)
        pₐ = interp_atmos_time_series(atmos_pressure,     X, time, atmos_args...)

        Qs = interp_atmos_time_series(downwelling_radiation.shortwave, X, time, atmos_args...)
        Qℓ = interp_atmos_time_series(downwelling_radiation.longwave,  X, time, atmos_args...)

        # Usually precipitation
        Mh = interp_atmos_time_series(prescribed_freshwater_flux, X, time, atmos_args...)

        # Convert atmosphere velocities (defined on a latitude-longitude grid) to 
        # the frame of reference of the native grid
        uₐ, vₐ = intrinsic_vector(i, j, kᴺ, grid, uₐ, vₐ)
    
        surface_atmos_state.u[i, j, 1] = uₐ
        surface_atmos_state.v[i, j, 1] = vₐ
        surface_atmos_state.T[i, j, 1] = Tₐ
        surface_atmos_state.p[i, j, 1] = pₐ
        surface_atmos_state.q[i, j, 1] = qₐ
        surface_atmos_state.Qs[i, j, 1] = Qs
        surface_atmos_state.Qℓ[i, j, 1] = Qℓ
        surface_atmos_state.Mp[i, j, 1] = Mh
    end
end

@kernel function _interpolate_auxiliary_freshwater_flux!(freshwater_flux,
                                                         grid,
                                                         clock,
                                                         auxiliary_freshwater_flux,
                                                         auxiliary_grid,
                                                         auxiliary_times,
                                                         auxiliary_backend,
                                                         auxiliary_time_indexing)

    i, j = @index(Global, NTuple)
    kᴺ = size(grid, 3) # index of the top ocean cell

    @inbounds begin
        X = _node(i, j, kᴺ + 1, grid, c, c, f)
        time = Time(clock.time)
        Mr = interp_atmos_time_series(auxiliary_freshwater_flux, X, time,
                                      auxiliary_grid,
                                      auxiliary_times,
                                      auxiliary_backend,
                                      auxiliary_time_indexing)

        freshwater_flux[i, j, 1] += Mr
    end
end

<<<<<<< HEAD
=======
@kernel function _compute_atmosphere_ocean_similarity_theory_fluxes!(similarity_theory,
                                                                     grid,
                                                                     clock,
                                                                     ocean_state,
                                                                     ocean_density,
                                                                     ocean_heat_capacity,
                                                                     ocean_temperature_units,
                                                                     surface_atmos_state,
                                                                     radiation,
                                                                     atmosphere_reference_height,
                                                                     atmosphere_boundary_layer_height,
                                                                     atmos_thermodynamics_parameters)

    i, j = @index(Global, NTuple)
    kᴺ   = size(grid, 3) # index of the top ocean cell
    time = Time(clock.time)

    @inbounds begin
        uₐ = surface_atmos_state.u[i, j, 1]
        vₐ = surface_atmos_state.v[i, j, 1]
        Tₐ = surface_atmos_state.T[i, j, 1]
        pₐ = surface_atmos_state.p[i, j, 1]
        qₐ = surface_atmos_state.q[i, j, 1]
        Rs = surface_atmos_state.Qs[i, j, 1]
        Rℓ = surface_atmos_state.Qℓ[i, j, 1]

        # Extract state variables at cell centers
        # Ocean state
        uₒ = ℑxᶜᵃᵃ(i, j, kᴺ, grid, ocean_state.u)
        vₒ = ℑyᵃᶜᵃ(i, j, kᴺ, grid, ocean_state.v)
        Tₒ = ocean_state.T[i, j, kᴺ]
        Tₒ = convert_to_kelvin(ocean_temperature_units, Tₒ)
        Sₒ = ocean_state.S[i, j, kᴺ]
    end

    # Build thermodynamic and dynamic states in the atmosphere and surface.
    # Notation:
    #   ⋅ 𝒬 ≡ thermodynamic state vector
    #   ⋅ 𝒰 ≡ "dynamic" state vector (thermodynamics + reference height + velocity)
    ℂₐ = atmos_thermodynamics_parameters
    𝒬ₐ = thermodynamic_atmospheric_state = AtmosphericThermodynamics.PhaseEquil_pTq(ℂₐ, pₐ, Tₐ, qₐ)

    hₐ = atmosphere_reference_height # elevation of atmos variables relative to surface
    
    Uₐ = SVector(uₐ, vₐ)
    𝒰ₐ = dynamic_atmos_state = SurfaceFluxes.StateValues(hₐ, Uₐ, 𝒬ₐ)

    # Build surface state with saturated specific humidity
    surface_type = AtmosphericThermodynamics.Liquid()
    qₒ = seawater_saturation_specific_humidity(ℂₐ, Tₒ, Sₒ, 𝒬ₐ,
                                               similarity_theory.water_mole_fraction,
                                               similarity_theory.water_vapor_saturation,
                                               surface_type)

    # Thermodynamic and dynamic (ocean) surface state:
    Uₒ = SVector(uₒ, vₒ)
     
    𝒬₀ = thermodynamic_surface_state = AtmosphericThermodynamics.PhaseEquil_pTq(ℂₐ, pₐ, Tₒ, qₒ)
    h₀ = zero(grid) # surface height
    𝒰₀ = dynamic_ocean_state = SurfaceFluxes.StateValues(h₀, Uₒ, 𝒬₀)

    # Some parameters
    g = default_gravitational_acceleration
    ϰ = similarity_theory.von_karman_constant
    
    inactive = inactive_node(i, j, kᴺ, grid, c, c, c)
    maxiter  = ifelse(inactive, 1, similarity_theory.maxiter)

    prescribed_heat_fluxes = net_downwelling_radiation(i, j, grid, time, radiation, Rs, Rℓ) 
    radiative_properties = local_radiation_properties(i, j, kᴺ, grid, time, radiation)

    turbulent_fluxes, surface_temperature = compute_similarity_theory_fluxes(similarity_theory,
                                                                             dynamic_ocean_state, 
                                                                             dynamic_atmos_state, 
                                                                             prescribed_heat_fluxes,
                                                                             radiative_properties,
                                                                             Sₒ,
                                                                             ocean_density,
                                                                             ocean_heat_capacity,
                                                                             atmosphere_boundary_layer_height,
                                                                             ℂₐ, g, ϰ, maxiter)

    # Store fluxes
    Qv = similarity_theory.fields.latent_heat
    Qc = similarity_theory.fields.sensible_heat
    Fv = similarity_theory.fields.water_vapor
    ρτx = similarity_theory.fields.x_momentum
    ρτy = similarity_theory.fields.y_momentum
    Ts  = similarity_theory.fields.T_surface

    @inbounds begin
        # +0: cooling, -0: heating
        Qv[i, j, 1]  = ifelse(inactive, zero(grid), turbulent_fluxes.latent_heat)
        Qc[i, j, 1]  = ifelse(inactive, zero(grid), turbulent_fluxes.sensible_heat)
        Fv[i, j, 1]  = ifelse(inactive, zero(grid), turbulent_fluxes.water_vapor)
        ρτx[i, j, 1] = ifelse(inactive, zero(grid), turbulent_fluxes.x_momentum)
        ρτy[i, j, 1] = ifelse(inactive, zero(grid), turbulent_fluxes.y_momentum)
        Ts[i, j, 1]  = surface_temperature
    end
end

>>>>>>> 048c893c
@kernel function _assemble_atmosphere_ocean_fluxes!(centered_velocity_fluxes,
                                                    net_tracer_fluxes,
                                                    grid,
                                                    clock,
                                                    ocean_temperature,
                                                    ocean_salinity,
                                                    ocean_temperature_units,
                                                    turbulent_fluxes,
                                                    downwelling_radiation,
                                                    prescribed_freshwater_flux,
                                                    radiation_properties,
                                                    ocean_reference_density,
                                                    ocean_heat_capacity,
                                                    freshwater_density)

    i, j = @index(Global, NTuple)
    kᴺ = size(grid, 3)
    time = Time(clock.time)

    @inbounds begin
        Tₒ = ocean_temperature[i, j, kᴺ]
        Tₒ = convert_to_kelvin(ocean_temperature_units, Tₒ)
        Sₒ = ocean_salinity[i, j, kᴺ]

        Qs = downwelling_radiation.shortwave[i, j, 1]
        Qℓ = downwelling_radiation.longwave[i, j, 1]

        Mp = prescribed_freshwater_flux[i, j, 1]

        Qc  = turbulent_fluxes.sensible_heat[i, j, 1] # sensible or "conductive" heat flux
        Qv  = turbulent_fluxes.latent_heat[i, j, 1]   # latent heat flux
        Mv  = turbulent_fluxes.water_vapor[i, j, 1]   # mass flux of water vapor
        ρτx = turbulent_fluxes.x_momentum[i, j, 1]    # zonal momentum flux
        ρτy = turbulent_fluxes.y_momentum[i, j, 1]    # meridional momentum flux
    end

    # Compute heat fluxes, bulk flux first
    Qd = net_downwelling_radiation(i, j, grid, time, radiation_properties, Qs, Qℓ)
    Qu = net_upwelling_radiation(i, j, grid, time, radiation_properties, Tₒ)

    ΣQ = Qd + Qu + Qc + Qv

    # Convert from a mass flux to a volume flux (aka velocity)
    # by dividing with the density of freshwater.
    # Also switch the sign, for some reason we are given freshwater flux as positive down.
    ρf⁻¹ = 1 / freshwater_density
    ΣF   = - Mp * ρf⁻¹

    # Add the contribution from the turbulent water vapor flux, which has
    # a different sign convention as the prescribed water mass fluxes (positive upwards)
    Fv = Mv * ρf⁻¹
    ΣF += Fv

    # Compute fluxes for u, v, T, S from momentum, heat, and freshwater fluxes
    τx = centered_velocity_fluxes.u
    τy = centered_velocity_fluxes.v
    Jᵀ = net_tracer_fluxes.T
    Jˢ = net_tracer_fluxes.S

    ρₒ⁻¹ = 1 / ocean_reference_density
    cₒ   = ocean_heat_capacity

    atmos_ocean_τx = ρτx * ρₒ⁻¹
    atmos_ocean_τy = ρτy * ρₒ⁻¹
    atmos_ocean_Jᵀ = ΣQ  * ρₒ⁻¹ / cₒ
    atmos_ocean_Jˢ = - Sₒ * ΣF

    # Mask fluxes over land for convenience
    inactive = inactive_node(i, j, kᴺ, grid, c, c, c)

    @inbounds begin
        τx[i, j, 1] = ifelse(inactive, zero(grid), atmos_ocean_τx)
        τy[i, j, 1] = ifelse(inactive, zero(grid), atmos_ocean_τy)
        Jᵀ[i, j, 1] = ifelse(inactive, zero(grid), atmos_ocean_Jᵀ)
        Jˢ[i, j, 1] = ifelse(inactive, zero(grid), atmos_ocean_Jˢ)
    end
end

@kernel function reconstruct_momentum_fluxes!(grid, J, Jᶜᶜᶜ)
    i, j = @index(Global, NTuple)

    @inbounds begin
        J.u[i, j, 1] = ℑxᶠᵃᵃ(i, j, 1, grid, Jᶜᶜᶜ.u) 
        J.v[i, j, 1] = ℑyᵃᶠᵃ(i, j, 1, grid, Jᶜᶜᶜ.v) 
    end
end

# Fallback for a `Nothing` radiation scheme
@inline   net_upwelling_radiation(i, j, grid, time, ::Nothing, Tₒ)     = zero(grid)
@inline net_downwelling_radiation(i, j, grid, time, ::Nothing, Qs, Qℓ) = zero(grid)

@inline function net_downwelling_radiation(i, j, grid, time, radiation, Qs, Qℓ)
    α = stateindex(radiation.reflection.ocean, i, j, 1, grid, time)
    ϵ = stateindex(radiation.emission.ocean, i, j, 1, grid, time)
    
    return @inbounds - (1 - α) * Qs - ϵ * Qℓ
end

@inline function net_upwelling_radiation(i, j, grid, time, radiation, Tₒ)
    σ = radiation.stefan_boltzmann_constant
    ϵ = stateindex(radiation.emission.ocean, i, j, 1, grid, time)

    # Note: positive implies _upward_ heat flux, and therefore cooling.
    return ϵ * σ * Tₒ^4
end
<|MERGE_RESOLUTION|>--- conflicted
+++ resolved
@@ -262,8 +262,6 @@
     end
 end
 
-<<<<<<< HEAD
-=======
 @kernel function _compute_atmosphere_ocean_similarity_theory_fluxes!(similarity_theory,
                                                                      grid,
                                                                      clock,
@@ -365,7 +363,6 @@
     end
 end
 
->>>>>>> 048c893c
 @kernel function _assemble_atmosphere_ocean_fluxes!(centered_velocity_fluxes,
                                                     net_tracer_fluxes,
                                                     grid,
