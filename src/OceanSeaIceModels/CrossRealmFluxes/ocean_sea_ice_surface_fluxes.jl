--- conflicted
+++ resolved
@@ -125,345 +125,7 @@
                                     freshwater_density,
                                     ocean_temperature_units)
 end
-<<<<<<< HEAD
-
-#####
-##### Surface flux computation
-#####
-
-const c = Center()
-const f = Face()
-
-function compute_atmosphere_ocean_fluxes!(coupled_model)
-    ocean = coupled_model.ocean
-    atmosphere = coupled_model.atmosphere
-    atmosphere_grid = atmosphere.grid
-    sea_ice = coupled_model.sea_ice
-
-    # Basic model properties
-    grid = ocean.model.grid
-    arch = architecture(grid)
-    clock = coupled_model.clock
-
-    # Ocean, atmosphere, and sea ice state
-    ocean_velocities  = surface_velocities(ocean)
-    ocean_tracers     = surface_tracers(ocean)
-
-    # Fluxes, and flux contributors
-    centered_velocity_fluxes = (u = coupled_model.fluxes.total.ocean.momentum.uᶜᶜᶜ,
-                                v = coupled_model.fluxes.total.ocean.momentum.vᶜᶜᶜ)
-
-    staggered_velocity_fluxes = (u = coupled_model.fluxes.total.ocean.momentum.u,
-                                 v = coupled_model.fluxes.total.ocean.momentum.v)
-
-    net_tracer_fluxes    = coupled_model.fluxes.total.ocean.tracers
-    similarity_theory    = coupled_model.fluxes.turbulent
-    radiation_properties = coupled_model.fluxes.radiation
-
-    ocean_state = merge(ocean_velocities, ocean_tracers)
-
-    atmosphere_velocities = map(u -> u.data, atmosphere.velocities)
-    atmosphere_tracers    = map(c -> c.data, atmosphere.tracers)
-    atmosphere_pressure   = atmosphere.pressure.data
-
-    atmosphere_state = merge(atmosphere_velocities, atmosphere_tracers, (; p=atmosphere_pressure))
-    freshwater_flux  = map(ϕ -> ϕ.data, atmosphere.freshwater_flux)
-
-    u = atmosphere.velocities.u # for example 
-    atmosphere_times = u.times
-    atmosphere_backend = u.backend
-    atmosphere_time_indexing = u.time_indexing
-
-    Qs = atmosphere.downwelling_radiation.shortwave
-    Ql = atmosphere.downwelling_radiation.longwave
-
-    downwelling_radiation = (shortwave=Qs.data, longwave=Ql.data)
-
-    kernel_size = (size(grid, 1) + 2, size(grid, 2) + 2)
-
-    # kernel parameters that compute fluxes in 0:Nx+1 and 0:Ny+1
-    kernel_parameters = KernelParameters(kernel_size, (-1, -1))
-
-    launch!(arch, grid, kernel_parameters, _compute_atmosphere_ocean_similarity_theory_fluxes!,
-            similarity_theory,
-            grid,
-            clock,
-            ocean_state,
-            coupled_model.fluxes.ocean_temperature_units,
-            atmosphere_state,
-            atmosphere_grid,
-            atmosphere_times,
-            atmosphere_backend,
-            atmosphere_time_indexing,
-            atmosphere.measurement_height, # height at which the state is known
-            atmosphere.boundary_layer_height,
-            atmosphere.thermodynamics_parameters)   
     
-    launch!(arch, grid, kernel_parameters, _assemble_atmosphere_ocean_fluxes!,
-            centered_velocity_fluxes,
-            net_tracer_fluxes,
-            grid,
-            clock,
-            ocean_state.T,
-            ocean_state.S,
-            coupled_model.fluxes.ocean_temperature_units,
-            similarity_theory.fields,
-            downwelling_radiation,
-            freshwater_flux,
-            atmosphere_grid,
-            atmosphere_times,
-            atmosphere_backend,
-            atmosphere_time_indexing,
-            radiation_properties,
-            coupled_model.fluxes.ocean_reference_density,
-            coupled_model.fluxes.ocean_heat_capacity,
-            coupled_model.fluxes.freshwater_density)
-            
-    limit_fluxes_over_sea_ice!(grid, kernel_parameters, sea_ice,
-                               centered_velocity_fluxes,
-                               net_tracer_fluxes,
-                               ocean_state.T,
-                               ocean_state.S)
-
-    launch!(arch, grid, :xy, reconstruct_momentum_fluxes!,
-            grid, staggered_velocity_fluxes, centered_velocity_fluxes)
-
-    return nothing
-end
-
-# Fallback
-@inline convert_to_latlon_frame(i, j, grid, uₒ, vₒ) = uₒ, vₒ
-@inline convert_to_native_frame(i, j, grid, uₒ, vₒ) = uₒ, vₒ
-
-# Fallback!
-limit_fluxes_over_sea_ice!(args...) = nothing
-
-@kernel function _compute_atmosphere_ocean_similarity_theory_fluxes!(similarity_theory,
-                                                                     grid,
-                                                                     clock,
-                                                                     ocean_state,
-                                                                     ocean_temperature_units,
-                                                                     atmos_state,
-                                                                     atmos_grid,
-                                                                     atmos_times,
-                                                                     atmos_backend,
-                                                                     atmos_time_indexing,
-                                                                     atmosphere_measurement_height,
-                                                                     atmosphere_boundary_layer_height,
-                                                                     atmos_thermodynamics_parameters)
-
-    i, j = @index(Global, NTuple)
-    kᴺ = size(grid, 3)
-
-    time = Time(clock.time)
-
-    # Extract state variables at cell centers
-    @inbounds begin
-        # Ocean state
-        uₒ = ℑxᶜᵃᵃ(i, j, 1, grid, ocean_state.u)
-        vₒ = ℑyᵃᶜᵃ(i, j, 1, grid, ocean_state.v)
-        Tₒ = ocean_state.T[i, j, 1]
-        Tₒ = convert_to_kelvin(ocean_temperature_units, Tₒ)
-        Sₒ = ocean_state.S[i, j, 1]
-    end
-
-    # Convert the native grid velocities to a zonal - meridional 
-    # frame of reference (assuming the frame of reference is 
-    # latitude - longitude here, we might want to change it)
-    uₒ, vₒ = convert_to_latlon_frame(i, j, grid, uₒ, vₒ)
-        
-    @inbounds begin
-        # Atmos state, which is _assumed_ to exist at location = (c, c, nothing)
-        # The third index "k" should not matter but we put the correct index to get
-        # a surface node anyways.
-        X = node(i, j, kᴺ + 1, grid, c, c, f)
-        atmos_args = (atmos_grid, atmos_times, atmos_backend, atmos_time_indexing)
-
-        uₐ = interp_atmos_time_series(atmos_state.u, X, time, atmos_args...)
-        vₐ = interp_atmos_time_series(atmos_state.v, X, time, atmos_args...)
-
-        Tₐ = interp_atmos_time_series(atmos_state.T, X, time, atmos_args...)
-        pₐ = interp_atmos_time_series(atmos_state.p, X, time, atmos_args...)
-        qₐ = interp_atmos_time_series(atmos_state.q, X, time, atmos_args...)
-    end
-
-    # Build thermodynamic and dynamic states in the atmosphere and surface.
-    # Notation:
-    #   ⋅ 𝒬 ≡ thermodynamic state vector
-    #   ⋅ 𝒰 ≡ "dynamic" state vector (thermodynamics + reference height + velocity)
-    ℂₐ = atmos_thermodynamics_parameters
-    𝒬ₐ = thermodynamic_atmospheric_state = AtmosphericThermodynamics.PhaseEquil_pTq(ℂₐ, pₐ, Tₐ, qₐ)
-
-    hₐ = atmosphere_measurement_height # elevation of atmos variables relative to surface
-    Uₐ = SVector(uₐ, vₐ)
-    𝒰ₐ = dynamic_atmos_state = SurfaceFluxes.StateValues(hₐ, Uₐ, 𝒬ₐ)
-
-    # Build surface state with saturated specific humidity
-    surface_type = AtmosphericThermodynamics.Liquid()
-    qₒ = seawater_saturation_specific_humidity(ℂₐ, Tₒ, Sₒ, 𝒬ₐ,
-                                               0.98, #similarity_theory.water_mole_fraction,
-                                               ClasiusClapyeronSaturation(), #similarity_theory.water_vapor_saturation,
-                                               surface_type)
-    
-    # Thermodynamic and dynamic surface state
-    𝒬₀ = thermodynamic_surface_state = AtmosphericThermodynamics.PhaseEquil_pTq(ℂₐ, pₐ, Tₒ, qₒ)
-
-    h₀ = zero(grid) # surface height
-    Uₒ = SVector(uₒ, vₒ)
-    𝒰₀ = dynamic_ocean_state = SurfaceFluxes.StateValues(h₀, Uₒ, 𝒬₀)
-
-    Qv = similarity_theory.fields.latent_heat
-    Qc = similarity_theory.fields.sensible_heat
-    Fv = similarity_theory.fields.water_vapor
-    τx = similarity_theory.fields.x_momentum
-    τy = similarity_theory.fields.y_momentum
-
-    g = default_gravitational_acceleration
-    ϰ = similarity_theory.von_karman_constant
-    
-    inactive = inactive_node(i, j, kᴺ, grid, c, c, c)
-    maxiter  = ifelse(inactive, 1, similarity_theory.maxiter)
-
-    turbulent_fluxes = compute_similarity_theory_fluxes(similarity_theory,
-                                                        dynamic_ocean_state,
-                                                        dynamic_atmos_state,
-                                                        atmosphere_boundary_layer_height,
-                                                        ℂₐ, g, ϰ, maxiter)
-
-    kᴺ = size(grid, 3) # index of the top ocean cell
-
-    # Convert back from a zonal - meridional flux to the frame of 
-    # reference of the native ocean grid
-    τˣ, τʸ = convert_to_native_frame(i, j, grid, turbulent_fluxes.x_momentum, 
-                                                turbulent_fluxes.y_momentum)
-
-    @inbounds begin
-        # +0: cooling, -0: heating
-        Qv[i, j, 1] = ifelse(inactive, 0, turbulent_fluxes.latent_heat)
-        Qc[i, j, 1] = ifelse(inactive, 0, turbulent_fluxes.sensible_heat)
-        Fv[i, j, 1] = ifelse(inactive, 0, turbulent_fluxes.water_vapor)
-        τx[i, j, 1] = ifelse(inactive, 0, τˣ)
-        τy[i, j, 1] = ifelse(inactive, 0, τʸ)
-    end
-end
-
-@kernel function _assemble_atmosphere_ocean_fluxes!(centered_velocity_fluxes,
-                                                    net_tracer_fluxes,
-                                                    grid,
-                                                    clock,
-                                                    ocean_temperature,
-                                                    ocean_salinity,
-                                                    ocean_temperature_units,
-                                                    similarity_theory_fields,
-                                                    downwelling_radiation,
-                                                    prescribed_freshwater_flux,
-                                                    atmos_grid,
-                                                    atmos_times,
-                                                    atmos_backend,
-                                                    atmos_time_indexing,
-                                                    radiation_properties,
-                                                    ocean_reference_density,
-                                                    ocean_heat_capacity,
-                                                    freshwater_density)
-
-    i, j = @index(Global, NTuple)
-    kᴺ = size(grid, 3)
-    time = Time(clock.time)
-
-    @inbounds begin
-        Tₒ = ocean_temperature[i, j, 1]
-        Tₒ = convert_to_kelvin(ocean_temperature_units, Tₒ)
-        Sₒ = ocean_salinity[i, j, 1]
-
-        X = node(i, j, kᴺ + 1, grid, c, c, f)
-        atmos_args = (atmos_grid, atmos_times, atmos_backend, atmos_time_indexing)
-
-        Qs = interp_atmos_time_series(downwelling_radiation.shortwave, X, time, atmos_args...)
-        Qℓ = interp_atmos_time_series(downwelling_radiation.longwave,  X, time, atmos_args...)
-
-        # Accumulate mass fluxes of freshwater due to rain, snow, rivers,
-        # icebergs, and whatever else.
-        Mp = interp_atmos_time_series(prescribed_freshwater_flux, X, time, atmos_args...)
-
-        Qc = similarity_theory_fields.sensible_heat[i, j, 1] # sensible or "conductive" heat flux
-        Qv = similarity_theory_fields.latent_heat[i, j, 1]   # latent heat flux
-        Mv = similarity_theory_fields.water_vapor[i, j, 1]   # mass flux of water vapor
-        τx = similarity_theory_fields.x_momentum[i, j, 1]    # zonal momentum flux
-        τy = similarity_theory_fields.y_momentum[i, j, 1]    # meridional momentum flux
-    end
-
-    # Compute heat fluxes, bulk flux first
-    Qd = net_downwelling_radiation(i, j, grid, time, Qs, Qℓ, radiation_properties)
-    Qu = net_upwelling_radiation(i, j, grid, time, radiation_properties, Tₒ)
-
-    ΣQ = Qd + Qu + Qc + Qv
-
-    # Convert from a mass flux to a volume flux (aka velocity)
-    # by dividing by the density of freshwater.
-    # Also switch the sign, for some reason we are given freshwater flux as positive down.
-    ρᶠ = freshwater_density
-    ΣF = - Mp / ρᶠ
-
-    # Add the contribution from the turbulent water vapor flux
-    Fv = Mv / ρᶠ
-    ΣF += Fv
-
-    # Compute fluxes for u, v, T, S from momentum, heat, and freshwater fluxes
-    Jᵘ = centered_velocity_fluxes.u
-    Jᵛ = centered_velocity_fluxes.v
-    Jᵀ = net_tracer_fluxes.T
-    Jˢ = net_tracer_fluxes.S
-
-    ρₒ = ocean_reference_density
-    cₒ = ocean_heat_capacity
-
-    atmos_ocean_Jᵘ = τx / ρₒ
-    atmos_ocean_Jᵛ = τy / ρₒ
-    atmos_ocean_Jᵀ = ΣQ / (ρₒ * cₒ)
-    atmos_ocean_Jˢ = - Sₒ * ΣF
-
-    # Mask fluxes over land for convenience
-    inactive = inactive_node(i, j, kᴺ, grid, c, c, c)
-
-    @inbounds begin
-        Jᵘ[i, j, 1] = ifelse(inactive, 0, atmos_ocean_Jᵘ)
-        Jᵛ[i, j, 1] = ifelse(inactive, 0, atmos_ocean_Jᵛ)
-        Jᵀ[i, j, 1] = ifelse(inactive, 0, atmos_ocean_Jᵀ)
-        Jˢ[i, j, 1] = ifelse(inactive, 0, atmos_ocean_Jˢ)
-    end
-end
-
-@kernel function reconstruct_momentum_fluxes!(grid, J, Jᶜᶜᶜ)
-    i, j = @index(Global, NTuple)
-
-    @inbounds begin
-        J.u[i, j, 1] = ℑxᶠᵃᵃ(i, j, 1, grid, Jᶜᶜᶜ.u) 
-        J.v[i, j, 1] = ℑyᵃᶠᵃ(i, j, 1, grid, Jᶜᶜᶜ.v) 
-    end
-end
-
-# Fallback for a `Nothing` radiation scheme
-@inline   net_upwelling_radiation(i, j, grid, time, ::Nothing, Tₒ)     = zero(grid)
-@inline net_downwelling_radiation(i, j, grid, time, Qs, Qℓ, ::Nothing) = zero(grid)
-
-@inline function net_downwelling_radiation(i, j, grid, time, Qs, Qℓ, radiation)
-    α = stateindex(radiation.reflection.ocean, i, j, 1, grid, time)
-    ϵ = stateindex(radiation.emission.ocean, i, j, 1, grid, time)
-    
-    return @inbounds - (1 - α) * Qs - ϵ * Qℓ
-end
-
-@inline function net_upwelling_radiation(i, j, grid, time, radiation, Tₒ)
-    σ = radiation.stefan_boltzmann_constant
-    ϵ = stateindex(radiation.emission.ocean, i, j, 1, grid, time)
-
-    # Note: positive implies _upward_ heat flux, and therefore cooling.
-    return ϵ * σ * Tₒ^4
-end
-    
-=======
-    
->>>>>>> 0c350239
 #####
 ##### Utility for interpolating tuples of fields
 #####
