--- conflicted
+++ resolved
@@ -8,11 +8,8 @@
                            downwelling_radiation,
                            freshwater_flux
 
-<<<<<<< HEAD
-=======
 using ClimaSeaIce: SeaIceModel
 
->>>>>>> 08f1b4dc
 using Oceananigans: HydrostaticFreeSurfaceModel, architecture
 using Oceananigans.Grids: inactive_node, node
 using Oceananigans.BoundaryConditions: fill_halo_regions!
@@ -59,11 +56,8 @@
 Base.summary(crf::OceanSeaIceSurfaceFluxes) = "OceanSeaIceSurfaceFluxes"
 Base.show(io::IO, crf::OceanSeaIceSurfaceFluxes) = print(io, summary(crf))
 
-<<<<<<< HEAD
-=======
 const SeaIceSimulation = Simulation{<:SeaIceModel}
 
->>>>>>> 08f1b4dc
 function OceanSeaIceSurfaceFluxes(ocean, sea_ice=nothing;
                                   atmosphere = nothing,
                                   radiation = nothing,
@@ -91,10 +85,6 @@
     end
 
     prescribed_fluxes = nothing
-<<<<<<< HEAD
-    previous_ice_thickness = nothing
-    previous_ice_concentration = nothing
-=======
 
     if sea_ice isa SeaIceSimulation
         previous_ice_thickness = deepcopy(sea_ice.model.ice_thickness)
@@ -103,7 +93,6 @@
         previous_ice_thickness = nothing
         previous_ice_concentration = nothing
     end
->>>>>>> 08f1b4dc
 
     total_ocean_fluxes = ocean_model_fluxes(ocean.model,
                                             ocean_reference_density,
