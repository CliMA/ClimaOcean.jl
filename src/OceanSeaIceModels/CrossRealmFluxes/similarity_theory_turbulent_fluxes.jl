using Oceananigans.Utils: prettysummary
using Oceananigans.Grids: AbstractGrid

using Adapt
using Thermodynamics: Liquid
using SurfaceFluxes.Parameters: SurfaceFluxesParameters, AbstractSurfaceFluxesParameters
using SurfaceFluxes.UniversalFunctions: BusingerParams, BusingerType

using Printf
using Thermodynamics: PhasePartition
using KernelAbstractions.Extras.LoopInfo: @unroll

using ..PrescribedAtmospheres: PrescribedAtmosphereThermodynamicsParameters

using Statistics: norm

import Thermodynamics as AtmosphericThermodynamics
import Thermodynamics.Parameters: molmass_ratio

import SurfaceFluxes.Parameters:
    thermodynamics_params,
    uf_params,
    von_karman_const,
    universal_func_type,
    grav


#####
##### Bulk turbulent fluxes based on similarity theory
#####

struct SimilarityTheoryTurbulentFluxes{FT, UF, TP, S, W, R, B, V, F} <: AbstractSurfaceFluxesParameters
    gravitational_acceleration :: FT
    von_karman_constant :: FT
    turbulent_prandtl_number :: FT
    gustiness_parameter :: FT
    stability_functions :: UF
    thermodynamics_parameters :: TP
    water_vapor_saturation :: S
    water_mole_fraction :: W
    roughness_lengths :: R
    bulk_coefficients :: B
    bulk_velocity :: V
    tolerance :: FT
    maxiter :: Int
    fields :: F
end

const STTF = SimilarityTheoryTurbulentFluxes
@inline thermodynamics_params(fluxes::STTF) = fluxes.thermodynamics_parameters
@inline uf_params(fluxes::STTF)             = fluxes.stability_functions
@inline von_karman_const(fluxes::STTF)      = fluxes.von_karman_constant
@inline grav(fluxes::STTF)                  = fluxes.gravitational_acceleration
@inline molmass_ratio(fluxes::STTF)         = molmass_ratio(fluxes.thermodynamics_parameters)

@inline universal_func_type(::STTF{<:Any, <:Any, <:BusingerParams}) = BusingerType()

Adapt.adapt_structure(to, fluxes::STTF) = SimilarityTheoryTurbulentFluxes(adapt(to, fluxes.gravitational_acceleration),
                                                                          adapt(to, fluxes.von_karman_constant),
                                                                          adapt(to, fluxes.turbulent_prandtl_number),
                                                                          adapt(to, fluxes.gustiness_parameter),
                                                                          adapt(to, fluxes.stability_functions),
                                                                          adapt(to, fluxes.thermodynamics_parameters),
                                                                          adapt(to, fluxes.water_vapor_saturation),
                                                                          adapt(to, fluxes.water_mole_fraction),
                                                                          adapt(to, fluxes.roughness_lengths),
                                                                          adapt(to, fluxes.bulk_coefficients),
                                                                          adapt(to, fluxes.bulk_velocity),
                                                                          fluxes.tolerance,
                                                                          fluxes.maxiter,
                                                                          adapt(to, fluxes.fields))

Base.summary(::SimilarityTheoryTurbulentFluxes{FT}) where FT = "SimilarityTheoryTurbulentFluxes{$FT}"

struct ClasiusClapyeronSaturation end
 
@inline function water_saturation_specific_humidity(::ClasiusClapyeronSaturation, ℂₐ, ρₛ, Tₛ)
    FT = eltype(ℂₐ)
    p★ = AtmosphericThermodynamics.saturation_vapor_pressure(ℂₐ, convert(FT, Tₛ), Liquid())
    q★ = AtmosphericThermodynamics.q_vap_saturation_from_density(ℂₐ, convert(FT, Tₛ), ρₛ, p★)
    return q★
end

function Base.show(io::IO, fluxes::SimilarityTheoryTurbulentFluxes)
    print(io, summary(fluxes), '\n',
          "├── gravitational_acceleration: ",      prettysummary(fluxes.gravitational_acceleration), '\n',
          "├── von_karman_constant: ",             prettysummary(fluxes.von_karman_constant), '\n',
          "├── turbulent_prandtl_number: ",        prettysummary(fluxes.turbulent_prandtl_number), '\n',
          "├── gustiness_parameter: ",             prettysummary(fluxes.gustiness_parameter), '\n',
          "├── stability_functions: ",             summary(fluxes.stability_functions), '\n',
          "├── water_mole_fraction: ",             summary(fluxes.water_mole_fraction), '\n',
          "├── water_vapor_saturation: ",          summary(fluxes.water_vapor_saturation), '\n',
          "├── roughness_lengths: ",               summary(fluxes.roughness_lengths), '\n',
          "└── thermodynamics_parameters: ",       summary(fluxes.thermodynamics_parameters))
end

const PATP = PrescribedAtmosphereThermodynamicsParameters

""" only the atmosphere velocity is used in flux calculations """
struct WindVelocity end

""" the atmosphere - ocean velocity difference is used in flux calculations """
struct RelativeVelocity end

function SimilarityTheoryTurbulentFluxes(FT::DataType = Float64;
                                         gravitational_acceleration = default_gravitational_acceleration,
                                         von_karman_constant = convert(FT, 0.4),
                                         turbulent_prandtl_number = convert(FT, 1),
                                         gustiness_parameter = convert(FT, 6.5),
                                         stability_functions = default_stability_functions(FT),
                                         thermodynamics_parameters = PATP(FT),
                                         water_vapor_saturation = ClasiusClapyeronSaturation(),
                                         water_mole_fraction = convert(FT, 0.98),
                                         roughness_lengths = default_roughness_lengths(FT),
                                         bulk_coefficients = simplified_bulk_coefficients,
                                         bulk_velocity = RelativeVelocity(),
                                         tolerance = 1e-12,
                                         maxiter = 100,
                                         fields = nothing)

    return SimilarityTheoryTurbulentFluxes(convert(FT, gravitational_acceleration),
                                           convert(FT, von_karman_constant),
                                           convert(FT, turbulent_prandtl_number),
                                           convert(FT, gustiness_parameter),
                                           stability_functions,
                                           thermodynamics_parameters,
                                           water_vapor_saturation,
                                           water_mole_fraction,
                                           roughness_lengths,
                                           bulk_coefficients,
                                           bulk_velocity,
                                           convert(FT, tolerance), 
                                           maxiter,
                                           fields)
end

function SimilarityTheoryTurbulentFluxes(grid::AbstractGrid; kw...)
    water_vapor   = Field{Center, Center, Nothing}(grid)
    latent_heat   = Field{Center, Center, Nothing}(grid)
    sensible_heat = Field{Center, Center, Nothing}(grid)
    x_momentum    = Field{Center, Center, Nothing}(grid)
    y_momentum    = Field{Center, Center, Nothing}(grid)

    fields = (; latent_heat, sensible_heat, water_vapor, x_momentum, y_momentum)

    return SimilarityTheoryTurbulentFluxes(eltype(grid); kw..., fields)
end

# Simplified coefficient a la COARE 
@inline simplified_bulk_coefficients(ψ, h, ℓ, L) = log(h / ℓ) - ψ(h / L) # + ψ(ℓ / L)

# The complete bulk coefficient
# @inline bulk_coefficients(ψ, h, ℓ, L) = log(h / ℓ) - ψ(h / L) + ψ(ℓ / L)

#####
##### Fixed-point iteration for roughness length
#####

@inline function compute_similarity_theory_fluxes(similarity_theory,
                                                  surface_state,
                                                  atmos_state,
                                                  atmos_boundary_layer_height,
                                                  thermodynamics_parameters,
                                                  gravitational_acceleration,
                                                  von_karman_constant)

    # Prescribed difference between two states
    ℂₐ = thermodynamics_parameters
    Δh, Δu, Δv, Δθ, Δq = state_differences(ℂₐ, 
                                           atmos_state, 
                                           surface_state, 
                                           gravitational_acceleration,
                                           similarity_theory.bulk_velocity)

    differences = (; u=Δu, v=Δv, θ=Δθ, q=Δq, h=Δh)
    
    Σ₀ = SimilarityScales(0, 0, 0)

    # Initial guess for the characteristic scales u★, θ★, q★.
    Σ★ = initial_guess(differences, 
                       similarity_theory,
                       atmos_boundary_layer_height,
                       gravitational_acceleration,
                       von_karman_constant, 
                       ℂₐ, 
                       surface_state.ts)

    # The inital velocity scale assumes that
    # the gustiness velocity `uᴳ` is equal to 0.5 ms⁻¹. 
    # That will be refined later on.
    uτ = sqrt(Δu^2 + Δv^2 + convert(eltype(Δh), 0.25))

    # Initialize the solver
    iteration = 0

    while iterating(Σ★ - Σ₀, iteration, similarity_theory)
        Σ₀ = Σ★
        Σ★, uτ, = refine_characteristic_scales(Σ★, uτ, 
                                               similarity_theory,
                                               surface_state,
                                               differences,
                                               atmos_boundary_layer_height,
                                               thermodynamics_parameters,
                                               gravitational_acceleration,
                                               von_karman_constant)
        iteration += 1
    end

    u★ = Σ★.momentum
    θ★ = Σ★.temperature
    q★ = Σ★.water_vapor

    θ★ = θ★ / similarity_theory.turbulent_prandtl_number
    q★ = q★ / similarity_theory.turbulent_prandtl_number

    # `u★² ≡ sqrt(τx² + τy²)`
    # We remove the gustiness by dividing by `uτ`
    τx = - u★^2 * Δu / uτ
    τy = - u★^2 * Δv / uτ

    𝒬ₐ = atmos_state.ts
    ρₐ = AtmosphericThermodynamics.air_density(ℂₐ, 𝒬ₐ)
    cₚ = AtmosphericThermodynamics.cp_m(ℂₐ, 𝒬ₐ) # moist heat capacity
    ℰv = AtmosphericThermodynamics.latent_heat_vapor(ℂₐ, 𝒬ₐ)

    fluxes = (;
        sensible_heat = - ρₐ * cₚ * u★ * θ★,
        latent_heat   = - ρₐ * u★ * q★ * ℰv,
        water_vapor   = - ρₐ * u★ * q★,
        x_momentum    = + ρₐ * τx,
        y_momentum    = + ρₐ * τy,
    )

    return fluxes
end

# Iterating condition for the characteristic scales solvers
@inline function iterating(Σ★, iteration, solver)
<<<<<<< HEAD
    iteration_complete = (iteration < solver.maxiter) & (norm(Σ★) <= solver.tolerance) 
    return iteration_complete
=======
    converged = norm(Σ★) <= solver.tolerance
    reached_maxiter = iteration >= solver.maxiter 
    return !(converged | reached_maxiter)
>>>>>>> 356d9736
end

@inline function initial_guess(differences, 
                               similarity_theory,
                               atmos_boundary_layer_height,
                               gravitational_acceleration,
                               von_karman_constant, 
                               ℂₐ, 𝒬ₒ)

    Δu = differences.u
    Δv = differences.v
    Δθ = differences.θ
    Δq = differences.q
    h  = differences.h

    FT = eltype(h)

    g  = gravitational_acceleration
    ϰ  = von_karman_constant

    # Extract roughness lengths
    ℓu  = similarity_theory.roughness_lengths.momentum
    β   = similarity_theory.gustiness_parameter
    zᵢ  = atmos_boundary_layer_height

    hᵢ  = convert(FT, 10)    # Reference Initial height == 10 meters
    ℓuᵢ = convert(FT, 1e-4)  # Initial roughness length == 1e-4 meters

    # assuming the initial gustiness is `0.5` ms⁻¹
    uτ = sqrt(Δu^2 + Δv^2 + convert(FT, 0.25))

    # u10 at the reference ten meter height, assuming the initial roughness length is `1e-4` m
    u10 = uτ / log(h / ℓuᵢ) * convert(FT, 11.5129) # log(10 / 1e-4) == 11.5129
    u★  = convert(FT, 0.035) * u10

    ℓu₀ = roughness_length(ℓu, u★, 𝒬ₒ, ℂₐ)

    # Initial neutral coefficients at 10 meter height
    χuₙ  = (ϰ / log(hᵢ / ℓu₀))^2
    χcₙ  = convert(FT, 0.00115) / sqrt(χuₙ)

    # Initial scalar roughness length
    ℓθ₀ = hᵢ / exp(ϰ / χcₙ)

    # Neutral transfer coefficients at height `h`
    χu = (ϰ / log(h / ℓu₀))^2
    χq =  ϰ / log(h / ℓθ₀)
    χc =  ϰ * χq / χu
    
    # Similarity functions from Edson et al. (2013)
    ψu = InitialMomentumStabilityFunction() 
    ψθ = similarity_theory.stability_functions.temperature
    ψq = similarity_theory.stability_functions.water_vapor

    # Bulk Flux Richardson number
    b★  = buoyancy_scale(Δθ, Δq, 𝒬ₒ, ℂₐ, g)
    Ri  = - ifelse(b★ == 0, zero(b★), h / b★ / uτ^2)

    # Critical Richardson number, TODO: find out what 0.004 refers to
    # https://github.com/NOAA-PSL/COARE-algorithm/blob/5b144cf6376a98b42200196d57ae40d791494abe/Matlab/COARE3.6/coare36vn_zrf_et.m#L373
    Riᶜ = - h / zᵢ / convert(FT, 0.004) / β^3 # - h / zi / 0.004 / β^3
    
    # Calculating the first stability coefficient and the MO length
    # TODO: explain this formulation of the stability function. 
<<<<<<< HEAD
    # Is it empirical? (Found in COARE3.6)
=======
    # Is it empirical? Found in COARE3.6
    # https://github.com/NOAA-PSL/COARE-algorithm/blob/5b144cf6376a98b42200196d57ae40d791494abe/Matlab/COARE3.6/coare36vn_zrf_et.m#L375
>>>>>>> 356d9736
    ζ10 = ifelse(Ri < 0, χc * Ri / (1 + Ri / Riᶜ), χc * Ri * (1 + 27 / 9 * Ri / χc))
    L10 = h / ζ10

    u★ = uτ * ϰ / similarity_theory.bulk_coefficients(ψu, h, ℓu₀, L10) 
    θ★ = Δθ * ϰ / similarity_theory.bulk_coefficients(ψθ, h, ℓθ₀, L10) 
    q★ = Δq * ϰ / similarity_theory.bulk_coefficients(ψq, h, ℓθ₀, L10) 
    
    return SimilarityScales(u★, θ★, q★)
end

# The M-O characteristic length is calculated as
#  L★ = - u★² / (κ ⋅ b★)
# where b★ is the characteristic buoyancy scale calculated from:
@inline function buoyancy_scale(θ★, q★, 𝒬, ℂ, g)
    𝒯ₐ = AtmosphericThermodynamics.virtual_temperature(ℂ, 𝒬)
    qₐ = AtmosphericThermodynamics.vapor_specific_humidity(ℂ, 𝒬)
    ε  = AtmosphericThermodynamics.Parameters.molmass_ratio(ℂ)
    δ  = ε - 1 # typically equal to 0.608

    # Fairell et al. 1996, 
    b★ = g / 𝒯ₐ * (θ★ * (1 + δ * qₐ) + δ * 𝒯ₐ * q★)

    return b★
end

@inline characteristic_velocities(𝒰₁, 𝒰₀, ::WindVelocity)     = @inbounds 𝒰₁.u[1] - 𝒰₀.u[1], 𝒰₁.u[2] - 𝒰₀.u[2]
@inline characteristic_velocities(𝒰₁, 𝒰₀, ::RelativeVelocity) = @inbounds 𝒰₁.u[1], 𝒰₁.u[2] 

@inline function state_differences(ℂ, 𝒰₁, 𝒰₀, g, bulk_velocity)
    z₁ = 𝒰₁.z
    z₀ = 𝒰₀.z
    Δh = z₁ - z₀
    Δu, Δv = characteristic_velocities(𝒰₁, 𝒰₀, bulk_velocity)

    # Thermodynamic state
    𝒬₁ = 𝒰₁.ts
    𝒬₀ = 𝒰₀.ts

    θ₁ = AtmosphericThermodynamics.air_temperature(ℂ, 𝒬₁)
    θ₀ = AtmosphericThermodynamics.air_temperature(ℂ, 𝒬₀)
    cₚ = AtmosphericThermodynamics.cp_m(ℂ, 𝒬₁) # moist heat capacity

    # Temperature difference including the ``lapse rate'' `α = g / cₚ`
    Δθ = θ₁ - θ₀ + g / cₚ * Δh

    q₁ = AtmosphericThermodynamics.vapor_specific_humidity(ℂ, 𝒬₁)
    q₀ = AtmosphericThermodynamics.vapor_specific_humidity(ℂ, 𝒬₀)
    Δq = q₁ - q₀

    return Δh, Δu, Δv, Δθ, Δq
end

@inline function refine_characteristic_scales(estimated_characteristic_scales, 
                                              velocity_scale,
                                              similarity_theory,
                                              surface_state,
                                              differences,
                                              atmos_boundary_layer_height,
                                              thermodynamics_parameters,
                                              gravitational_acceleration,
                                              von_karman_constant)

    # "initial" scales because we will recompute them
    u★ = estimated_characteristic_scales.momentum
    θ★ = estimated_characteristic_scales.temperature
    q★ = estimated_characteristic_scales.water_vapor
    uτ = velocity_scale

    # Similarity functions from Edson et al. (2013)
    ψu = similarity_theory.stability_functions.momentum
    ψθ = similarity_theory.stability_functions.temperature
    ψq = similarity_theory.stability_functions.water_vapor

    # Extract roughness lengths
    ℓu = similarity_theory.roughness_lengths.momentum
    ℓθ = similarity_theory.roughness_lengths.temperature
    ℓq = similarity_theory.roughness_lengths.water_vapor
    β  = similarity_theory.gustiness_parameter

    h  = differences.h
    ϰ  = von_karman_constant
    ℂ  = thermodynamics_parameters
    g  = gravitational_acceleration
    𝒬ₒ = surface_state.ts # thermodynamic state
    zᵢ = atmos_boundary_layer_height

    # Compute Monin-Obukhov length scale depending on a `buoyancy flux`
    b★ = buoyancy_scale(θ★, q★, 𝒬ₒ, ℂ, g)

    # Monin-Obhukov characteristic length scale and non-dimensional height
    L★ = ifelse(b★ == 0, zero(b★), - u★^2 / (ϰ * b★))
    
    # Compute roughness length scales
    ℓu₀ = roughness_length(ℓu, u★, 𝒬ₒ, ℂ)
    ℓq₀ = roughness_length(ℓq, ℓu₀, u★, 𝒬ₒ, ℂ)
    ℓθ₀ = roughness_length(ℓθ, ℓu₀, u★, 𝒬ₒ, ℂ)

    # Transfer coefficients at height `h`
    χu = ϰ / similarity_theory.bulk_coefficients(ψu, h, ℓu₀, L★) 
    χθ = ϰ / similarity_theory.bulk_coefficients(ψθ, h, ℓθ₀, L★) 
    χq = ϰ / similarity_theory.bulk_coefficients(ψq, h, ℓq₀, L★) 

    Δu = differences.u
    Δv = differences.v
    Δθ = differences.θ
    Δq = differences.q

    # u★ including gustiness
    u★ = χu * uτ
    θ★ = χθ * Δθ
    q★ = χq * Δq

    # Buoyancy flux characteristic scale for gustiness (Edson 2013)
    ε★ = - u★ * b★
    uᴳ = β * cbrt(ε★ * zᵢ)

    # New velocity difference accounting for gustiness
    uτ = sqrt(Δu^2 + Δv^2 + uᴳ^2)

    return SimilarityScales(u★, θ★, q★), uτ
end<|MERGE_RESOLUTION|>--- conflicted
+++ resolved
@@ -112,7 +112,7 @@
                                          water_vapor_saturation = ClasiusClapyeronSaturation(),
                                          water_mole_fraction = convert(FT, 0.98),
                                          roughness_lengths = default_roughness_lengths(FT),
-                                         bulk_coefficients = simplified_bulk_coefficients,
+                                         bulk_coefficients = bulk_coefficients,
                                          bulk_velocity = RelativeVelocity(),
                                          tolerance = 1e-12,
                                          maxiter = 100,
@@ -150,7 +150,7 @@
 @inline simplified_bulk_coefficients(ψ, h, ℓ, L) = log(h / ℓ) - ψ(h / L) # + ψ(ℓ / L)
 
 # The complete bulk coefficient
-# @inline bulk_coefficients(ψ, h, ℓ, L) = log(h / ℓ) - ψ(h / L) + ψ(ℓ / L)
+@inline bulk_coefficients(ψ, h, ℓ, L) = log(h / ℓ) - ψ(h / L) + ψ(ℓ / L)
 
 #####
 ##### Fixed-point iteration for roughness length
@@ -236,14 +236,9 @@
 
 # Iterating condition for the characteristic scales solvers
 @inline function iterating(Σ★, iteration, solver)
-<<<<<<< HEAD
-    iteration_complete = (iteration < solver.maxiter) & (norm(Σ★) <= solver.tolerance) 
-    return iteration_complete
-=======
     converged = norm(Σ★) <= solver.tolerance
     reached_maxiter = iteration >= solver.maxiter 
     return !(converged | reached_maxiter)
->>>>>>> 356d9736
 end
 
 @inline function initial_guess(differences, 
@@ -308,12 +303,8 @@
     
     # Calculating the first stability coefficient and the MO length
     # TODO: explain this formulation of the stability function. 
-<<<<<<< HEAD
-    # Is it empirical? (Found in COARE3.6)
-=======
     # Is it empirical? Found in COARE3.6
     # https://github.com/NOAA-PSL/COARE-algorithm/blob/5b144cf6376a98b42200196d57ae40d791494abe/Matlab/COARE3.6/coare36vn_zrf_et.m#L375
->>>>>>> 356d9736
     ζ10 = ifelse(Ri < 0, χc * Ri / (1 + Ri / Riᶜ), χc * Ri * (1 + 27 / 9 * Ri / χc))
     L10 = h / ζ10
 
