using CUDA: @allowscalar
import Thermodynamics as AtmosphericThermodynamics  

####
#### Utilities
####

@inline upwelling_radiation(θ₀, ::Nothing) = zero(θ₀)
@inline upwelling_radiation(θ₀, r) = r.σ * r.ϵ * θ₀^4

####
#### Bulk surface temperature (the easiest case)
####

"""
    struct BulkTemperature

<<<<<<< HEAD
A type to represent the surface temperature used in the flux calculation.
The surface temperature is not calculated but provided by either the ocean or the sea ice model.
=======
A type to represent the surface temperature used in fixed-point iteration for surface
fluxes following similarity theory. The surface temperature is not calculated but instead
provided by either the ocean or the sea ice model.
>>>>>>> 048c893c
"""
struct BulkTemperature end

# Do nothing (just copy the temperature)
@inline compute_surface_temperature(::BulkTemperature, θ₀, args...) = θ₀

####
#### Skin surface temperature calculated as a flux balance
####

""" 
    struct SkinTemperature     

A type to represent the surface temperature used in the flux calculation.
The surface temperature is calculated from the flux balance at the surface.
In particular, the surface temperature ``θₛ`` is the root of:
 
```math
F(θₛ) - Jᵀ = 0
```

where ``Jᵀ`` are the fluxes at the top of the surface (turbulent + radiative), and
``F`` is the internal diffusive flux dependent on the surface temperature itself.

Note that all fluxes positive upwards.
"""
struct SkinTemperature{I}
    internal_flux :: I
end

struct DiffusiveFlux{Z, K}
    δ :: Z # Boundary layer thickness, as a first guess we will use half the grid spacing
    κ :: K # diffusivity in m²s⁻¹
end

# A default constructor for SkinTemperature
function SkinTemperature(FT::DataType=Float64; κ=1e-2, δ=1.0) 
    internal_flux = DiffusiveFlux(FT; κ, δ)
    return SkinTemperature(internal_flux)
end

DiffusiveFlux(FT; κ = 1e-2, δ = 1.0) = DiffusiveFlux(convert(FT, δ), convert(FT, κ))

# The flux balance could be solved either
# 
#   Θₒ - Θₛⁿ⁺¹
# κ ---------- = Jᵀ (all fluxes positive upwards)
#       δ
#
# Where the LHS is the internal diffusive flux inside the ocean (within the boundary layer of thickness δ) 
# and the RHS are the atmospheric and radiative fluxes are provided explicitly, or
# 
#   Θₒ - Θₛⁿ⁺¹    σϵ θₛⁿ⁺¹θₛⁿ³
# κ ---------- - ------------ = Jᵀ (all fluxes positive upwards)
#       δ           ρₒ cpₒ
#
# Where the LHS is the internal diffusive flux inside the ocean (within the boundary layer of thickness δ) 
# plus the (semi-implicit) outgoing longwave radiation and the RHS are the remaining atmospheric and radiative fluxes
# provided explicitly. Here we implement the fully explicit version, the linearized version is an optimization
# that can be explored in the future.
@inline flux_balance_temperature(F::DiffusiveFlux, θₒ, Jᵀ) = θₒ - Jᵀ / F.κ * F.δ

# the flaw here is that the ocean emissivity and albedo are fixed, but they might be a function of the
# surface temperature, so we might need to pass the radiation and the albedo and emissivity as arguments.
@inline function compute_surface_temperature(st::SkinTemperature, θₛ, ℂ, 𝒬₀,
                                            ρₐ, cₚ, ℰv, Σ★, ρₒ, cpₒ, g,
                                            prescribed_heat_fluxes,
                                            radiation_properties)

    Rd = prescribed_heat_fluxes # net downwelling radiation (positive out of the ocean)

    # upwelling radiation is calculated explicitly 
    Ru = upwelling_radiation(θₛ, radiation_properties) 
    Rn = Rd + Ru # Net radiation (positive out of the ocean)

    u★ = Σ★.momentum
    θ★ = Σ★.temperature
    q★ = Σ★.water_vapor
 
    # Turbulent heat fluxes, sensible + latent (positive out of the ocean)
    Qt = - ρₐ * u★ * (cₚ * θ★ + q★ * ℰv)

    # Net temperature flux (positive out of the ocean)
    Jᵀ = (Qt + Rn) / ρₒ / cpₒ 

    θₒ = AtmosphericThermodynamics.air_temperature(ℂ, 𝒬₀)
    θₛ = flux_balance_temperature(st.internal_flux, θₒ, Jᵀ)

    return θₛ
end<|MERGE_RESOLUTION|>--- conflicted
+++ resolved
@@ -15,14 +15,9 @@
 """
     struct BulkTemperature
 
-<<<<<<< HEAD
-A type to represent the surface temperature used in the flux calculation.
-The surface temperature is not calculated but provided by either the ocean or the sea ice model.
-=======
 A type to represent the surface temperature used in fixed-point iteration for surface
 fluxes following similarity theory. The surface temperature is not calculated but instead
 provided by either the ocean or the sea ice model.
->>>>>>> 048c893c
 """
 struct BulkTemperature end
 
