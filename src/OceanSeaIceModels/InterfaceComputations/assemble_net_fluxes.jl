using Printf
using Oceananigans.Operators: ℑxᶠᵃᵃ, ℑyᵃᶠᵃ

using ClimaOcean.OceanSeaIceModels: sea_ice_concentration

@inline computed_sea_ice_ocean_fluxes(interface) = interface.fluxes
@inline computed_sea_ice_ocean_fluxes(::Nothing) = (interface_heat = ZeroField(),
                                                    frazil_heat = ZeroField(),
                                                    salt = ZeroField(),
                                                    x_momentum = ZeroField(),
                                                    y_momentum = ZeroField())

function compute_net_ocean_fluxes!(coupled_model)
    ocean = coupled_model.ocean
    sea_ice = coupled_model.sea_ice
    grid = ocean.model.grid
    arch = architecture(grid)
    clock = coupled_model.clock

    net_ocean_fluxes = coupled_model.interfaces.net_fluxes.ocean_surface
    atmos_ocean_fluxes = coupled_model.interfaces.atmosphere_ocean_interface.fluxes
    sea_ice_ocean_fluxes = computed_sea_ice_ocean_fluxes(coupled_model.interfaces.sea_ice_ocean_interface)

    # We remove the heat flux since does not need to be assembled and bloats the parameter space.
    net_ocean_fluxes = (u = net_ocean_fluxes.u,
                        v = net_ocean_fluxes.v,
                        T = net_ocean_fluxes.T,
                        S = net_ocean_fluxes.S)

    # Simplify NamedTuple to reduce parameter space consumption.
    # See https://github.com/CliMA/ClimaOcean.jl/issues/116.
    atmosphere_fields = coupled_model.interfaces.exchanger.exchange_atmosphere_state

    downwelling_radiation = (Qs = atmosphere_fields.Qs.data,
                             Qℓ = atmosphere_fields.Qℓ.data)

    freshwater_flux = atmosphere_fields.Mp.data

    ice_concentration = sea_ice_concentration(sea_ice)
    ocean_salinity = ocean.model.tracers.S
    atmos_ocean_properties = coupled_model.interfaces.atmosphere_ocean_interface.properties
    ocean_properties = coupled_model.interfaces.ocean_properties
    kernel_parameters = interface_kernel_parameters(grid)

    ocean_surface_temperature = coupled_model.interfaces.atmosphere_ocean_interface.temperature

    launch!(arch, grid, kernel_parameters,
            _assemble_net_ocean_fluxes!,
            net_ocean_fluxes,
            grid,
            clock,
            atmos_ocean_fluxes,
            sea_ice_ocean_fluxes,
            ocean_salinity,
            ocean_surface_temperature,
            ice_concentration,
            downwelling_radiation,
            freshwater_flux,
            atmos_ocean_properties,
            ocean_properties)

    return nothing
end

@inline τᶜᶜᶜ(i, j, k, grid, ρₒ⁻¹, ℵ, ρτᶜᶜᶜ) = @inbounds ρₒ⁻¹ * (1 - ℵ[i, j, k]) * ρτᶜᶜᶜ[i, j, k]

@kernel function _assemble_net_ocean_fluxes!(net_ocean_fluxes,
                                             grid,
                                             clock,
                                             atmos_ocean_fluxes,
                                             sea_ice_ocean_fluxes,
                                             ocean_salinity,
                                             ocean_surface_temperature,
                                             sea_ice_concentration,
                                             downwelling_radiation,
                                             freshwater_flux,
                                             atmos_ocean_properties,
                                             ocean_properties)

    i, j = @index(Global, NTuple)
    kᴺ = size(grid, 3)
    time = Time(clock.time)
    ρτxao = atmos_ocean_fluxes.x_momentum # atmosphere - ocean zonal momentum flux
    ρτyao = atmos_ocean_fluxes.y_momentum # atmosphere - ocean meridional momentum flux
    ρτxio = sea_ice_ocean_fluxes.x_momentum # sea_ice - ocean zonal momentum flux
    ρτyio = sea_ice_ocean_fluxes.y_momentum # sea_ice - ocean meridional momentum flux

    @inbounds begin
        Sₒ = ocean_salinity[i, j, kᴺ]
        Tₛ = ocean_surface_temperature[i, j, 1]
        Tₛ = convert_to_kelvin(ocean_properties.temperature_units, Tₛ)

        Mp  = freshwater_flux[i, j, 1] # Prescribed freshwater flux
        Qs  = downwelling_radiation.Qs[i, j, 1] # Downwelling shortwave radiation
        Qℓ  = downwelling_radiation.Qℓ[i, j, 1] # Downwelling longwave radiation
        Qc  = atmos_ocean_fluxes.sensible_heat[i, j, 1] # sensible or "conductive" heat flux
        Qv  = atmos_ocean_fluxes.latent_heat[i, j, 1]   # latent heat flux
        Mv  = atmos_ocean_fluxes.water_vapor[i, j, 1]   # mass flux of water vapor
    end

    # Compute radiation fluxes
    σ = atmos_ocean_properties.radiation.σ
<<<<<<< HEAD
    α = stateindex(atmos_ocean_properties.radiation.α, i, j, kᴺ, grid, time)
    ϵ = stateindex(atmos_ocean_properties.radiation.ϵ, i, j, kᴺ, grid, time)
    Qu = upwelling_radiation(Tₛ, σ, ϵ)
    Qdℓ = downwelling_longwave_radiation(Qℓ, ϵ)
    Qds = downwelling_shortwave_radiation(Qs, α)
    ΣQao = Qu + Qc + Qv + Qdℓ + Qds

    @inbounds begin
=======
    α = atmos_ocean_properties.radiation.α
    ϵ = atmos_ocean_properties.radiation.ϵ
    Qu  = upwelling_radiation(i, j, kᴺ, grid, time, Tₛ, σ, ϵ) 
    Qdℓ = downwelling_longwave_radiation(i, j, kᴺ, grid, time, ϵ, Qℓ)
    Qds = downwelling_shortwave_radiation(i, j, kᴺ, grid, time, α, Qs)
    ΣQao = Qu + Qc + Qv + Qdℓ + Qds

    @inbounds begin
        # Write radiative components of the heat flux for diagnostic purposes
>>>>>>> 9dc402c4
        atmos_ocean_fluxes.upwelling_longwave[i, j, 1] = Qu
        atmos_ocean_fluxes.downwelling_longwave[i, j, 1] = Qdℓ
        atmos_ocean_fluxes.downwelling_shortwave[i, j, 1] = Qds
    end

    # Convert from a mass flux to a volume flux (aka velocity)
    # by dividing with the density of freshwater.
    # Also switch the sign, for some reason we are given freshwater flux as positive down.
    ρf⁻¹ = 1 / ocean_properties.freshwater_density
    ΣFao = - Mp * ρf⁻¹

    # Add the contribution from the turbulent water vapor flux, which has
    # a different sign convention as the prescribed water mass fluxes (positive upwards)
    Fv = Mv * ρf⁻¹
    ΣFao += Fv

    # Compute fluxes for u, v, T, S from momentum, heat, and freshwater fluxes
    τx = net_ocean_fluxes.u
    τy = net_ocean_fluxes.v
    Jᵀ = net_ocean_fluxes.T
    Jˢ = net_ocean_fluxes.S
    ℵ = sea_ice_concentration
    ρₒ⁻¹ = 1 / ocean_properties.reference_density
    cₒ   = ocean_properties.heat_capacity

    @inbounds begin
        ℵᵢ   = ℵ[i, j, 1]
        Qio  = sea_ice_ocean_fluxes.interface_heat[i, j, 1]

        Jᵀao = ΣQao  * ρₒ⁻¹ / cₒ
        Jˢao = - Sₒ * ΣFao
        Jᵀio = Qio * ρₒ⁻¹ / cₒ
        Jˢio = sea_ice_ocean_fluxes.salt[i, j, 1] * ℵᵢ

        τxao = ℑxᶠᵃᵃ(i, j, 1, grid, τᶜᶜᶜ, ρₒ⁻¹, ℵ, ρτxao)
        τyao = ℑyᵃᶠᵃ(i, j, 1, grid, τᶜᶜᶜ, ρₒ⁻¹, ℵ, ρτyao)
        τxio = ρτxio[i, j, 1] * ρₒ⁻¹ * ℑxᶠᵃᵃ(i, j, 1, grid, ℵ)
        τyio = ρτyio[i, j, 1] * ρₒ⁻¹ * ℑyᵃᶠᵃ(i, j, 1, grid, ℵ)

        # Stresses
        τx[i, j, 1] = τxao + τxio
        τy[i, j, 1] = τyao + τyio

        # Tracer fluxes
        Jᵀ[i, j, 1] = (1 - ℵᵢ) * Jᵀao + Jᵀio
        Jˢ[i, j, 1] = (1 - ℵᵢ) * Jˢao + Jˢio
    end
end

function compute_net_sea_ice_fluxes!(coupled_model)
    sea_ice = coupled_model.sea_ice

    if !(sea_ice isa SeaIceSimulation)
        return nothing
    end

    ocean = coupled_model.ocean
    grid  = ocean.model.grid
    arch  = architecture(grid)
    clock = coupled_model.clock

    top_fluxes = coupled_model.interfaces.net_fluxes.sea_ice_top
    bottom_heat_flux = coupled_model.interfaces.net_fluxes.sea_ice_bottom.heat
    sea_ice_ocean_fluxes = coupled_model.interfaces.sea_ice_ocean_interface.fluxes
    atmosphere_sea_ice_fluxes = coupled_model.interfaces.atmosphere_sea_ice_interface.fluxes

    # Simplify NamedTuple to reduce parameter space consumption.
    # See https://github.com/CliMA/ClimaOcean.jl/issues/116.
    atmosphere_fields = coupled_model.interfaces.exchanger.exchange_atmosphere_state

    downwelling_radiation = (Qs = atmosphere_fields.Qs.data,
                             Qℓ = atmosphere_fields.Qℓ.data)

    freshwater_flux = atmosphere_fields.Mp.data

    atmos_sea_ice_properties = coupled_model.interfaces.atmosphere_sea_ice_interface.properties
    sea_ice_properties = coupled_model.interfaces.sea_ice_properties

    kernel_parameters = interface_kernel_parameters(grid)

    sea_ice_surface_temperature = coupled_model.interfaces.atmosphere_sea_ice_interface.temperature
    ice_concentration = sea_ice_concentration(sea_ice)
    
    launch!(arch, grid, kernel_parameters,
            _assemble_net_sea_ice_fluxes!,
            top_fluxes,
            bottom_heat_flux,
            grid,
            clock,
            atmosphere_sea_ice_fluxes,
            sea_ice_ocean_fluxes,
            freshwater_flux,
            ice_concentration,
            sea_ice_surface_temperature,
            downwelling_radiation,
            sea_ice_properties,
            atmos_sea_ice_properties)

    return nothing
end

@kernel function _assemble_net_sea_ice_fluxes!(top_fluxes,
                                               bottom_heat_flux,
                                               grid,
                                               clock,
                                               atmosphere_sea_ice_fluxes,
                                               sea_ice_ocean_fluxes,
                                               freshwater_flux, # Where do we add this one?
                                               ice_concentration,
                                               surface_temperature,
                                               downwelling_radiation,
                                               sea_ice_properties,
                                               atmos_sea_ice_properties)

    i, j = @index(Global, NTuple)
    kᴺ = size(grid, 3)
    time = Time(clock.time)

    @inbounds begin
        Ts = surface_temperature[i, j, kᴺ]
        Ts = convert_to_kelvin(sea_ice_properties.temperature_units, Ts)
        ℵi = ice_concentration[i, j, 1]
        
        Qs = downwelling_radiation.Qs[i, j, 1]
        Qℓ = downwelling_radiation.Qℓ[i, j, 1]
        Qc = atmosphere_sea_ice_fluxes.sensible_heat[i, j, 1] # sensible or "conductive" heat flux
        Qv = atmosphere_sea_ice_fluxes.latent_heat[i, j, 1]   # latent heat flux
        Qf = sea_ice_ocean_fluxes.frazil_heat[i, j, 1]        # frazil heat flux
        Qi = sea_ice_ocean_fluxes.interface_heat[i, j, 1]   # interfacial heat flux
    end

    ρτx = atmosphere_sea_ice_fluxes.x_momentum  # zonal momentum flux
    ρτy = atmosphere_sea_ice_fluxes.y_momentum  # meridional momentum flux

    # Compute radiation fluxes
    σ = atmos_sea_ice_properties.radiation.σ
    α = atmos_sea_ice_properties.radiation.α
    ϵ = atmos_sea_ice_properties.radiation.ϵ
    Qu = upwelling_radiation(i, j, kᴺ, grid, time, Ts, σ, ϵ) 
    Qd = net_downwelling_radiation(i, j, kᴺ, grid, time, α, ϵ, Qs, Qℓ)

    ΣQt = (Qd + Qu + Qc + Qv) * ℵi # If ℵi == 0 there is no heat flux from the top!
    ΣQb = Qf + Qi

    # Mask fluxes over land for convenience
    inactive = inactive_node(i, j, kᴺ, grid, c, c, c)

    @inbounds top_fluxes.heat[i, j, 1]  = ifelse(inactive, zero(grid), ΣQt)
    @inbounds top_fluxes.u[i, j, 1]     = ifelse(inactive, zero(grid), ℑxᶠᵃᵃ(i, j, 1, grid, ρτx))
    @inbounds top_fluxes.v[i, j, 1]     = ifelse(inactive, zero(grid), ℑyᵃᶠᵃ(i, j, 1, grid, ρτy))
    @inbounds bottom_heat_flux[i, j, 1] = ifelse(inactive, zero(grid), ΣQb)
end<|MERGE_RESOLUTION|>--- conflicted
+++ resolved
@@ -100,16 +100,6 @@
 
     # Compute radiation fluxes
     σ = atmos_ocean_properties.radiation.σ
-<<<<<<< HEAD
-    α = stateindex(atmos_ocean_properties.radiation.α, i, j, kᴺ, grid, time)
-    ϵ = stateindex(atmos_ocean_properties.radiation.ϵ, i, j, kᴺ, grid, time)
-    Qu = upwelling_radiation(Tₛ, σ, ϵ)
-    Qdℓ = downwelling_longwave_radiation(Qℓ, ϵ)
-    Qds = downwelling_shortwave_radiation(Qs, α)
-    ΣQao = Qu + Qc + Qv + Qdℓ + Qds
-
-    @inbounds begin
-=======
     α = atmos_ocean_properties.radiation.α
     ϵ = atmos_ocean_properties.radiation.ϵ
     Qu  = upwelling_radiation(i, j, kᴺ, grid, time, Tₛ, σ, ϵ) 
@@ -119,7 +109,6 @@
 
     @inbounds begin
         # Write radiative components of the heat flux for diagnostic purposes
->>>>>>> 9dc402c4
         atmos_ocean_fluxes.upwelling_longwave[i, j, 1] = Qu
         atmos_ocean_fluxes.downwelling_longwave[i, j, 1] = Qdℓ
         atmos_ocean_fluxes.downwelling_shortwave[i, j, 1] = Qds
