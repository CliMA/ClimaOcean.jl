using Printf
using Oceananigans.Operators: ℑxᶠᵃᵃ, ℑyᵃᶠᵃ

using ClimaOcean.OceanSeaIceModels: sea_ice_concentration

@inline computed_sea_ice_ocean_fluxes(interface) = interface.fluxes
@inline computed_sea_ice_ocean_fluxes(::Nothing) = (heat = ZeroField(), salt = ZeroField())

function compute_net_ocean_fluxes!(coupled_model)
    ocean = coupled_model.ocean
    sea_ice = coupled_model.sea_ice
    grid = ocean.model.grid
    arch = architecture(grid)
    clock = coupled_model.clock

    net_ocean_fluxes = coupled_model.interfaces.net_fluxes.ocean_surface
    atmos_ocean_fluxes = coupled_model.interfaces.atmosphere_ocean_interface.fluxes
    sea_ice_ocean_fluxes = computed_sea_ice_ocean_fluxes(coupled_model.interfaces.sea_ice_ocean_interface)

    # We remove the heat flux since does not need to be assembled and bloats the parameter space.
    net_ocean_fluxes = (u = net_ocean_fluxes.u,
                        v = net_ocean_fluxes.v,
                        T = net_ocean_fluxes.T,
                        S = net_ocean_fluxes.S)

    # Simplify NamedTuple to reduce parameter space consumption.
    # See https://github.com/CliMA/ClimaOcean.jl/issues/116.
    atmosphere_fields = coupled_model.interfaces.near_surface_atmosphere_state

    downwelling_radiation = (Qs = atmosphere_fields.Qs.data,
                             Qℓ = atmosphere_fields.Qℓ.data)

    freshwater_flux = atmosphere_fields.Mp.data

    ice_concentration = sea_ice_concentration(sea_ice)
    ocean_salinity = ocean.model.tracers.S
    atmos_ocean_properties = coupled_model.interfaces.atmosphere_ocean_interface.properties
    ocean_properties = coupled_model.interfaces.ocean_properties
    kernel_parameters = surface_computations_kernel_parameters(grid)

    ocean_surface_temperature = coupled_model.interfaces.atmosphere_ocean_interface.temperature

    launch!(arch, grid, kernel_parameters, 
            _assemble_net_ocean_fluxes!,
            net_ocean_fluxes,
            grid,
            clock,
            atmos_ocean_fluxes,
            sea_ice_ocean_fluxes,
            ocean_salinity,
            ocean_surface_temperature,
            ice_concentration,
            downwelling_radiation,
            freshwater_flux,
            atmos_ocean_properties,
            ocean_properties)

    return nothing
end

@inline τᶜᶜᶜ(i, j, k, grid, ρₒ⁻¹, ℵ, ρτᶜᶜᶜ) = @inbounds ρₒ⁻¹ * (1 - ℵ[i, j, k]) * ρτᶜᶜᶜ[i, j, k]

@kernel function _assemble_net_ocean_fluxes!(net_ocean_fluxes,
                                             grid,
                                             clock,
                                             atmos_ocean_fluxes,
                                             sea_ice_ocean_fluxes,
                                             ocean_salinity,
                                             ocean_surface_temperature,
                                             sea_ice_concentration,
                                             downwelling_radiation,
                                             freshwater_flux,
                                             atmos_ocean_properties,
                                             ocean_properties)

    i, j = @index(Global, NTuple)
    kᴺ = size(grid, 3)
    time = Time(clock.time)
    ρτx = atmos_ocean_fluxes.x_momentum  # zonal momentum flux                      
    ρτy = atmos_ocean_fluxes.y_momentum  # meridional momentum flux

    @inbounds begin
        Sₒ = ocean_salinity[i, j, kᴺ]
        Tₛ = ocean_surface_temperature[i, j, 1]
        Tₛ = convert_to_kelvin(ocean_properties.temperature_units, Tₛ)

        Mp  = freshwater_flux[i, j, 1] # Prescribed freshwater flux
        Qs  = downwelling_radiation.Qs[i, j, 1] # Downwelling shortwave radiation
        Qℓ  = downwelling_radiation.Qℓ[i, j, 1] # Downwelling longwave radiation
        Qc  = atmos_ocean_fluxes.sensible_heat[i, j, 1] # sensible or "conductive" heat flux
        Qv  = atmos_ocean_fluxes.latent_heat[i, j, 1]   # latent heat flux
        Mv  = atmos_ocean_fluxes.water_vapor[i, j, 1]   # mass flux of water vapor
    end

    # Compute radiation fluxes
    σ = atmos_ocean_properties.radiation.σ
    α = stateindex(atmos_ocean_properties.radiation.α, i, j, kᴺ, grid, time)
    ϵ = stateindex(atmos_ocean_properties.radiation.ϵ, i, j, kᴺ, grid, time)
    Qu = upwelling_radiation(Tₛ, σ, ϵ)
    Qr = (; Qs, Qℓ)
    Qd = net_downwelling_radiation(Qr, α, ϵ)
    ΣQao = Qd + Qu + Qc + Qv

    # Convert from a mass flux to a volume flux (aka velocity)
    # by dividing with the density of freshwater.
    # Also switch the sign, for some reason we are given freshwater flux as positive down.
    ρf⁻¹ = 1 / ocean_properties.freshwater_density
    ΣFao = - Mp * ρf⁻¹

    # Add the contribution from the turbulent water vapor flux, which has
    # a different sign convention as the prescribed water mass fluxes (positive upwards)
    Fv = Mv * ρf⁻¹
    ΣFao += Fv

    # Compute fluxes for u, v, T, S from momentum, heat, and freshwater fluxes
    τx = net_ocean_fluxes.u
    τy = net_ocean_fluxes.v
    Jᵀ = net_ocean_fluxes.T
    Jˢ = net_ocean_fluxes.S
    ℵ = sea_ice_concentration
    ρₒ⁻¹ = 1 / ocean_properties.reference_density
    cₒ   = ocean_properties.heat_capacity

    τxao = ℑxᶠᵃᵃ(i, j, 1, grid, τᶜᶜᶜ, ρₒ⁻¹, ℵ, ρτx)
    τyao = ℑyᵃᶠᵃ(i, j, 1, grid, τᶜᶜᶜ, ρₒ⁻¹, ℵ, ρτy)
    Jᵀao = ΣQao  * ρₒ⁻¹ / cₒ
    Jˢao = - Sₒ * ΣFao

    ρₒ⁻¹ = 1 / ocean_properties.reference_density
    cₒ   = ocean_properties.heat_capacity

    @inbounds begin
        ℵᵢ   = ℵ[i, j, 1]
<<<<<<< HEAD
        Qio  = sea_ice_ocean_fluxes.interfacial_heat[i, j, 1]
=======
        Qio  = sea_ice_ocean_fluxes.heat[i, j, 1]
>>>>>>> 8822e855
        Jˢio = sea_ice_ocean_fluxes.salt[i, j, 1]
        Jᵀio = Qio * ρₒ⁻¹ / cₒ

        τx[i, j, 1] = τxao
        τy[i, j, 1] = τyao
        Jᵀ[i, j, 1] = (1 - ℵᵢ) * Jᵀao + Jᵀio
        Jˢ[i, j, 1] = (1 - ℵᵢ) * Jˢao + Jˢio
    end
end

function compute_net_sea_ice_fluxes!(coupled_model)
    sea_ice = coupled_model.sea_ice

    if isnothing(sea_ice)
        return nothing
    end

    ocean = coupled_model.ocean
    grid  = ocean.model.grid
    arch  = architecture(grid)
    clock = coupled_model.clock

    top_heat_flux = coupled_model.interfaces.net_fluxes.sea_ice_top.heat
    bottom_heat_flux = coupled_model.interfaces.net_fluxes.sea_ice_bottom.heat
    sea_ice_ocean_fluxes = coupled_model.interfaces.sea_ice_ocean_interface.fluxes
    atmosphere_sea_ice_fluxes = coupled_model.interfaces.atmosphere_sea_ice_interface.fluxes

    # Simplify NamedTuple to reduce parameter space consumption.
    # See https://github.com/CliMA/ClimaOcean.jl/issues/116.
    atmosphere_fields = coupled_model.interfaces.near_surface_atmosphere_state

    downwelling_radiation = (Qs = atmosphere_fields.Qs.data,
                             Qℓ = atmosphere_fields.Qℓ.data)

    freshwater_flux = atmosphere_fields.Mp.data

    atmos_sea_ice_properties = coupled_model.interfaces.atmosphere_sea_ice_interface.properties
    sea_ice_properties = coupled_model.interfaces.sea_ice_properties

    kernel_parameters = surface_computations_kernel_parameters(grid)

    sea_ice_surface_temperature = coupled_model.interfaces.atmosphere_ocean_interface.temperature

    launch!(arch, grid, kernel_parameters, 
            _assemble_net_sea_ice_fluxes!,
            top_heat_flux,
            bottom_heat_flux, 
            grid,
            clock,
            atmosphere_sea_ice_fluxes,
            sea_ice_ocean_fluxes,
            freshwater_flux,
            sea_ice_surface_temperature,
            downwelling_radiation,
            sea_ice_properties,
            atmos_sea_ice_properties)

    return nothing
end

@kernel function _assemble_net_sea_ice_fluxes!(top_heat_flux,
                                               bottom_heat_flux, 
                                               grid,
                                               clock,
                                               atmosphere_sea_ice_fluxes,
                                               sea_ice_ocean_fluxes,
                                               freshwater_flux, # Where do we add this one?
                                               surface_temperature,
                                               downwelling_radiation,
                                               sea_ice_properties,
                                               atmos_sea_ice_properties)

    i, j = @index(Global, NTuple)
    kᴺ = size(grid, 3)
    time = Time(clock.time)
    
    @inbounds begin
        Ts = surface_temperature[i, j, kᴺ]
        Ts = convert_to_kelvin(sea_ice_properties.temperature_units, Ts)

        Qs = downwelling_radiation.Qs[i, j, 1]
        Qℓ = downwelling_radiation.Qℓ[i, j, 1]
        Qc = atmosphere_sea_ice_fluxes.sensible_heat[i, j, 1] # sensible or "conductive" heat flux
        Qv = atmosphere_sea_ice_fluxes.latent_heat[i, j, 1]   # latent heat flux
        Qf = sea_ice_ocean_fluxes.frazil_heat[i, j, 1]        # frazil heat flux
        Qi = sea_ice_ocean_fluxes.interfacial_heat[i, j, 1]   # interfacial heat flux
    end

    # Compute radiation fluxes
    σ = atmos_sea_ice_properties.radiation.σ
    α = stateindex(atmos_sea_ice_properties.radiation.α, i, j, kᴺ, grid, time)
    ϵ = stateindex(atmos_sea_ice_properties.radiation.ϵ, i, j, kᴺ, grid, time)
    Qu = upwelling_radiation(Ts, σ, ϵ)
    Qd = net_downwelling_radiation(i, j, grid, time, α, ϵ, Qs, Qℓ)

    ΣQt = Qd + Qu + Qc + Qv
    ΣQb = Qf + Qi

    # Mask fluxes over land for convenience
    inactive = inactive_node(i, j, kᴺ, grid, c, c, c)

    @inbounds top_heat_flux[i, j, 1] = ifelse(inactive, zero(grid), ΣQt)
    @inbounds bottom_heat_flux[i, j, 1] = ifelse(inactive, zero(grid), ΣQb)
end<|MERGE_RESOLUTION|>--- conflicted
+++ resolved
@@ -131,11 +131,7 @@
 
     @inbounds begin
         ℵᵢ   = ℵ[i, j, 1]
-<<<<<<< HEAD
         Qio  = sea_ice_ocean_fluxes.interfacial_heat[i, j, 1]
-=======
-        Qio  = sea_ice_ocean_fluxes.heat[i, j, 1]
->>>>>>> 8822e855
         Jˢio = sea_ice_ocean_fluxes.salt[i, j, 1]
         Jᵀio = Qio * ρₒ⁻¹ / cₒ
 
