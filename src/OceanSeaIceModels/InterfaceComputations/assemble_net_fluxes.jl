using Printf
using Oceananigans.Operators: ℑxᶠᵃᵃ, ℑyᵃᶠᵃ

using ClimaOcean.OceanSeaIceModels: sea_ice_concentration

@inline computed_sea_ice_ocean_fluxes(interface) = interface.fluxes
@inline computed_sea_ice_ocean_fluxes(::Nothing) = (interface_heat = ZeroField(), frazil_heat = ZeroField(), salt = ZeroField())

function compute_net_ocean_fluxes!(coupled_model)
    ocean = coupled_model.ocean
    sea_ice = coupled_model.sea_ice
    grid = ocean.model.grid
    arch = architecture(grid)
    clock = coupled_model.clock

    net_ocean_fluxes = coupled_model.interfaces.net_fluxes.ocean_surface
    atmos_ocean_fluxes = coupled_model.interfaces.atmosphere_ocean_interface.fluxes
    sea_ice_ocean_fluxes = computed_sea_ice_ocean_fluxes(coupled_model.interfaces.sea_ice_ocean_interface)

    # We remove the heat flux since does not need to be assembled and bloats the parameter space.
    net_ocean_fluxes = (u = net_ocean_fluxes.u,
                        v = net_ocean_fluxes.v,
                        T = net_ocean_fluxes.T,
                        S = net_ocean_fluxes.S)

    # Simplify NamedTuple to reduce parameter space consumption.
    # See https://github.com/CliMA/ClimaOcean.jl/issues/116.
    atmosphere_fields = coupled_model.interfaces.exchanger.exchange_atmosphere_state

    downwelling_radiation = (Qs = atmosphere_fields.Qs.data,
                             Qℓ = atmosphere_fields.Qℓ.data)

    freshwater_flux = atmosphere_fields.Mp.data

    ice_concentration = sea_ice_concentration(sea_ice)
    ocean_salinity = ocean.model.tracers.S
    atmos_ocean_properties = coupled_model.interfaces.atmosphere_ocean_interface.properties
    ocean_properties = coupled_model.interfaces.ocean_properties
    kernel_parameters = interface_kernel_parameters(grid)

    ocean_surface_temperature = coupled_model.interfaces.atmosphere_ocean_interface.temperature

    launch!(arch, grid, kernel_parameters, 
            _assemble_net_ocean_fluxes!,
            net_ocean_fluxes,
            grid,
            clock,
            atmos_ocean_fluxes,
            sea_ice_ocean_fluxes,
            ocean_salinity,
            ocean_surface_temperature,
            ice_concentration,
            downwelling_radiation,
            freshwater_flux,
            atmos_ocean_properties,
            ocean_properties)

    return nothing
end

@inline τᶜᶜᶜ(i, j, k, grid, ρₒ⁻¹, ℵ, ρτᶜᶜᶜ) = @inbounds ρₒ⁻¹ * (1 - ℵ[i, j, k]) * ρτᶜᶜᶜ[i, j, k]

@kernel function _assemble_net_ocean_fluxes!(net_ocean_fluxes,
                                             grid,
                                             clock,
                                             atmos_ocean_fluxes,
                                             sea_ice_ocean_fluxes,
                                             ocean_salinity,
                                             ocean_surface_temperature,
                                             sea_ice_concentration,
                                             downwelling_radiation,
                                             freshwater_flux,
                                             atmos_ocean_properties,
                                             ocean_properties)

    i, j = @index(Global, NTuple)
    kᴺ = size(grid, 3)
    time = Time(clock.time)
    ρτx = atmos_ocean_fluxes.x_momentum  # zonal momentum flux                      
    ρτy = atmos_ocean_fluxes.y_momentum  # meridional momentum flux

    @inbounds begin
        Sₒ = ocean_salinity[i, j, kᴺ]
        Tₛ = ocean_surface_temperature[i, j, 1]
        Tₛ = convert_to_kelvin(ocean_properties.temperature_units, Tₛ)

        Mp  = freshwater_flux[i, j, 1] # Prescribed freshwater flux
        Qs  = downwelling_radiation.Qs[i, j, 1] # Downwelling shortwave radiation
        Qℓ  = downwelling_radiation.Qℓ[i, j, 1] # Downwelling longwave radiation
        Qc  = atmos_ocean_fluxes.sensible_heat[i, j, 1] # sensible or "conductive" heat flux
        Qv  = atmos_ocean_fluxes.latent_heat[i, j, 1]   # latent heat flux
        Mv  = atmos_ocean_fluxes.water_vapor[i, j, 1]   # mass flux of water vapor
    end

    # Compute radiation fluxes
    σ = atmos_ocean_properties.radiation.σ
    α = stateindex(atmos_ocean_properties.radiation.α, i, j, kᴺ, grid, time)
    ϵ = stateindex(atmos_ocean_properties.radiation.ϵ, i, j, kᴺ, grid, time)
    Qu = upwelling_radiation(Tₛ, σ, ϵ)
    Qr = (; Qs, Qℓ)
    Qd = net_downwelling_radiation(Qr, α, ϵ)
    ΣQao = Qd + Qu + Qc + Qv

    # Convert from a mass flux to a volume flux (aka velocity)
    # by dividing with the density of freshwater.
    # Also switch the sign, for some reason we are given freshwater flux as positive down.
    ρf⁻¹ = 1 / ocean_properties.freshwater_density
    ΣFao = - Mp * ρf⁻¹

    # Add the contribution from the turbulent water vapor flux, which has
    # a different sign convention as the prescribed water mass fluxes (positive upwards)
    Fv = Mv * ρf⁻¹
    ΣFao += Fv

    # Compute fluxes for u, v, T, S from momentum, heat, and freshwater fluxes
    τx = net_ocean_fluxes.u
    τy = net_ocean_fluxes.v
    Jᵀ = net_ocean_fluxes.T
    Jˢ = net_ocean_fluxes.S
    ℵ = sea_ice_concentration
    ρₒ⁻¹ = 1 / ocean_properties.reference_density
    cₒ   = ocean_properties.heat_capacity

    τxao = ℑxᶠᵃᵃ(i, j, 1, grid, τᶜᶜᶜ, ρₒ⁻¹, ℵ, ρτx)
    τyao = ℑyᵃᶠᵃ(i, j, 1, grid, τᶜᶜᶜ, ρₒ⁻¹, ℵ, ρτy)
    Jᵀao = ΣQao  * ρₒ⁻¹ / cₒ
    Jˢao = - Sₒ * ΣFao

    ρₒ⁻¹ = 1 / ocean_properties.reference_density
    cₒ   = ocean_properties.heat_capacity

    @inbounds begin
        ℵᵢ   = ℵ[i, j, 1]
        Qio  = sea_ice_ocean_fluxes.interface_heat[i, j, 1]
        Jˢio = sea_ice_ocean_fluxes.salt[i, j, 1]
        Jᵀio = Qio * ρₒ⁻¹ / cₒ

        τx[i, j, 1] = τxao
        τy[i, j, 1] = τyao
        Jᵀ[i, j, 1] = (1 - ℵᵢ) * Jᵀao + Jᵀio
        Jˢ[i, j, 1] = (1 - ℵᵢ) * Jˢao + Jˢio
    end
end

function compute_net_sea_ice_fluxes!(coupled_model)
    sea_ice = coupled_model.sea_ice

    if !(sea_ice isa SeaIceSimulation)
        return nothing
    end

    ocean = coupled_model.ocean
    grid  = ocean.model.grid
    arch  = architecture(grid)
    clock = coupled_model.clock

    top_heat_flux = coupled_model.interfaces.net_fluxes.sea_ice_top.heat
    bottom_heat_flux = coupled_model.interfaces.net_fluxes.sea_ice_bottom.heat
    sea_ice_ocean_fluxes = coupled_model.interfaces.sea_ice_ocean_interface.fluxes
    atmosphere_sea_ice_fluxes = coupled_model.interfaces.atmosphere_sea_ice_interface.fluxes

    # Simplify NamedTuple to reduce parameter space consumption.
    # See https://github.com/CliMA/ClimaOcean.jl/issues/116.
    atmosphere_fields = coupled_model.interfaces.exchanger.exchange_atmosphere_state

    downwelling_radiation = (Qs = atmosphere_fields.Qs.data,
                             Qℓ = atmosphere_fields.Qℓ.data)

    freshwater_flux = atmosphere_fields.Mp.data

<<<<<<< HEAD
    atmos_sea_ice_properties = coupled_model.interfaces.atmosphere_sea_ice_interface.properties
    sea_ice_properties = coupled_model.interfaces.sea_ice_properties

    kernel_parameters = surface_computations_kernel_parameters(grid)
=======
    sea_ice_concentration = sea_ice.model.ice_concentration
    ocean_salinity = ocean.model.tracers.S
    atmos_ocean_properties = coupled_model.interfaces.atmosphere_ocean_interface.properties
    ocean_properties = coupled_model.interfaces.ocean_properties
    kernel_parameters = interface_kernel_parameters(grid)
>>>>>>> f4ae3544

    sea_ice_surface_temperature = coupled_model.interfaces.atmosphere_ocean_interface.temperature

    launch!(arch, grid, kernel_parameters, 
            _assemble_net_sea_ice_fluxes!,
            top_heat_flux,
            bottom_heat_flux, 
            grid,
            clock,
            atmosphere_sea_ice_fluxes,
            sea_ice_ocean_fluxes,
            freshwater_flux,
            sea_ice_surface_temperature,
            downwelling_radiation,
            sea_ice_properties,
            atmos_sea_ice_properties)

    return nothing
end

@kernel function _assemble_net_sea_ice_fluxes!(top_heat_flux,
                                               bottom_heat_flux, 
                                               grid,
                                               clock,
                                               atmosphere_sea_ice_fluxes,
                                               sea_ice_ocean_fluxes,
                                               freshwater_flux, # Where do we add this one?
                                               surface_temperature,
                                               downwelling_radiation,
                                               sea_ice_properties,
                                               atmos_sea_ice_properties)

    i, j = @index(Global, NTuple)
    kᴺ = size(grid, 3)
    time = Time(clock.time)
    
    @inbounds begin
        Ts = surface_temperature[i, j, kᴺ]
        Ts = convert_to_kelvin(sea_ice_properties.temperature_units, Ts)

        Qs = downwelling_radiation.Qs[i, j, 1]
        Qℓ = downwelling_radiation.Qℓ[i, j, 1]
        Qc = atmosphere_sea_ice_fluxes.sensible_heat[i, j, 1] # sensible or "conductive" heat flux
        Qv = atmosphere_sea_ice_fluxes.latent_heat[i, j, 1]   # latent heat flux
        Qf = sea_ice_ocean_fluxes.frazil_heat[i, j, 1]        # frazil heat flux
        Qi = sea_ice_ocean_fluxes.interface_heat[i, j, 1]   # interfacial heat flux
    end

    # Compute radiation fluxes
    σ = atmos_sea_ice_properties.radiation.σ
    α = stateindex(atmos_sea_ice_properties.radiation.α, i, j, kᴺ, grid, time)
    ϵ = stateindex(atmos_sea_ice_properties.radiation.ϵ, i, j, kᴺ, grid, time)
    Qu = upwelling_radiation(Ts, σ, ϵ)
    Qd = net_downwelling_radiation(i, j, grid, time, α, ϵ, Qs, Qℓ)

    ΣQt = Qd + Qu + Qc + Qv
    ΣQb = Qf + Qi

    # Mask fluxes over land for convenience
    inactive = inactive_node(i, j, kᴺ, grid, c, c, c)

    @inbounds top_heat_flux[i, j, 1] = ifelse(inactive, zero(grid), ΣQt)
    @inbounds bottom_heat_flux[i, j, 1] = ifelse(inactive, zero(grid), ΣQb)
end<|MERGE_RESOLUTION|>--- conflicted
+++ resolved
@@ -168,18 +168,10 @@
 
     freshwater_flux = atmosphere_fields.Mp.data
 
-<<<<<<< HEAD
     atmos_sea_ice_properties = coupled_model.interfaces.atmosphere_sea_ice_interface.properties
     sea_ice_properties = coupled_model.interfaces.sea_ice_properties
 
-    kernel_parameters = surface_computations_kernel_parameters(grid)
-=======
-    sea_ice_concentration = sea_ice.model.ice_concentration
-    ocean_salinity = ocean.model.tracers.S
-    atmos_ocean_properties = coupled_model.interfaces.atmosphere_ocean_interface.properties
-    ocean_properties = coupled_model.interfaces.ocean_properties
     kernel_parameters = interface_kernel_parameters(grid)
->>>>>>> f4ae3544
 
     sea_ice_surface_temperature = coupled_model.interfaces.atmosphere_ocean_interface.temperature
 
