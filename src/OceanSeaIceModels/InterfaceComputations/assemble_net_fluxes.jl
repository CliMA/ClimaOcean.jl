--- conflicted
+++ resolved
@@ -222,11 +222,7 @@
 
     sea_ice_surface_temperature = coupled_model.interfaces.atmosphere_sea_ice_interface.temperature
     ice_concentration = sea_ice_concentration(sea_ice)
-<<<<<<< HEAD
-
-=======
     
->>>>>>> 4da1b6d1
     launch!(arch, grid, kernel_parameters,
             _assemble_net_sea_ice_fluxes!,
             top_fluxes,
@@ -267,13 +263,8 @@
     @inbounds begin
         Ts = surface_temperature[i, j, kᴺ]
         Ts = convert_to_kelvin(sea_ice_properties.temperature_units, Ts)
-<<<<<<< HEAD
         ℵi = ice_concentration[i, j, kᴺ]
 
-=======
-        ℵi = ice_concentration[i, j, 1]
-        
->>>>>>> 4da1b6d1
         Qs = downwelling_radiation.Qs[i, j, 1]
         Qℓ = downwelling_radiation.Qℓ[i, j, 1]
         Qc = atmosphere_sea_ice_fluxes.sensible_heat[i, j, 1] # sensible or "conductive" heat flux
@@ -293,11 +284,7 @@
     Qs = transmitted_shortwave_radiation(i, j, kᴺ, grid, time, α, Qs)
     Qℓ = absorbed_longwave_radiation(i, j, kᴺ, grid, time, ϵ, Qℓ)
 
-<<<<<<< HEAD
-    ΣQt = (Qd + Qu + Qc + Qv) * ℵi # If ℵi == 0 there is no heat flux from the top!
-=======
     ΣQt = (Qs + Qℓ + Qu + Qc + Qv) * (ℵi > 0) # If ℵi == 0 there is no heat flux from the top!
->>>>>>> 4da1b6d1
     ΣQb = Qf + Qi
 
     # Mask fluxes over land for convenience
