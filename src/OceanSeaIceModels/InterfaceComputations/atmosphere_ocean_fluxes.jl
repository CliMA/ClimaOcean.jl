--- conflicted
+++ resolved
@@ -1,23 +1,6 @@
 using Oceananigans.Operators: intrinsic_vector
 using Oceananigans.Grids: inactive_node
 
-<<<<<<< HEAD
-@inline get_ocean_state(ocean::OceananigansSimulation, coupled_model) = 
-                  (u = ocean.model.velocities.u,
-                   v = ocean.model.velocities.v,
-                   T = ocean.model.tracers.T,
-                   S = ocean.model.tracers.S)
-
-function compute_atmosphere_ocean_fluxes!(coupled_model)
-    ocean = coupled_model.ocean
-    atmosphere = coupled_model.atmosphere
-    exchanger  = coupled_model.interfaces.exchanger
-    grid  = exchanger.exchange_grid
-    arch  = architecture(grid)
-    clock = coupled_model.clock
-    ocean_state = get_ocean_state(ocean, exchanger)
-    atmosphere_fields = exchanger.exchange_atmosphere_state
-=======
 function compute_atmosphere_ocean_fluxes!(coupled_model)
     exchanger = coupled_model.interfaces.exchanger
     grid = exchanger.grid
@@ -25,7 +8,6 @@
     clock = coupled_model.clock
     ocean_state = exchanger.ocean.state
     atmosphere_fields = exchanger.atmosphere.state
->>>>>>> 3577e74b
 
     # Simplify NamedTuple to reduce parameter space consumption.
     # See https://github.com/CliMA/ClimaOcean.jl/issues/116.
