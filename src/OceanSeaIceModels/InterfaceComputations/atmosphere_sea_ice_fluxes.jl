using Oceananigans.Operators: intrinsic_vector
using Oceananigans.Grids: inactive_node
using Oceananigans.Fields: ZeroField

function compute_atmosphere_sea_ice_fluxes!(coupled_model)
    ocean = coupled_model.ocean
    atmosphere = coupled_model.atmosphere
    sea_ice = coupled_model.sea_ice
    grid = ocean.model.grid
    arch = architecture(grid)
    clock = coupled_model.clock

    interior_state = (u = ZeroField(),
                      v = ZeroField(),
                      h = sea_ice.model.ice_thickness,
                      ℵ = sea_ice.model.ice_concentration,
                      Tₒ = ocean.model.tracers.T,
                      Sₒ = ocean.model.tracers.S)

    atmosphere_fields = coupled_model.interfaces.exchanger.exchange_atmosphere_state

    # Simplify NamedTuple to reduce parameter space consumption.
    # See https://github.com/CliMA/ClimaOcean.jl/issues/116.
    atmosphere_data = (u = atmosphere_fields.u.data,
                       v = atmosphere_fields.v.data,
                       T = atmosphere_fields.T.data,
                       p = atmosphere_fields.p.data,
                       q = atmosphere_fields.q.data,
                       Qs = atmosphere_fields.Qs.data,
                       Qℓ = atmosphere_fields.Qℓ.data,
                       Mp = atmosphere_fields.Mp.data,
                       h_bℓ = atmosphere.boundary_layer_height)

    flux_formulation = coupled_model.interfaces.atmosphere_sea_ice_interface.flux_formulation
    interface_fluxes = coupled_model.interfaces.atmosphere_sea_ice_interface.fluxes
    interface_temperature = coupled_model.interfaces.atmosphere_sea_ice_interface.temperature
    interface_properties = coupled_model.interfaces.atmosphere_sea_ice_interface.properties
    sea_ice_properties = coupled_model.interfaces.sea_ice_properties
    ocean_properties = coupled_model.interfaces.ocean_properties

    atmosphere_properties = (thermodynamics_parameters = thermodynamics_parameters(atmosphere),
                             surface_layer_height = surface_layer_height(atmosphere),
                             gravitational_acceleration = coupled_model.interfaces.properties.gravitational_acceleration)

    kernel_parameters = interface_kernel_parameters(grid)

    launch!(arch, grid, kernel_parameters,
            _compute_atmosphere_sea_ice_interface_state!,
            interface_fluxes,
            interface_temperature,
            grid,
            clock,
            flux_formulation,
            interior_state,
            atmosphere_data,
            interface_properties,
            atmosphere_properties,
            sea_ice_properties,
            ocean_properties)

    return nothing
end

""" Compute turbulent fluxes between an atmosphere and a interface state using similarity theory """
@kernel function _compute_atmosphere_sea_ice_interface_state!(interface_fluxes,
                                                              interface_temperature,
                                                              grid,
                                                              clock,
                                                              turbulent_flux_formulation,
                                                              interior_state,
                                                              atmosphere_state,
                                                              interface_properties,
                                                              atmosphere_properties,
                                                              sea_ice_properties,
                                                              ocean_properties)

    i, j = @index(Global, NTuple)
    kᴺ   = size(grid, 3) # index of the top ocean cell
    FT   = eltype(grid)

    @inbounds begin
        uₐ = atmosphere_state.u[i, j, 1]
        vₐ = atmosphere_state.v[i, j, 1]
        Tₐ = atmosphere_state.T[i, j, 1]
        pₐ = atmosphere_state.p[i, j, 1]
        qₐ = atmosphere_state.q[i, j, 1]
        Qs = atmosphere_state.Qs[i, j, 1]
        Qℓ = atmosphere_state.Qℓ[i, j, 1]

        # Extract state variables at cell centers
        # Ocean properties below sea ice
        Tᵢ = interior_state.Tₒ[i, j, kᴺ]
        Tᵢ = convert_to_kelvin(ocean_properties.temperature_units, Tᵢ)
        Sᵢ = interior_state.Sₒ[i, j, kᴺ]

        # Sea ice properties
        uᵢ = zero(FT) # ℑxᶜᵃᵃ(i, j, 1, grid, interior_state.u)
        vᵢ = zero(FT) # ℑyᵃᶜᵃ(i, j, 1, grid, interior_state.v)
        hᵢ = interior_state.h[i, j, 1]
        ℵᵢ = interior_state.ℵ[i, j, 1]
        Tₛ = interface_temperature[i, j, 1]
        Tₛ = convert_to_kelvin(sea_ice_properties.temperature_units, Tₛ)
    end

    # Build thermodynamic and dynamic states in the atmosphere and interface.
    # Notation:
    #   ⋅ 𝒬 ≡ thermodynamic state vector
    #   ⋅ 𝒰 ≡ "dynamic" state vector (thermodynamics + reference height + velocity)
    ℂₐ = atmosphere_properties.thermodynamics_parameters
    𝒬ₐ = thermodynamic_atmospheric_state = AtmosphericThermodynamics.PhaseEquil_pTq(ℂₐ, pₐ, Tₐ, qₐ)
    zₐ = atmosphere_properties.surface_layer_height # elevation of atmos variables relative to interface

    local_atmosphere_state = (z = zₐ,
                              u = uₐ,
                              v = vₐ,
                              𝒬 = 𝒬ₐ,
                              h_bℓ = atmosphere_state.h_bℓ)

    downwelling_radiation = (; Qs, Qℓ)
    local_interior_state = (u=uᵢ, v=vᵢ, T=Tᵢ, S=Sᵢ, h=hᵢ)

    # Estimate initial interface state
    u★ = convert(FT, 1e-4)

    # Estimate interface specific humidity using interior temperature
    q_formulation = interface_properties.specific_humidity_formulation
<<<<<<< HEAD
    qₛ = surface_specific_humidity(q_formulation, ℂₐ, 𝒬ₐ.ρ, Tₛ, Sᵢ)
=======
    qₛ = saturation_specific_humidity(q_formulation, ℂₐ, 𝒬ₐ, Tₛ, Sᵢ)
>>>>>>> d9ddf59a

    # Guess
    Sₛ = zero(FT) # what should we use for interface salinity?
    initial_interface_state = InterfaceState(u★, u★, u★, uᵢ, vᵢ, Tₛ, Sₛ, convert(FT, qₛ))
    not_water = inactive_node(i, j, kᴺ, grid, Center(), Center(), Center())
    ice_free = ℵᵢ == 0

    stop_criteria = turbulent_flux_formulation.solver_stop_criteria
    needs_to_converge = stop_criteria isa ConvergenceStopCriteria

    if (needs_to_converge && not_water) || ice_free
        interface_state = InterfaceState(zero(FT), zero(FT), zero(FT), uᵢ, vᵢ, Tᵢ, Sₛ, zero(FT))
    else
        interface_state = compute_interface_state(turbulent_flux_formulation,
                                                  initial_interface_state,
                                                  local_atmosphere_state,
                                                  local_interior_state,
                                                  downwelling_radiation,
                                                  interface_properties,
                                                  atmosphere_properties,
                                                  sea_ice_properties)
    end

    u★ = interface_state.u★
    θ★ = interface_state.θ★
    q★ = interface_state.q★
    Ψₛ = interface_state
    Ψₐ = local_atmosphere_state
    Δu, Δv = velocity_difference(interface_properties.velocity_formulation, Ψₐ, Ψₛ)
    ΔU = sqrt(Δu^2 + Δv^2)
    τx = - u★^2 * Δu / ΔU
    τy = - u★^2 * Δv / ΔU

    ρₐ = AtmosphericThermodynamics.air_density(ℂₐ, 𝒬ₐ)
    cₚ = AtmosphericThermodynamics.cp_m(ℂₐ, 𝒬ₐ) # moist heat capacity
    ℰs = AtmosphericThermodynamics.latent_heat_sublim(ℂₐ, 𝒬ₐ)

    # Store fluxes
    Qv = interface_fluxes.latent_heat
    Qc = interface_fluxes.sensible_heat
    Fv = interface_fluxes.water_vapor
    ρτx = interface_fluxes.x_momentum
    ρτy = interface_fluxes.y_momentum
    Ts = interface_temperature

    @inbounds begin
        # +0: cooling, -0: heating
        Qv[i, j, 1]  = - ρₐ * u★ * q★ * ℰs
        Qc[i, j, 1]  = - ρₐ * cₚ * u★ * θ★
        Fv[i, j, 1]  = - ρₐ * u★ * q★
        ρτx[i, j, 1] = + ρₐ * τx
        ρτy[i, j, 1] = + ρₐ * τy
        Ts[i, j, 1]  = convert_from_kelvin(sea_ice_properties.temperature_units, Ψₛ.T)
    end
end
<|MERGE_RESOLUTION|>--- conflicted
+++ resolved
@@ -124,11 +124,7 @@
 
     # Estimate interface specific humidity using interior temperature
     q_formulation = interface_properties.specific_humidity_formulation
-<<<<<<< HEAD
-    qₛ = surface_specific_humidity(q_formulation, ℂₐ, 𝒬ₐ.ρ, Tₛ, Sᵢ)
-=======
-    qₛ = saturation_specific_humidity(q_formulation, ℂₐ, 𝒬ₐ, Tₛ, Sᵢ)
->>>>>>> d9ddf59a
+    qₛ = surface_specific_humidity(q_formulation, ℂₐ, 𝒬ₐ, Tₛ, Sᵢ)
 
     # Guess
     Sₛ = zero(FT) # what should we use for interface salinity?
