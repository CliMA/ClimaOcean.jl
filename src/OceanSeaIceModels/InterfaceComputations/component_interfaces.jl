--- conflicted
+++ resolved
@@ -323,15 +323,9 @@
 """
 function ComponentInterfaces(atmosphere, ocean, sea_ice=nothing;
                              radiation = Radiation(),
-<<<<<<< HEAD
-                             freshwater_density = 1000,
+                             freshwater_density = default_freshwater_density,
                              atmosphere_ocean_fluxes = SimilarityTheoryFluxes(),
                              atmosphere_sea_ice_fluxes = SimilarityTheoryFluxes(),
-=======
-                             freshwater_density = default_freshwater_density,
-                             atmosphere_ocean_fluxes = SimilarityTheoryFluxes(eltype(ocean.model.grid)),
-                             atmosphere_sea_ice_fluxes = SimilarityTheoryFluxes(eltype(ocean.model.grid)),
->>>>>>> 09fa6d45
                              atmosphere_ocean_interface_temperature = BulkTemperature(),
                              atmosphere_ocean_velocity_difference = RelativeVelocity(),
                              atmosphere_ocean_interface_specific_humidity = default_ao_specific_humidity(ocean),
