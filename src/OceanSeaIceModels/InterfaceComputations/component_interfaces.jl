--- conflicted
+++ resolved
@@ -6,28 +6,13 @@
                            heat_capacity,
                            sea_ice_concentration,
                            sea_ice_thickness,
-<<<<<<< HEAD
-                           downwelling_radiation,
-                           freshwater_flux,
-                           SeaIceSimulation,
-                           OceananigansSimulation
-
-using ..OceanSeaIceModels.PrescribedAtmospheres:
-    PrescribedAtmosphere,
-    thermodynamics_parameters
-=======
                            thermodynamics_parameters
->>>>>>> 3577e74b
 
 using ClimaSeaIce: SeaIceModel
 
 using Oceananigans: HydrostaticFreeSurfaceModel, architecture
-<<<<<<< HEAD
-using Oceananigans.Grids: inactive_node, node, topology, AbstractGrid
-=======
 using Oceananigans.Units: Time
 using Oceananigans.Grids: inactive_node, node, topology
->>>>>>> 3577e74b
 using Oceananigans.BoundaryConditions: fill_halo_regions!
 using Oceananigans.Fields: ConstantField, interpolate, FractionalIndices
 using Oceananigans.Utils: launch!, KernelParameters
@@ -73,102 +58,6 @@
     properties :: P
 end
 
-<<<<<<< HEAD
-mutable struct StateExchanger{G, AST, AEX}
-    exchange_grid :: G
-    exchange_atmosphere_state :: AST
-    atmosphere_exchanger :: AEX
-end
-
-mutable struct ExchangeAtmosphereState{F}
-    u  :: F
-    v  :: F
-    T  :: F
-    q  :: F
-    p  :: F
-    Qs :: F
-    Qℓ :: F
-    Mp :: F
-end
-
-ExchangeAtmosphereState(grid) = ExchangeAtmosphereState(Field{Center, Center, Nothing}(grid),
-                                                        Field{Center, Center, Nothing}(grid),
-                                                        Field{Center, Center, Nothing}(grid),
-                                                        Field{Center, Center, Nothing}(grid),
-                                                        Field{Center, Center, Nothing}(grid),
-                                                        Field{Center, Center, Nothing}(grid),
-                                                        Field{Center, Center, Nothing}(grid),
-                                                        Field{Center, Center, Nothing}(grid))
-
-# Note that Field location can also affect fractional index type.
-# Here we assume that we know the location of Fields that will be interpolated.
-fractional_index_type(FT, Topo) = FT
-fractional_index_type(FT, ::Flat) = Nothing
-
-state_exchanger(ocean::Simulation, ::Nothing) = nothing
-
-function state_exchanger(ocean::Simulation, atmosphere)
-    # TODO: generalize this
-    exchange_grid = ocean.model.grid
-    exchange_atmosphere_state = ExchangeAtmosphereState(exchange_grid)
-    exchanger = atmosphere_exchanger(atmosphere, exchange_grid, exchange_atmosphere_state)
-
-    return StateExchanger(ocean.model.grid, exchange_atmosphere_state, exchanger)
-end
-
-function atmosphere_exchanger(atmosphere::PrescribedAtmosphere, exchange_grid, exchange_atmosphere_state)
-    atmos_grid = atmosphere.grid
-    arch = architecture(exchange_grid)
-    Nx, Ny, Nz = size(exchange_grid)
-
-    # Make a NamedTuple of fractional indices
-    # Note: we could use an array of FractionalIndices. Instead, for compatbility
-    # with Reactant we construct FractionalIndices on the fly in `interpolate_atmospheric_state`.
-    FT = eltype(atmos_grid)
-    TX, TY, TZ = topology(exchange_grid)
-    fi = TX() isa Flat ? nothing : Field{Center, Center, Nothing}(exchange_grid, FT)
-    fj = TY() isa Flat ? nothing : Field{Center, Center, Nothing}(exchange_grid, FT)
-    frac_indices = (i=fi, j=fj) # no k needed, only horizontal interpolation
-
-    return frac_indices
-end
-
-initialize!(exchanger::StateExchanger, ::Nothing) = nothing
-initialize!(exchanger::StateExchanger, atmosphere) = initialize!(exchanger.atmosphere_exchanger, exchanger.exchange_grid, atmosphere)
-
-function initialize!(frac_indices, exchange_grid::AbstractGrid, atmosphere)
-    atmos_grid = atmosphere.grid
-    arch = architecture(exchange_grid)
-    kernel_parameters = interface_kernel_parameters(exchange_grid)
-    launch!(arch, exchange_grid, kernel_parameters,
-            _compute_fractional_indices!, frac_indices, exchange_grid, atmos_grid)
-    return nothing
-end
-
-@kernel function _compute_fractional_indices!(indices_tuple, exchange_grid, atmos_grid)
-    i, j = @index(Global, NTuple)
-    kᴺ = size(exchange_grid, 3) # index of the top ocean cell
-    X = _node(i, j, kᴺ + 1, exchange_grid, c, c, f)
-    if topology(atmos_grid) == (Flat, Flat, Flat)
-        fractional_indices_ij = FractionalIndices(nothing, nothing, nothing)
-    else
-        fractional_indices_ij = FractionalIndices(X, atmos_grid, c, c, c)
-    end
-    fi = indices_tuple.i
-    fj = indices_tuple.j
-    @inbounds begin
-        if !isnothing(fi)
-            fi[i, j, 1] = fractional_indices_ij.i
-        end
-
-        if !isnothing(fj)
-            fj[i, j, 1] = fractional_indices_ij.j
-        end
-    end
-end
-
-=======
->>>>>>> 3577e74b
 # Possible units for temperature and salinity
 struct DegreesCelsius end
 struct DegreesKelvin end
@@ -183,14 +72,6 @@
 Base.summary(crf::ComponentInterfaces) = "ComponentInterfaces"
 Base.show(io::IO, crf::ComponentInterfaces) = print(io, summary(crf))
 
-<<<<<<< HEAD
-atmosphere_ocean_interface(::Nothing, args...) = nothing
-atmosphere_ocean_interface(ocean::OceananigansSimulation, args...) = 
-    atmosphere_ocean_interface(ocean.model.grid, args...)
-
-function atmosphere_ocean_interface(grid::AbstractGrid, 
-                                    atmos,
-=======
 #####
 ##### Atmosphere-Ocean Interface
 #####
@@ -202,7 +83,6 @@
 function atmosphere_ocean_interface(grid, 
                                     atmosphere,
                                     ocean,
->>>>>>> 3577e74b
                                     radiation,
                                     ao_flux_formulation,
                                     temperature_formulation,
@@ -289,36 +169,21 @@
     return AtmosphereInterface(fluxes, ai_flux_formulation, interface_temperature, properties)
 end
 
-<<<<<<< HEAD
-sea_ice_ocean_interface(ocean, sea_ice) = nothing
-sea_ice_ocean_interface(ocean, sea_ice::SeaIceSimulation; kw...) = 
-    sea_ice_ocean_interface(ocean.grid, sea_ice; kw...)
-
-function sea_ice_ocean_interface(grid::AbstractGrid, sea_ice::SeaIceSimulation;
-                                 characteristic_melting_speed = 1e-5)
+#####
+##### Sea Ice-Ocean Interface
+#####
+
+sea_ice_ocean_interface(grid, ::Nothing, ocean;     kwargs...) = nothing
+sea_ice_ocean_interface(grid, ::Nothing, ::Nothing; kwargs...) = nothing
+sea_ice_ocean_interface(grid, sea_ice,   ::Nothing; kwargs...) = nothing
+
+function sea_ice_ocean_interface(grid, sea_ice, ocean; characteristic_melting_speed = 1e-5)
 
     io_bottom_heat_flux = Field{Center, Center, Nothing}(grid)
     io_frazil_heat_flux = Field{Center, Center, Nothing}(grid)
     io_salt_flux = Field{Center, Center, Nothing}(grid)
     x_momentum = Field{Face, Center, Nothing}(grid)
     y_momentum = Field{Center, Face, Nothing}(grid)
-=======
-#####
-##### Sea Ice-Ocean Interface
-#####
-
-sea_ice_ocean_interface(grid, ::Nothing, ocean;     kwargs...) = nothing
-sea_ice_ocean_interface(grid, ::Nothing, ::Nothing; kwargs...) = nothing
-sea_ice_ocean_interface(grid, sea_ice,   ::Nothing; kwargs...) = nothing
-
-function sea_ice_ocean_interface(grid, sea_ice, ocean; characteristic_melting_speed = 1e-5)
->>>>>>> 3577e74b
-
-    io_bottom_heat_flux = Field{Center, Center, Nothing}(grid)
-    io_frazil_heat_flux = Field{Center, Center, Nothing}(grid)
-    io_salt_flux = Field{Center, Center, Nothing}(grid)
-    x_momentum = Field{Face, Center, Nothing}(grid)
-    y_momentum = Field{Center, Face, Nothing}(grid)
 
     io_fluxes = (interface_heat=io_bottom_heat_flux,
                  frazil_heat=io_frazil_heat_flux,
@@ -343,11 +208,7 @@
 end
 
 function default_ao_specific_humidity(ocean)
-<<<<<<< HEAD
-    FT = eltype(ocean)
-=======
     FT    = eltype(ocean)
->>>>>>> 3577e74b
     phase = AtmosphericThermodynamics.Liquid()
     x_H₂O = convert(FT, 0.98)
     return ImpureSaturationSpecificHumidity(phase, x_H₂O)
@@ -385,13 +246,8 @@
                              exchange_grid = ocean.model.grid,
                              radiation = Radiation(),
                              freshwater_density = default_freshwater_density,
-<<<<<<< HEAD
-                             atmosphere_ocean_fluxes = SimilarityTheoryFluxes(),
-                             atmosphere_sea_ice_fluxes = SimilarityTheoryFluxes(),
-=======
                              atmosphere_ocean_fluxes = SimilarityTheoryFluxes(eltype(exchange_grid)),
                              atmosphere_sea_ice_fluxes = SimilarityTheoryFluxes(eltype(exchange_grid)),
->>>>>>> 3577e74b
                              atmosphere_ocean_interface_temperature = BulkTemperature(),
                              atmosphere_ocean_velocity_difference = RelativeVelocity(),
                              atmosphere_ocean_interface_specific_humidity = default_ao_specific_humidity(ocean),
@@ -405,11 +261,7 @@
                              sea_ice_heat_capacity = heat_capacity(sea_ice),
                              gravitational_acceleration = default_gravitational_acceleration)
 
-<<<<<<< HEAD
-    FT = eltype(ocean)
-=======
     FT = eltype(exchange_grid)
->>>>>>> 3577e74b
 
     ocean_reference_density    = convert(FT, ocean_reference_density)
     ocean_heat_capacity        = convert(FT, ocean_heat_capacity)
@@ -426,10 +278,6 @@
                         freshwater_density = freshwater_density,
                         temperature_units  = ocean_temperature_units)
 
-<<<<<<< HEAD
-    ao_interface = atmosphere_ocean_interface(ocean, 
-                                              atmosphere,
-=======
     # Only build sea_ice_properties if sea_ice is an actual Simulation with a model
     if sea_ice isa Simulation
         sea_ice_properties = (reference_density  = sea_ice_reference_density,
@@ -445,7 +293,6 @@
     ao_interface = atmosphere_ocean_interface(exchange_grid,
                                               atmosphere,
                                               ocean,
->>>>>>> 3577e74b
                                               radiation,
                                               atmosphere_ocean_fluxes,
                                               atmosphere_ocean_interface_temperature,
@@ -461,47 +308,12 @@
                                                 atmosphere_sea_ice_fluxes,
                                                 atmosphere_sea_ice_interface_temperature,
                                                 atmosphere_sea_ice_velocity_difference)
-<<<<<<< HEAD
-
-    if sea_ice isa SeaIceSimulation
-        sea_ice_properties = (reference_density  = sea_ice_reference_density,
-                              heat_capacity      = sea_ice_heat_capacity,
-                              freshwater_density = freshwater_density,
-                              liquidus           = sea_ice.model.ice_thermodynamics.phase_transitions.liquidus,
-                              temperature_units  = sea_ice_temperature_units)
-
-        net_momentum_fluxes = if isnothing(sea_ice.model.dynamics)
-            u = Field{Face, Center, Nothing}(sea_ice.model.grid)
-            v = Field{Center, Face, Nothing}(sea_ice.model.grid)
-            (; u, v)
-        else
-            u = sea_ice.model.dynamics.external_momentum_stresses.top.u
-            v = sea_ice.model.dynamics.external_momentum_stresses.top.v
-            (; u, v)
-        end
-
-        net_top_sea_ice_fluxes = merge((; heat=sea_ice.model.external_heat_fluxes.top), net_momentum_fluxes)
-        net_bottom_sea_ice_fluxes = (; heat=sea_ice.model.external_heat_fluxes.bottom)
-    else
-        sea_ice_properties = nothing
-        net_top_sea_ice_fluxes = nothing
-        net_bottom_sea_ice_fluxes = nothing
-    end
-
-    net_ocean_surface_fluxes = ocean_surface_fluxes(ocean, ocean_reference_density, ocean_heat_capacity)
-
-=======
->>>>>>> 3577e74b
     # Total interface fluxes
     total_fluxes = (ocean      = net_fluxes(ocean),
                     sea_ice    = net_fluxes(sea_ice),
                     atmosphere = net_fluxes(atmosphere))
 
-<<<<<<< HEAD
-    exchanger = state_exchanger(ocean, atmosphere)
-=======
     exchanger = StateExchanger(exchange_grid, atmosphere, ocean, sea_ice)
->>>>>>> 3577e74b
 
     properties = (; gravitational_acceleration)
 
