--- conflicted
+++ resolved
@@ -42,11 +42,7 @@
     properties :: P
 end
 
-<<<<<<< HEAD
-struct SeaIceOceanInterface{J, P, H, A}
-=======
 mutable struct SeaIceOceanInterface{J, P, H, A}
->>>>>>> 5a7ea234
     fluxes :: J
     properties :: P
     previous_ice_thickness :: H
@@ -172,12 +168,6 @@
 Base.summary(crf::ComponentInterfaces) = "ComponentInterfaces"
 Base.show(io::IO, crf::ComponentInterfaces) = print(io, summary(crf))
 
-<<<<<<< HEAD
-function atmosphere_ocean_interface(ocean,
-                                    radiation,
-                                    ao_flux_formulation,
-                                    temperature_formulation,
-=======
 atmosphere_ocean_interface(::Nothing, args...) = nothing
 
 function atmosphere_ocean_interface(atmos,
@@ -186,7 +176,6 @@
                                     ao_flux_formulation,
                                     temperature_formulation, 
                                     velocity_formulation,
->>>>>>> 5a7ea234
                                     specific_humidity_formulation)
 
     water_vapor   = Field{Center, Center, Nothing}(ocean.model.grid)
@@ -216,14 +205,9 @@
 atmosphere_sea_ice_interface(::Nothing, ::Nothing, args...) = nothing
 atmosphere_sea_ice_interface(::Nothing, ::SeaIceSimulation, args...) = nothing
 
-<<<<<<< HEAD
-function atmosphere_sea_ice_interface(sea_ice::SeaIceSimulation,
-                                      radiation,
-=======
 function atmosphere_sea_ice_interface(atmos,
                                       sea_ice::SeaIceSimulation, 
                                       radiation, 
->>>>>>> 5a7ea234
                                       ai_flux_formulation,
                                       temperature_formulation,
                                       velocity_formulation)
@@ -314,15 +298,8 @@
 function ComponentInterfaces(atmosphere, ocean, sea_ice=nothing;
                              radiation = Radiation(),
                              freshwater_density = 1000,
-<<<<<<< HEAD
-                             atmosphere_ocean_flux_formulation = SimilarityTheoryFluxes(eltype(ocean.model)),
-                             atmosphere_sea_ice_flux_formulation = CoefficientBasedFluxes(drag_coefficient=2e-3,
-                                                                                          heat_transfer_coefficient=1e-4,
-                                                                                          vapor_flux_coefficient=1e-4),
-=======
                              atmosphere_ocean_flux_formulation = SimilarityTheoryFluxes(eltype(ocean.model.grid)),
                              atmosphere_sea_ice_flux_formulation = SimilarityTheoryFluxes(eltype(ocean.model.grid)),
->>>>>>> 5a7ea234
                              atmosphere_ocean_interface_temperature = BulkTemperature(),
                              atmosphere_ocean_velocity_difference = RelativeVelocity(),
                              atmosphere_ocean_interface_specific_humidity = default_ao_specific_humidity(ocean),
@@ -338,14 +315,6 @@
 
     ocean_grid = ocean.model.grid
     FT = eltype(ocean_grid)
-<<<<<<< HEAD
-
-    ocean_reference_density   = convert(FT, ocean_reference_density)
-    ocean_heat_capacity       = convert(FT, ocean_heat_capacity)
-    sea_ice_reference_density = convert(FT, sea_ice_reference_density)
-    sea_ice_heat_capacity     = convert(FT, sea_ice_heat_capacity)
-    freshwater_density        = convert(FT, freshwater_density)
-=======
  
     ocean_reference_density    = convert(FT, ocean_reference_density)
     ocean_heat_capacity        = convert(FT, ocean_heat_capacity)
@@ -353,7 +322,6 @@
     sea_ice_heat_capacity      = convert(FT, sea_ice_heat_capacity)
     freshwater_density         = convert(FT, freshwater_density)
     gravitational_acceleration = convert(FT, gravitational_acceleration)
->>>>>>> 5a7ea234
 
     atmosphere_properties = thermodynamics_parameters(atmosphere)
 
