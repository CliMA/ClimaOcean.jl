using StaticArrays
using Thermodynamics
using SurfaceFluxes

using ..OceanSeaIceModels: reference_density,
                           heat_capacity,
                           sea_ice_concentration,
                           sea_ice_thickness,
                           downwelling_radiation,
                           freshwater_flux,
                           SeaIceSimulation

using ClimaSeaIce: SeaIceModel

using Oceananigans: HydrostaticFreeSurfaceModel, architecture
using Oceananigans.Grids: inactive_node, node
using Oceananigans.BoundaryConditions: fill_halo_regions!
using Oceananigans.Fields: ConstantField, interpolate
using Oceananigans.Utils: launch!, Time, KernelParameters

# using Oceananigans.OutputReaders: extract_field_time_series, update_field_time_series!

using Oceananigans.Operators: ℑxᶜᵃᵃ, ℑyᵃᶜᵃ, ℑxᶠᵃᵃ, ℑyᵃᶠᵃ

using KernelAbstractions: @kernel, @index

#####
##### Container for organizing information related to fluxes
#####

struct AtmosphereInterface{J, F, ST, P}
    fluxes :: J
    flux_formulation :: F
    temperature :: ST
    properties :: P
end

struct SeaIceOceanInterface{J, P, H, A}
    fluxes :: J 
    properties :: P
    previous_ice_thickness :: H
    previous_ice_concentration :: A
end

struct ComponentInterfaces{AO, ASI, SIO, C, AP, OP, SIP, ATM}
    atmosphere_ocean_interface :: AO
    atmosphere_sea_ice_interface :: ASI
    sea_ice_ocean_interface :: SIO
    atmosphere_properties :: AP
    ocean_properties :: OP
    sea_ice_properties :: SIP
    # Scratch space to hold the near-surface atmosphere state
    # interpolated to the ocean grid
    near_surface_atmosphere_state :: ATM
    net_fluxes :: C
end

const PATP = PrescribedAtmosphereThermodynamicsParameters

# Possible units for temperature and salinity
struct DegreesCelsius end
struct DegreesKelvin end

const celsius_to_kelvin = 273.15
@inline convert_to_kelvin(::DegreesCelsius, T::FT) where FT = T + convert(FT, celsius_to_kelvin)
@inline convert_to_kelvin(::DegreesKelvin, T) = T

@inline convert_from_kelvin(::DegreesCelsius, T::FT) where FT = T - convert(FT, celsius_to_kelvin)
@inline convert_from_kelvin(::DegreesKelvin, T) = T

Base.summary(crf::ComponentInterfaces) = "ComponentInterfaces"
Base.show(io::IO, crf::ComponentInterfaces) = print(io, summary(crf))

function atmosphere_ocean_interface(ocean, 
                                    radiation, 
                                    ao_flux_formulation,
                                    temperature_formulation, 
                                    specific_humidity_formulation)

    water_vapor   = Field{Center, Center, Nothing}(ocean.model.grid)
    latent_heat   = Field{Center, Center, Nothing}(ocean.model.grid)
    sensible_heat = Field{Center, Center, Nothing}(ocean.model.grid)
    x_momentum    = Field{Center, Center, Nothing}(ocean.model.grid)
    y_momentum    = Field{Center, Center, Nothing}(ocean.model.grid)
    ao_fluxes = (; latent_heat, sensible_heat, water_vapor, x_momentum, y_momentum)

    σ = radiation.stefan_boltzmann_constant
    αₐₒ = radiation.reflection.ocean
    ϵₐₒ = radiation.emission.ocean
    radiation = (σ=σ, α=αₐₒ, ϵ=ϵₐₒ)

    ao_properties = InterfaceProperties(radiation,
                                        specific_humidity_formulation,
                                        temperature_formulation)

    interface_temperature = Field{Center, Center, Nothing}(ocean.model.grid)

    return AtmosphereInterface(ao_fluxes, ao_flux_formulation, interface_temperature, ao_properties)
end

atmosphere_sea_ice_interface(sea_ice, args...) = nothing

function atmosphere_sea_ice_interface(sea_ice::SeaIceSimulation, 
                                      radiation, 
                                      ai_flux_formulation,
                                      temperature_formulation)

    water_vapor   = Field{Center, Center, Nothing}(sea_ice.model.grid)
    latent_heat   = Field{Center, Center, Nothing}(sea_ice.model.grid)
    sensible_heat = Field{Center, Center, Nothing}(sea_ice.model.grid)
    x_momentum    = Field{Center, Center, Nothing}(sea_ice.model.grid)
    y_momentum    = Field{Center, Center, Nothing}(sea_ice.model.grid)
    fluxes = (; latent_heat, sensible_heat, water_vapor, x_momentum, y_momentum)

    σ = radiation.stefan_boltzmann_constant
    αₐᵢ = radiation.reflection.sea_ice
    ϵₐᵢ = radiation.emission.sea_ice
    radiation = (σ=σ, α=αₐᵢ, ϵ=ϵₐᵢ)

    phase = AtmosphericThermodynamics.Ice()
    specific_humidity_formulation = SpecificHumidityFormulation(phase)

    properties = InterfaceProperties(radiation,
                                     specific_humidity_formulation,
                                     temperature_formulation)

    interface_temperature = sea_ice.model.ice_thermodynamics.top_surface_temperature

    return AtmosphereInterface(fluxes, ai_flux_formulation, interface_temperature, properties)
end

sea_ice_ocean_interface(sea_ice, ocean) = nothing

function sea_ice_ocean_interface(sea_ice::SeaIceSimulation, ocean)
    previous_ice_thickness = deepcopy(sea_ice.model.ice_thickness)
    previous_ice_concentration = deepcopy(sea_ice.model.ice_concentration)
    io_heat_flux = sea_ice.model.external_heat_fluxes.bottom
    io_salt_flux = Field{Center, Center, Nothing}(ocean.model.grid)

    @assert io_heat_flux isa Field{Center, Center, Nothing}
    @assert io_salt_flux isa Field{Center, Center, Nothing}

    io_fluxes = (heat=io_heat_flux, salt=io_salt_flux)
    io_properties = nothing

    return SeaIceOceanInterface(io_fluxes,
                                io_properties,
                                previous_ice_thickness,
                                previous_ice_concentration)
end

default_ai_temperature(sea_ice) = nothing

function default_ai_temperature(sea_ice::SeaIceSimulation)
    conductive_flux = sea_ice.model.ice_thermodynamics.internal_heat_flux.parameters.flux
    return SkinTemperature(conductive_flux)
end

function default_ao_specific_humidity(ocean)
    FT = eltype(ocean.model.grid)
    phase = AtmosphericThermodynamics.Liquid()
    x_H₂O = convert(FT, 0.98)
    return SpecificHumidityFormulation(phase, x_H₂O)
end

"""
    ComponentInterfaces(ocean, sea_ice=nothing; kw...)

"""
function ComponentInterfaces(atmosphere, ocean, sea_ice=nothing;
                             radiation = Radiation(),
                             freshwater_density = 1000,
                             atmosphere_ocean_flux_formulation = SimilarityTheoryFluxes(),
<<<<<<< HEAD
                             atmosphere_sea_ice_flux_formulation = CoefficientBasedFluxes(drag_coefficient=1e-3,
                                                                                          heat_transfer_coefficient=1e-4, 
                                                                                          vapor_flux_coefficient=1e-4),
=======
>>>>>>> a27e5f11
                             #atmosphere_sea_ice_flux_formulation = atmosphere_sea_ice_stability_functions(),
                             atmosphere_sea_ice_flux_formulation = CoefficientBasedFluxes(drag_coefficient=2e-3,
                                                                                          heat_transfer_coefficient=1e-4,
                                                                                          vapor_flux_coefficient=1e-4),
                             atmosphere_ocean_interface_temperature = BulkTemperature(),
                             atmosphere_ocean_interface_specific_humidity = default_ao_specific_humidity(ocean),
                             atmosphere_sea_ice_interface_temperature = default_ai_temperature(sea_ice),
                             ocean_reference_density = reference_density(ocean),
                             ocean_heat_capacity = heat_capacity(ocean),
                             ocean_temperature_units = DegreesCelsius(),
                             sea_ice_temperature_units = DegreesCelsius(),
                             sea_ice_reference_density = reference_density(sea_ice),
                             sea_ice_heat_capacity = heat_capacity(sea_ice))

    ocean_grid = ocean.model.grid
    FT = eltype(ocean_grid)
    
    ocean_reference_density   = convert(FT, ocean_reference_density)
    ocean_heat_capacity       = convert(FT, ocean_heat_capacity)
    sea_ice_reference_density = convert(FT, sea_ice_reference_density)
    sea_ice_heat_capacity     = convert(FT, sea_ice_heat_capacity)
    freshwater_density        = convert(FT, freshwater_density)

    atmosphere_properties = atmosphere.thermodynamics_parameters

    ocean_properties = (reference_density  = ocean_reference_density,
                        heat_capacity      = ocean_heat_capacity,
                        freshwater_density = freshwater_density,
                        temperature_units  = ocean_temperature_units)

    ao_interface = atmosphere_ocean_interface(ocean,
                                              radiation,
                                              atmosphere_ocean_flux_formulation,
                                              atmosphere_ocean_interface_temperature,
                                              atmosphere_ocean_interface_specific_humidity)

    io_interface = sea_ice_ocean_interface(sea_ice, ocean)

    ai_interface = atmosphere_sea_ice_interface(sea_ice,
                                                radiation,
                                                atmosphere_sea_ice_flux_formulation,
                                                atmosphere_sea_ice_interface_temperature)

    if sea_ice isa SeaIceSimulation
        sea_ice_properties = (reference_density  = sea_ice_reference_density,
                              heat_capacity      = sea_ice_heat_capacity,
                              freshwater_density = freshwater_density,
                              liquidus           = sea_ice.model.ice_thermodynamics.phase_transitions.liquidus,
                              temperature_units  = sea_ice_temperature_units)

        net_top_sea_ice_fluxes = (; heat=sea_ice.model.external_heat_fluxes.top)
        net_bottom_sea_ice_fluxes = (; heat=sea_ice.model.external_heat_fluxes.bottom)
    else
        sea_ice_properties = nothing
        net_top_sea_ice_fluxes = nothing
        net_bottom_sea_ice_fluxes = nothing
    end

    τx = surface_flux(ocean.model.velocities.u)
    τy = surface_flux(ocean.model.velocities.v)
    tracers = ocean.model.tracers
    ρₒ = ocean_reference_density
    cₒ = ocean_heat_capacity
    Qₒ = ρₒ * cₒ * surface_flux(ocean.model.tracers.T)
    net_ocean_surface_fluxes = (u=τx, v=τy, Q=Qₒ)

    ocean_surface_tracer_fluxes = NamedTuple(name => surface_flux(tracers[name]) for name in keys(tracers))
    net_ocean_surface_fluxes = merge(ocean_surface_tracer_fluxes, net_ocean_surface_fluxes)

    # Total interface fluxes
    net_fluxes = (ocean_surface  = net_ocean_surface_fluxes,
                  sea_ice_top    = net_top_sea_ice_fluxes,
                  sea_ice_bottom = net_bottom_sea_ice_fluxes)

    return ComponentInterfaces(ao_interface,
                               ai_interface,
                               io_interface,
                               atmosphere_properties,
                               ocean_properties,
                               sea_ice_properties,
                               near_surface_atmosphere_state(ocean.model.grid),
                               net_fluxes)
end

sea_ice_similarity_theory(sea_ice) = nothing

function sea_ice_similarity_theory(sea_ice::SeaIceSimulation)
    # Here we need to make sure the interface temperature type is
    # SkinTemperature. Also we need to pass the sea ice internal flux
    # The thickness and salinity need to be passed as well, 
    # but the can be passed as state variables once we refactor the `StateValues` struct.
    internal_flux = sea_ice.model.ice_thermodynamics.internal_heat_flux
    interface_temperature_type = SkinTemperature(internal_flux)
    return SimilarityTheoryFluxes(; interface_temperature_type)
end

function near_surface_atmosphere_state(ocean_grid)
    interface_atmosphere_state = (u  = Field{Center, Center, Nothing}(ocean_grid),
                                  v  = Field{Center, Center, Nothing}(ocean_grid),
                                  T  = Field{Center, Center, Nothing}(ocean_grid),
                                  q  = Field{Center, Center, Nothing}(ocean_grid),
                                  p  = Field{Center, Center, Nothing}(ocean_grid),
                                  Qs = Field{Center, Center, Nothing}(ocean_grid),
                                  Qℓ = Field{Center, Center, Nothing}(ocean_grid),
                                  Mp = Field{Center, Center, Nothing}(ocean_grid))

    return interface_atmosphere_state
end
    
#####
##### Utility for interpolating tuples of fields
#####

# Note: assumes loc = (c, c, nothing) (and the third location should
# not matter.)
@inline interp_atmos_time_series(J, X, time, grid, args...) =
    interpolate(X, time, J, (c, c, nothing), grid, args...)

@inline interp_atmos_time_series(ΣJ::NamedTuple, args...) =
    interp_atmos_time_series(values(ΣJ), args...)

@inline interp_atmos_time_series(ΣJ::Tuple{<:Any}, args...) =
    interp_atmos_time_series(ΣJ[1], args...) +
    interp_atmos_time_series(ΣJ[2], args...)

@inline interp_atmos_time_series(ΣJ::Tuple{<:Any, <:Any}, args...) =
    interp_atmos_time_series(ΣJ[1], args...) +
    interp_atmos_time_series(ΣJ[2], args...)

@inline interp_atmos_time_series(ΣJ::Tuple{<:Any, <:Any, <:Any}, args...) =
    interp_atmos_time_series(ΣJ[1], args...) +
    interp_atmos_time_series(ΣJ[2], args...) +
    interp_atmos_time_series(ΣJ[3], args...)

@inline interp_atmos_time_series(ΣJ::Tuple{<:Any, <:Any, <:Any, <:Any}, args...) =
    interp_atmos_time_series(ΣJ[1], args...) +
    interp_atmos_time_series(ΣJ[2], args...) +
    interp_atmos_time_series(ΣJ[3], args...) +
    interp_atmos_time_series(ΣJ[4], args...)
<|MERGE_RESOLUTION|>--- conflicted
+++ resolved
@@ -171,12 +171,6 @@
                              radiation = Radiation(),
                              freshwater_density = 1000,
                              atmosphere_ocean_flux_formulation = SimilarityTheoryFluxes(),
-<<<<<<< HEAD
-                             atmosphere_sea_ice_flux_formulation = CoefficientBasedFluxes(drag_coefficient=1e-3,
-                                                                                          heat_transfer_coefficient=1e-4, 
-                                                                                          vapor_flux_coefficient=1e-4),
-=======
->>>>>>> a27e5f11
                              #atmosphere_sea_ice_flux_formulation = atmosphere_sea_ice_stability_functions(),
                              atmosphere_sea_ice_flux_formulation = CoefficientBasedFluxes(drag_coefficient=2e-3,
                                                                                           heat_transfer_coefficient=1e-4,
