#####
##### Solver stop criteria
#####

# Standard convergence stop criteria
struct ConvergenceStopCriteria{FT}
    tolerance :: FT
    maxiter :: Int
end

@inline function iterating(Ψⁿ, Ψ⁻, ℙᵢ, iteration, convergence::ConvergenceStopCriteria)
    maxiter = convergence.maxiter
    tolerance = convergence.tolerance
    hasnt_started = iteration == 0
    reached_maxiter = iteration ≥ maxiter
    drift = abs(Ψⁿ.u★ - Ψ⁻.u★) + abs(Ψⁿ.θ★ - Ψ⁻.θ★) + abs(Ψⁿ.q★ - Ψ⁻.q★)
    converged = drift < tolerance
    return !(converged | reached_maxiter) | hasnt_started
end

<<<<<<< HEAD
# Fixed number of iterations
struct FixedIterations
    iterations :: Int
=======
struct FixedIterations{I}
    iterations :: I
>>>>>>> 22ec5930
end

@inline iterating(Ψⁿ, Ψ⁻, ℙᵢ, iteration, fixed::FixedIterations) = iteration < fixed.iterations

#####
##### The solver
#####

# Iterating condition for the characteristic scales solvers
@inline function compute_interface_state(flux_formulation,
                                         initial_interface_state,
                                         atmosphere_state,
                                         interior_state,
                                         downwelling_radiation,
                                         interface_properties,
                                         atmosphere_properties,
                                         interior_properties)

    Ψₐ = atmosphere_state
    Ψᵢ = interior_state
    Ψₛⁿ = Ψₛ⁻ = initial_interface_state
    stop_criteria = flux_formulation.solver_stop_criteria
    iteration = 0

    while iterating(Ψₛⁿ, Ψₛ⁻, interior_properties, iteration, stop_criteria)
        Ψₛ⁻ = Ψₛⁿ
        Ψₛⁿ = iterate_interface_state(flux_formulation,
                                      Ψₛ⁻, Ψₐ, Ψᵢ,
                                      downwelling_radiation,
                                      interface_properties,
                                      atmosphere_properties,
                                      interior_properties)
        iteration += 1
    end

    return Ψₛⁿ
end

"""
    iterate_interface_state(flux_formulation, Ψₛⁿ⁻¹, Ψₐ, Ψᵢ, Qᵣ, ℙₛ, ℙₐ, ℙᵢ)

Return the nth iterate of the interface state `Ψₛⁿ` computed according to the
`flux_formulation`, given the interface state at the previous iterate `Ψₛⁿ⁻¹`,
as well as the atmosphere state `Ψₐ`, the interior state `Ψᵢ`,
downwelling radiation `Qᵣ`, and the interface, atmosphere,
and interior properties `ℙₛ`, `ℙₐ`, and `ℙᵢ`.
"""
@inline function iterate_interface_state(flux_formulation,
                                         approximate_interface_state,
                                         atmosphere_state,
                                         interior_state,
                                         downwelling_radiation,
                                         interface_properties,
                                         atmosphere_properties,
                                         interior_properties)

    Tₛ = compute_interface_temperature(interface_properties.temperature_formulation,
                                       approximate_interface_state,
                                       atmosphere_state,
                                       interior_state,
                                       downwelling_radiation,
                                       interface_properties,
                                       atmosphere_properties,
                                       interior_properties)

    # Thermodynamic state
    FT = eltype(approximate_interface_state)
    ℂₐ = atmosphere_properties.thermodynamics_parameters
    𝒬ₐ = atmosphere_state.𝒬
    ρₐ = 𝒬ₐ.ρ

    # Recompute the saturation specific humidity at the interface based on the new temperature
    q_formulation = interface_properties.specific_humidity_formulation
    Sₛ = approximate_interface_state.S
    qₛ = saturation_specific_humidity(q_formulation, ℂₐ, ρₐ, Tₛ, Sₛ)

    # Compute the specific humidity increment
    qₐ = AtmosphericThermodynamics.vapor_specific_humidity(ℂₐ, 𝒬ₐ)
    Δq = qₐ - qₛ

    # Temperature increment including the ``lapse rate'' `α = g / cₚ`
    zₐ = atmosphere_state.z
    zₛ = zero(FT)
    Δh = zₐ - zₛ
    Tₐ = AtmosphericThermodynamics.air_temperature(ℂₐ, 𝒬ₐ)
    g  = flux_formulation.gravitational_acceleration
    cₐ = AtmosphericThermodynamics.cp_m(ℂₐ, 𝒬ₐ)
    θₐ = Tₐ + g * Δh / cₐ
    Δθ = θₐ - Tₛ

    u★, θ★, q★ = iterate_interface_fluxes(flux_formulation,
                                          Tₛ, qₛ, Δθ, Δq, Δh,
                                          approximate_interface_state,
                                          atmosphere_state,
                                          interface_properties,
                                          atmosphere_properties)

    u = approximate_interface_state.u
    v = approximate_interface_state.v
    S = approximate_interface_state.S

    return InterfaceState(u★, θ★, q★, u, v, Tₛ, S, convert(FT, qₛ))
end<|MERGE_RESOLUTION|>--- conflicted
+++ resolved
@@ -18,14 +18,9 @@
     return !(converged | reached_maxiter) | hasnt_started
 end
 
-<<<<<<< HEAD
 # Fixed number of iterations
-struct FixedIterations
-    iterations :: Int
-=======
 struct FixedIterations{I}
     iterations :: I
->>>>>>> 22ec5930
 end
 
 @inline iterating(Ψⁿ, Ψ⁻, ℙᵢ, iteration, fixed::FixedIterations) = iteration < fixed.iterations
