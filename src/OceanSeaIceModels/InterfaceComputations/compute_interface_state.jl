--- conflicted
+++ resolved
@@ -92,11 +92,7 @@
     # Recompute the saturation specific humidity at the interface based on the new temperature
     q_formulation = interface_properties.specific_humidity_formulation
     Sₛ = approximate_interface_state.S
-<<<<<<< HEAD
-    qₛ = surface_specific_humidity(q_formulation, ℂₐ, ρₐ, Tₛ, Sₛ)
-=======
-    qₛ = saturation_specific_humidity(q_formulation, ℂₐ, 𝒬ₐ, Tₛ, Sₛ)
->>>>>>> d9ddf59a
+    qₛ = surface_specific_humidity(q_formulation, ℂₐ, 𝒬ₐ, Tₛ, Sₛ)
 
     # Compute the specific humidity increment
     qₐ = AtmosphericThermodynamics.vapor_specific_humidity(ℂₐ, 𝒬ₐ)
