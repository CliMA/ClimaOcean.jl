--- conflicted
+++ resolved
@@ -215,13 +215,8 @@
     # Fix a NaN
     T★ = ifelse(isnan(T★), Tₛ⁻, T★)
 
-<<<<<<< HEAD
-    # Don't let it go below some minimum number?
-    T★  = min(T★, Tₘ)
-=======
     # To prevent instabilities in the fixed point iteration
     # solver we cap the maximum temperature difference with `max_ΔT`
->>>>>>> 8822e855
     ΔT★ = T★ - Tₛ⁻
     max_ΔT = convert(typeof(T★), st.max_ΔT)
     abs_ΔT = min(max_ΔT, abs(ΔT★))
