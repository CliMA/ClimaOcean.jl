using Oceananigans.Operators: intrinsic_vector
using Oceananigans.Grids: _node
using Oceananigans.Fields: FractionalIndices
using Oceananigans.OutputReaders: TimeInterpolator

using ...OceanSimulations: forcing_barotropic_potential

using ClimaOcean.OceanSeaIceModels.PrescribedAtmospheres: PrescribedAtmosphere
import ClimaOcean.OceanSeaIceModels: interpolate_atmosphere_state!

# TODO: move to PrescribedAtmospheres
"""Interpolate the atmospheric state onto the ocean / sea-ice grid."""
function interpolate_atmosphere_state!(interfaces, atmosphere::PrescribedAtmosphere, coupled_model)
    ocean = coupled_model.ocean
    atmosphere_grid = atmosphere.grid

    # Basic model properties
    grid = ocean.model.grid
    arch = architecture(grid)
    clock = coupled_model.clock

    #####
    ##### First interpolate atmosphere time series
    ##### in time and to the ocean grid.
    #####
    
    # We use .data here to save parameter space (unlike Field, adapt_structure for
    # fts = FieldTimeSeries does not return fts.data)
    atmosphere_velocities = (u = atmosphere.velocities.u.data,
                             v = atmosphere.velocities.v.data)

    atmosphere_tracers = (T = atmosphere.tracers.T.data,
                          q = atmosphere.tracers.q.data)

    Qs = atmosphere.downwelling_radiation.shortwave
    Qℓ = atmosphere.downwelling_radiation.longwave
    downwelling_radiation = (shortwave=Qs.data, longwave=Qℓ.data)
    freshwater_flux = map(ϕ -> ϕ.data, atmosphere.freshwater_flux)
    atmosphere_pressure = atmosphere.pressure.data

    # Extract info for time-interpolation
    u = atmosphere.velocities.u # for example
    atmosphere_times = u.times
    atmosphere_backend = u.backend
    atmosphere_time_indexing = u.time_indexing

<<<<<<< HEAD
    atmosphere_fields = interfaces.near_surface_atmosphere_state
=======
    atmosphere_fields = coupled_model.interfaces.exchanger.exchange_atmosphere_state
    space_fractional_indices = coupled_model.interfaces.exchanger.atmosphere_exchanger
    exchange_grid = coupled_model.interfaces.exchanger.exchange_grid
>>>>>>> 09d0a105

    # Simplify NamedTuple to reduce parameter space consumption.
    # See https://github.com/CliMA/ClimaOcean.jl/issues/116.
    atmosphere_data = (u = atmosphere_fields.u.data,
                       v = atmosphere_fields.v.data,
                       T = atmosphere_fields.T.data,
                       p = atmosphere_fields.p.data,
                       q = atmosphere_fields.q.data,
                       Qs = atmosphere_fields.Qs.data,
                       Qℓ = atmosphere_fields.Qℓ.data,
                       Mp = atmosphere_fields.Mp.data)

    kernel_parameters = interface_kernel_parameters(grid)

    # Assumption, should be generalized
    ua = atmosphere.velocities.u
    time_interpolator = TimeInterpolator(ua, clock.time)
    
    launch!(arch, grid, kernel_parameters,
            _interpolate_primary_atmospheric_state!,
            atmosphere_data,
            space_fractional_indices,
            time_interpolator,
            exchange_grid,
            atmosphere_velocities,
            atmosphere_tracers,
            atmosphere_pressure,
            downwelling_radiation,
            freshwater_flux,
            atmosphere_backend,
            atmosphere_time_indexing)

    # Separately interpolate the auxiliary freshwater fluxes, which may
    # live on a different grid than the primary fluxes and atmospheric state.
    auxiliary_freshwater_flux = atmosphere.auxiliary_freshwater_flux
    interpolated_prescribed_freshwater_flux = atmosphere_data.Mp

    if !isnothing(auxiliary_freshwater_flux)
        # TODO: do not assume that `auxiliary_freshater_flux` is a tuple
        auxiliary_data = map(ϕ -> ϕ.data, auxiliary_freshwater_flux)

        first_auxiliary_flux    = first(auxiliary_freshwater_flux)
        auxiliary_grid          = first_auxiliary_flux.grid
        auxiliary_times         = first_auxiliary_flux.times
        auxiliary_backend       = first_auxiliary_flux.backend
        auxiliary_time_indexing = first_auxiliary_flux.time_indexing

        launch!(arch, grid, kernel_parameters,
                _interpolate_auxiliary_freshwater_flux!,
                interpolated_prescribed_freshwater_flux,
                grid,
                clock,
                auxiliary_data,
                auxiliary_grid,
                auxiliary_times,
                auxiliary_backend,
                auxiliary_time_indexing)
    end

    # Set ocean barotropic pressure forcing
    barotropic_potential = forcing_barotropic_potential(ocean)
    ρₒ = coupled_model.interfaces.ocean_properties.reference_density
    if !isnothing(barotropic_potential)
        parent(barotropic_potential) .= parent(atmosphere_data.p) ./ ρₒ
    end
end

@inline get_fractional_index(i, j, ::Nothing) = nothing
@inline get_fractional_index(i, j, frac) = @inbounds frac[i, j, 1]
    
@kernel function _interpolate_primary_atmospheric_state!(surface_atmos_state,
                                                         space_fractional_indices,
                                                         time_interpolator,
                                                         exchange_grid,
                                                         atmos_velocities,
                                                         atmos_tracers,
                                                         atmos_pressure,
                                                         downwelling_radiation,
                                                         prescribed_freshwater_flux,
                                                         atmos_backend,
                                                         atmos_time_indexing)

    i, j = @index(Global, NTuple)

    ii = space_fractional_indices.i
    jj = space_fractional_indices.j
    fi = get_fractional_index(i, j, ii)
    fj = get_fractional_index(i, j, jj)

    x_itp = FractionalIndices(fi, fj, nothing)
    t_itp = time_interpolator
    atmos_args = (x_itp, t_itp, atmos_backend, atmos_time_indexing)

    uₐ = interp_atmos_time_series(atmos_velocities.u, atmos_args...)
    vₐ = interp_atmos_time_series(atmos_velocities.v, atmos_args...)
    Tₐ = interp_atmos_time_series(atmos_tracers.T,    atmos_args...)
    qₐ = interp_atmos_time_series(atmos_tracers.q,    atmos_args...)
    pₐ = interp_atmos_time_series(atmos_pressure,     atmos_args...)

    Qs = interp_atmos_time_series(downwelling_radiation.shortwave, atmos_args...)
    Qℓ = interp_atmos_time_series(downwelling_radiation.longwave,  atmos_args...)

    # Usually precipitation
    Mh = interp_atmos_time_series(prescribed_freshwater_flux, atmos_args...)

    # Convert atmosphere velocities (usually defined on a latitude-longitude grid) to 
    # the frame of reference of the native grid
    kᴺ = size(exchange_grid, 3) # index of the top ocean cell
    uₐ, vₐ = intrinsic_vector(i, j, kᴺ, exchange_grid, uₐ, vₐ)

    @inbounds begin
        surface_atmos_state.u[i, j, 1] = uₐ
        surface_atmos_state.v[i, j, 1] = vₐ
        surface_atmos_state.T[i, j, 1] = Tₐ
        surface_atmos_state.p[i, j, 1] = pₐ
        surface_atmos_state.q[i, j, 1] = qₐ
        surface_atmos_state.Qs[i, j, 1] = Qs
        surface_atmos_state.Qℓ[i, j, 1] = Qℓ
        surface_atmos_state.Mp[i, j, 1] = Mh
    end
end

@kernel function _interpolate_auxiliary_freshwater_flux!(freshwater_flux,
                                                         interface_grid,
                                                         clock,
                                                         auxiliary_freshwater_flux,
                                                         auxiliary_grid,
                                                         auxiliary_times,
                                                         auxiliary_backend,
                                                         auxiliary_time_indexing)

    i, j = @index(Global, NTuple)
    kᴺ = size(interface_grid, 3) # index of the top ocean cell

    @inbounds begin
        X = _node(i, j, kᴺ + 1, interface_grid, c, c, f)
        time = Time(clock.time)
        Mr = interp_atmos_time_series(auxiliary_freshwater_flux, X, time,
                                      auxiliary_grid,
                                      auxiliary_times,
                                      auxiliary_backend,
                                      auxiliary_time_indexing)

        freshwater_flux[i, j, 1] += Mr
    end
end

#####
##### Utility for interpolating tuples of fields
#####

# Note: assumes loc = (c, c, nothing) (and the third location should not matter.)
@inline interp_atmos_time_series(J::AbstractArray, x_itp::FractionalIndices, t_itp, args...) =
    interpolate(x_itp, t_itp, J, args...)

@inline interp_atmos_time_series(J::AbstractArray, X, time, grid, args...) =
    interpolate(X, time, J, (c, c, nothing), grid, args...)

@inline interp_atmos_time_series(ΣJ::NamedTuple, args...) =
    interp_atmos_time_series(values(ΣJ), args...)

@inline interp_atmos_time_series(ΣJ::Tuple{<:Any}, args...) =
    interp_atmos_time_series(ΣJ[1], args...) +
    interp_atmos_time_series(ΣJ[2], args...)

@inline interp_atmos_time_series(ΣJ::Tuple{<:Any, <:Any}, args...) =
    interp_atmos_time_series(ΣJ[1], args...) +
    interp_atmos_time_series(ΣJ[2], args...)

@inline interp_atmos_time_series(ΣJ::Tuple{<:Any, <:Any, <:Any}, args...) =
    interp_atmos_time_series(ΣJ[1], args...) +
    interp_atmos_time_series(ΣJ[2], args...) +
    interp_atmos_time_series(ΣJ[3], args...)

@inline interp_atmos_time_series(ΣJ::Tuple{<:Any, <:Any, <:Any, <:Any}, args...) =
    interp_atmos_time_series(ΣJ[1], args...) +
    interp_atmos_time_series(ΣJ[2], args...) +
    interp_atmos_time_series(ΣJ[3], args...) +
    interp_atmos_time_series(ΣJ[4], args...)
<|MERGE_RESOLUTION|>--- conflicted
+++ resolved
@@ -44,13 +44,9 @@
     atmosphere_backend = u.backend
     atmosphere_time_indexing = u.time_indexing
 
-<<<<<<< HEAD
-    atmosphere_fields = interfaces.near_surface_atmosphere_state
-=======
     atmosphere_fields = coupled_model.interfaces.exchanger.exchange_atmosphere_state
     space_fractional_indices = coupled_model.interfaces.exchanger.atmosphere_exchanger
     exchange_grid = coupled_model.interfaces.exchanger.exchange_grid
->>>>>>> 09d0a105
 
     # Simplify NamedTuple to reduce parameter space consumption.
     # See https://github.com/CliMA/ClimaOcean.jl/issues/116.
