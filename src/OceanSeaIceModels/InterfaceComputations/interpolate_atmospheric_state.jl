using Oceananigans.Operators: intrinsic_vector
using Oceananigans.Grids: _node
using Oceananigans.Fields: FractionalIndices
using Oceananigans.OutputReaders: TimeInterpolator

using ...OceanSimulations: forcing_barotropic_potential

using ClimaOcean.OceanSeaIceModels.PrescribedAtmospheres: PrescribedAtmosphere
import ClimaOcean.OceanSeaIceModels: interpolate_atmosphere_state!

# TODO: move to PrescribedAtmospheres
"""Interpolate the atmospheric state onto the ocean / sea-ice grid."""
function interpolate_atmosphere_state!(interfaces, atmosphere::PrescribedAtmosphere, coupled_model)
    ocean = coupled_model.ocean
    atmosphere_grid = atmosphere.grid

    # Basic model properties
    grid = ocean.model.grid
    arch = architecture(grid)
    clock = coupled_model.clock

    #####
    ##### First interpolate atmosphere time series
    ##### in time and to the ocean grid.
    #####

    # We use .data here to save parameter space (unlike Field, adapt_structure for
    # fts = FieldTimeSeries does not return fts.data)
    atmosphere_velocities = (u = atmosphere.velocities.u.data,
                             v = atmosphere.velocities.v.data)

    atmosphere_tracers = (T = atmosphere.tracers.T.data,
                          q = atmosphere.tracers.q.data)

    Qs = atmosphere.downwelling_radiation.shortwave
    Qℓ = atmosphere.downwelling_radiation.longwave
    downwelling_radiation = (shortwave=Qs.data, longwave=Qℓ.data)
    freshwater_flux = map(ϕ -> ϕ.data, atmosphere.freshwater_flux)
    atmosphere_pressure = atmosphere.pressure.data

    # Extract info for time-interpolation
    u = atmosphere.velocities.u # for example
    atmosphere_times = u.times
    atmosphere_backend = u.backend
    atmosphere_time_indexing = u.time_indexing

    atmosphere_fields = coupled_model.interfaces.exchanger.exchange_atmosphere_state
    space_fractional_indices = coupled_model.interfaces.exchanger.atmosphere_exchanger
    exchange_grid = coupled_model.interfaces.exchanger.exchange_grid

    # Simplify NamedTuple to reduce parameter space consumption.
    # See https://github.com/CliMA/ClimaOcean.jl/issues/116.
    atmosphere_data = (u = atmosphere_fields.u.data,
                       v = atmosphere_fields.v.data,
                       T = atmosphere_fields.T.data,
                       p = atmosphere_fields.p.data,
                       q = atmosphere_fields.q.data,
                       Qs = atmosphere_fields.Qs.data,
                       Qℓ = atmosphere_fields.Qℓ.data,
                       Mp = atmosphere_fields.Mp.data)

    kernel_parameters = interface_kernel_parameters(grid)

    # Assumption, should be generalized
    ua = atmosphere.velocities.u

    times = ua.times
    time_indexing = ua.time_indexing
    t = clock.time
    time_interpolator = TimeInterpolator(ua.time_indexing, times, clock.time)
    
    launch!(arch, grid, kernel_parameters,
            _interpolate_primary_atmospheric_state!,
            atmosphere_data,
            space_fractional_indices,
            time_interpolator,
            exchange_grid,
            atmosphere_velocities,
            atmosphere_tracers,
            atmosphere_pressure,
            downwelling_radiation,
            freshwater_flux,
            atmosphere_backend,
            atmosphere_time_indexing)

    # Separately interpolate the auxiliary freshwater fluxes, which may
    # live on a different grid than the primary fluxes and atmospheric state.
    auxiliary_freshwater_flux = atmosphere.auxiliary_freshwater_flux
    interpolated_prescribed_freshwater_flux = atmosphere_data.Mp

    if !isnothing(auxiliary_freshwater_flux)
        # TODO: do not assume that `auxiliary_freshater_flux` is a tuple
        auxiliary_data = map(ϕ -> ϕ.data, auxiliary_freshwater_flux)

        first_auxiliary_flux    = first(auxiliary_freshwater_flux)
        auxiliary_grid          = first_auxiliary_flux.grid
        auxiliary_times         = first_auxiliary_flux.times
        auxiliary_backend       = first_auxiliary_flux.backend
        auxiliary_time_indexing = first_auxiliary_flux.time_indexing

        launch!(arch, grid, kernel_parameters,
                _interpolate_auxiliary_freshwater_flux!,
                interpolated_prescribed_freshwater_flux,
                grid,
                clock,
                auxiliary_data,
                auxiliary_grid,
                auxiliary_times,
                auxiliary_backend,
                auxiliary_time_indexing)
    end

    # Set ocean barotropic pressure forcing
    #
    # TODO: find a better design for this that doesn't have redundant
    # arrays for the barotropic potential
    u_potential = forcing_barotropic_potential(ocean)
    v_potential = forcing_barotropic_potential(ocean)
    ρₒ = coupled_model.interfaces.ocean_properties.reference_density

    if !isnothing(u_potential)
        parent(u_potential) .= parent(atmosphere_data.p) ./ ρₒ
    end

    if !isnothing(v_potential)
        parent(v_potential) .= parent(atmosphere_data.p) ./ ρₒ
    end
end

@inline get_fractional_index(i, j, ::Nothing) = nothing
@inline get_fractional_index(i, j, frac) = @inbounds frac[i, j, 1]

@kernel function _interpolate_primary_atmospheric_state!(surface_atmos_state,
                                                         space_fractional_indices,
                                                         time_interpolator,
                                                         exchange_grid,
                                                         atmos_velocities,
                                                         atmos_tracers,
                                                         atmos_pressure,
                                                         downwelling_radiation,
                                                         prescribed_freshwater_flux,
                                                         atmos_backend,
                                                         atmos_time_indexing)

    i, j = @index(Global, NTuple)

    ii = space_fractional_indices.i
    jj = space_fractional_indices.j
    fi = get_fractional_index(i, j, ii)
    fj = get_fractional_index(i, j, jj)

    x_itp = FractionalIndices(fi, fj, nothing)
    t_itp = time_interpolator
    atmos_args = (x_itp, t_itp, atmos_backend, atmos_time_indexing)

    uₐ = interp_atmos_time_series(atmos_velocities.u, atmos_args...)
    vₐ = interp_atmos_time_series(atmos_velocities.v, atmos_args...)
    Tₐ = interp_atmos_time_series(atmos_tracers.T,    atmos_args...)
    qₐ = interp_atmos_time_series(atmos_tracers.q,    atmos_args...)
    pₐ = interp_atmos_time_series(atmos_pressure,     atmos_args...)

    Qs = interp_atmos_time_series(downwelling_radiation.shortwave, atmos_args...)
    Qℓ = interp_atmos_time_series(downwelling_radiation.longwave,  atmos_args...)

    # Usually precipitation
    Mh = interp_atmos_time_series(prescribed_freshwater_flux, atmos_args...)

    # Convert atmosphere velocities (usually defined on a latitude-longitude grid) to
    # the frame of reference of the native grid
    kᴺ = size(exchange_grid, 3) # index of the top ocean cell
    uₐ, vₐ = intrinsic_vector(i, j, kᴺ, exchange_grid, uₐ, vₐ)

    @inbounds begin
        surface_atmos_state.u[i, j, 1] = uₐ
        surface_atmos_state.v[i, j, 1] = vₐ
        surface_atmos_state.T[i, j, 1] = Tₐ
        surface_atmos_state.p[i, j, 1] = pₐ
        surface_atmos_state.q[i, j, 1] = qₐ
        surface_atmos_state.Qs[i, j, 1] = Qs
        surface_atmos_state.Qℓ[i, j, 1] = Qℓ
        surface_atmos_state.Mp[i, j, 1] = Mh
    end
end

@kernel function _interpolate_auxiliary_freshwater_flux!(freshwater_flux,
                                                         interface_grid,
                                                         clock,
                                                         auxiliary_freshwater_flux,
                                                         auxiliary_grid,
                                                         auxiliary_times,
                                                         auxiliary_backend,
                                                         auxiliary_time_indexing)

    i, j = @index(Global, NTuple)
    kᴺ = size(interface_grid, 3) # index of the top ocean cell

    @inbounds begin
        X = _node(i, j, kᴺ + 1, interface_grid, c, c, f)
        time = Time(clock.time)
        Mr = interp_atmos_time_series(auxiliary_freshwater_flux, X, time,
                                      auxiliary_grid,
                                      auxiliary_times,
                                      auxiliary_backend,
                                      auxiliary_time_indexing)

        freshwater_flux[i, j, 1] += Mr
    end
end

#####
##### Utility for interpolating tuples of fields
#####

@inline interp_atmos_time_series(J::AbstractArray, x_itp::FractionalIndices, t_itp, args...) =
    interpolate(x_itp, t_itp, J, args...)

@inline interp_atmos_time_series(J::AbstractArray, X, time, grid, args...) =
    interpolate(X, time, J, (c, c, nothing), grid, args...)

@inline interp_atmos_time_series(ΣJ::NamedTuple, args...) =
    interp_atmos_time_series(values(ΣJ), args...)

@inline interp_atmos_time_series(ΣJ::Tuple{<:Any}, args...) =
<<<<<<< HEAD
    interp_atmos_time_series(ΣJ[1], args...)
=======
    interp_atmos_time_series(ΣJ[1], args...) 
>>>>>>> e040f429

@inline interp_atmos_time_series(ΣJ::Tuple{<:Any, <:Any}, args...) =
    interp_atmos_time_series(ΣJ[1], args...) +
    interp_atmos_time_series(ΣJ[2], args...)

@inline interp_atmos_time_series(ΣJ::Tuple{<:Any, <:Any, <:Any}, args...) =
    interp_atmos_time_series(ΣJ[1], args...) +
    interp_atmos_time_series(ΣJ[2], args...) +
    interp_atmos_time_series(ΣJ[3], args...)

@inline interp_atmos_time_series(ΣJ::Tuple{<:Any, <:Any, <:Any, <:Any}, args...) =
    interp_atmos_time_series(ΣJ[1], args...) +
    interp_atmos_time_series(ΣJ[2], args...) +
    interp_atmos_time_series(ΣJ[3], args...) +
    interp_atmos_time_series(ΣJ[4], args...)
<|MERGE_RESOLUTION|>--- conflicted
+++ resolved
@@ -221,11 +221,7 @@
     interp_atmos_time_series(values(ΣJ), args...)
 
 @inline interp_atmos_time_series(ΣJ::Tuple{<:Any}, args...) =
-<<<<<<< HEAD
-    interp_atmos_time_series(ΣJ[1], args...)
-=======
     interp_atmos_time_series(ΣJ[1], args...) 
->>>>>>> e040f429
 
 @inline interp_atmos_time_series(ΣJ::Tuple{<:Any, <:Any}, args...) =
     interp_atmos_time_series(ΣJ[1], args...) +
