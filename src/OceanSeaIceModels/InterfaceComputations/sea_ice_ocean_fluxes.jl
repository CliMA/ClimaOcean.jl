using Oceananigans.Operators: Δzᶜᶜᶜ
using ClimaSeaIce.SeaIceThermodynamics: melting_temperature

function compute_sea_ice_ocean_fluxes!(coupled_model)
    ocean = coupled_model.ocean
    sea_ice = coupled_model.sea_ice

    sea_ice_ocean_fluxes = coupled_model.interfaces.sea_ice_ocean_interface.fluxes
    interface_properties = coupled_model.interfaces.sea_ice_ocean_interface.properties 
   
    Δt = ocean.Δt
    Tₒ = ocean.model.tracers.T
    Sₒ = ocean.model.tracers.S
    Sᵢ = sea_ice.model.tracers.S
    ℵᵢ = sea_ice.model.ice_concentration
    hᵢ = sea_ice.model.ice_thickness
    h⁻ = coupled_model.interfaces.sea_ice_ocean_interface.previous_ice_thickness
    
    ocean_properties = coupled_model.interfaces.ocean_properties
    liquidus = sea_ice.model.ice_thermodynamics.phase_transitions.liquidus
    grid = ocean.model.grid
    arch = architecture(grid)

    # What about the latent heat removed from the ocean when ice forms?
    # Is it immediately removed from the ocean? Or is it stored in the ice?
    launch!(arch, grid, :xy, _compute_sea_ice_ocean_latent_heat_flux!,
            sea_ice_ocean_fluxes, grid, hᵢ, h⁻, ℵᵢ, Sᵢ, Tₒ, Sₒ, liquidus, ocean_properties, interface_properties, Δt)

    return nothing
end

@kernel function _compute_sea_ice_ocean_latent_heat_flux!(sea_ice_ocean_fluxes,
                                                          grid,
                                                          ice_thickness,
                                                          previous_ice_thickness,
                                                          ice_concentration,
                                                          ice_salinity,
                                                          ocean_temperature,
                                                          ocean_salinity,
                                                          liquidus,
                                                          ocean_properties,
                                                          interface_properties,
                                                          Δt)

    i, j = @index(Global, NTuple)

    Nz  = size(grid, 3)
    Qᶠₒ = sea_ice_ocean_fluxes.frazil_heat
    Qᵢₒ = sea_ice_ocean_fluxes.interface_heat
    Jˢ  = sea_ice_ocean_fluxes.salt
    Tₒ  = ocean_temperature
    Sₒ  = ocean_salinity
    Sᵢ  = ice_salinity
    hᵢ  = ice_thickness
    h⁻  = previous_ice_thickness
    ρₒ  = ocean_properties.reference_density
    cₒ  = ocean_properties.heat_capacity
    uₘ★ = interface_properties.characteristic_melting_speed

    ℵ = @inbounds ice_concentration[i, j, 1]
    δQ_frazil = zero(grid)

    for k = Nz:-1:1
        @inbounds begin
            # Various quantities
            Δz = Δzᶜᶜᶜ(i, j, k, grid)
            Tᵏ = Tₒ[i, j, k]
            Sᵏ = Sₒ[i, j, k]
        end

        # Melting / freezing temperature at the surface of the ocean
        Tₘ = melting_temperature(liquidus, Sᵏ)
        freezing = Tᵏ < Tₘ 

        # Compute change in ocean heat energy due to freezing.
        # When Tᵏ < Tₘ, we heat the ocean back to melting temperature by extracting heat from the ice.
        # The energy used to heat the ocean is transported instantneously to the surface and captured
        # by the sea ice componet (in reality, the formation of nascent ice crystals called frazil ice
        # transfers heat into the ocean).
        #
        δE_frazil = freezing * ρₒ * cₒ * (Tₘ - Tᵏ)

        # Perform temperature adjustment
        @inbounds Tₒ[i, j, k] = ifelse(freezing, Tₘ, Tᵏ)

        # Compute the heat flux from ocean into ice during frazil formation.
        #
        # A negative value δQ_frazil < 0 implies that heat is fluxed from the ice into
        # the ocean, cooling the ice and heating the ocean (δEₒ > 0). This occurs when
        # frazil ice is formed within the ocean.
        δQ_frazil -= δE_frazil * Δz / Δt
    end

    @inbounds begin
        Tᴺ = Tₒ[i, j, Nz]
        Sᴺ = Sₒ[i, j, Nz]
    end

    # Compute total heat associated with temperature adjustment
    Tₘ = melting_temperature(liquidus, Sᴺ)
    δE_ice_bath = ρₒ * cₒ *  (Tₘ - Tᴺ)

    # Ice bath approximation
    adjust_temperature = (Tᴺ > Tₘ) & (ℵ > 0)
    @inbounds Tₒ[i, j, Nz] = ifelse(adjust_temperature, Tₘ, Tᴺ)

    # Compute the heat flux from ocean into ice due to sea ice melting.
    # A positive value δQ_melting > 0 corresponds to ocean cooling; ie
    # is fluxing upwards, into the ice. This occurs when applying the
    # ice bath equilibrium condition to cool down a warm ocean (δEₒ < 0).
    Δz = Δzᶜᶜᶜ(i, j, Nz, grid)
<<<<<<< HEAD
    δQ_melting = - δE_ice_bath * Δz / Δt  
=======
    δQ_melting = - δE_ice_bath * uₘ★
>>>>>>> b19f3dd2

    # Store column-integrated ice-ocean heat flux
    @inbounds Qᶠₒ[i, j, 1] = δQ_frazil
    @inbounds Qᵢₒ[i, j, 1] = δQ_melting * ℵ # Melting depends on concentration

    @inbounds begin
        # Change in thickness
        Δh = hᵢ[i, j, 1] - h⁻[i, j, 1]

        # Update surface salinity flux.
        # Note: the Δt below is the ocean time-step, eg.
        # ΔS = ⋯ - ∮ Jˢ dt ≈ ⋯ - Δtₒ * Jˢ 
        Jˢ[i, j, 1] = Δh / Δt * (Sᵢ[i, j, 1] - Sₒ[i, j, Nz])

        # Update previous ice thickness
        h⁻[i, j, 1] = hᵢ[i, j, 1]
    end
end<|MERGE_RESOLUTION|>--- conflicted
+++ resolved
@@ -109,11 +109,7 @@
     # is fluxing upwards, into the ice. This occurs when applying the
     # ice bath equilibrium condition to cool down a warm ocean (δEₒ < 0).
     Δz = Δzᶜᶜᶜ(i, j, Nz, grid)
-<<<<<<< HEAD
     δQ_melting = - δE_ice_bath * Δz / Δt  
-=======
-    δQ_melting = - δE_ice_bath * uₘ★
->>>>>>> b19f3dd2
 
     # Store column-integrated ice-ocean heat flux
     @inbounds Qᶠₒ[i, j, 1] = δQ_frazil
