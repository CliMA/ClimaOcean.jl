using Oceananigans.Operators: Δzᶜᶜᶜ
using ClimaSeaIce.SeaIceThermodynamics: melting_temperature
using ClimaSeaIce.SeaIceDynamics: x_momentum_stress, y_momentum_stress

function compute_sea_ice_ocean_fluxes!(coupled_model)
<<<<<<< HEAD
    ocean       = coupled_model.ocean
    sea_ice     = coupled_model.sea_ice
    exchanger   = coupled_model.interfaces.exchanger
    ocean_state = get_ocean_state(ocean, coupled_model)
=======
    ocean   = coupled_model.ocean
    sea_ice = coupled_model.sea_ice
>>>>>>> 02aeeabf

    sea_ice_ocean_fluxes = coupled_model.interfaces.sea_ice_ocean_interface.fluxes 
    melting_speed    = coupled_model.interfaces.sea_ice_ocean_interface.properties.characteristic_melting_speed
    ocean_properties = coupled_model.interfaces.ocean_properties

<<<<<<< HEAD
    Δt = sea_ice.Δt
=======
    compute_sea_ice_ocean_fluxes!(sea_ice_ocean_fluxes, ocean, sea_ice, melting_speed, ocean_properties)
    
    return nothing
end

function compute_sea_ice_ocean_fluxes!(sea_ice_ocean_fluxes, ocean, sea_ice, melting_speed, ocean_properties)
    Δt = ocean.Δt
    Tₒ = ocean.model.tracers.T
    Sₒ = ocean.model.tracers.S
>>>>>>> 02aeeabf
    Sᵢ = sea_ice.model.tracers.S
    ℵᵢ = sea_ice.model.ice_concentration
    hᵢ = sea_ice.model.ice_thickness
    Gh = sea_ice.model.ice_thermodynamics.thermodynamic_tendency

    liquidus = sea_ice.model.ice_thermodynamics.phase_transitions.liquidus
    grid  = sea_ice.model.grid
    clock = sea_ice.model.clock
    arch  = architecture(grid)

    uᵢ, vᵢ = sea_ice.model.velocities
    dynamics = sea_ice.model.dynamics

    τs = if isnothing(dynamics)
        nothing
    else
        dynamics.external_momentum_stresses.bottom
    end

    # What about the latent heat removed from the ocean when ice forms?
    # Is it immediately removed from the ocean? Or is it stored in the ice?
    launch!(arch, grid, :xy, _compute_sea_ice_ocean_fluxes!,
<<<<<<< HEAD
            sea_ice_ocean_fluxes, grid, clock, hᵢ, ℵᵢ, Sᵢ, Gh, ocean_state, uᵢ, vᵢ,
            τs, liquidus, ocean_properties, interface_properties, Δt)
=======
            sea_ice_ocean_fluxes, grid, clock, hᵢ, ℵᵢ, Sᵢ, Gh, Tₒ, Sₒ, uᵢ, vᵢ,
            τs, liquidus, ocean_properties, melting_speed, Δt)
>>>>>>> 02aeeabf

    return nothing
end

@kernel function _compute_sea_ice_ocean_fluxes!(sea_ice_ocean_fluxes,
                                                grid,
                                                clock,
                                                ice_thickness,
                                                ice_concentration,
                                                ice_salinity,
                                                thermodynamic_tendency,
                                                ocean_state,
                                                sea_ice_u_velocity,
                                                sea_ice_v_velocity,
                                                sea_ice_ocean_stresses,
                                                liquidus,
                                                ocean_properties,
                                                characteristic_melting_speed,
                                                Δt)

    i, j = @index(Global, NTuple)

    Nz  = size(grid, 3)
    Qᶠₒ = sea_ice_ocean_fluxes.frazil_heat
    Qᵢₒ = sea_ice_ocean_fluxes.interface_heat
    Jˢ  = sea_ice_ocean_fluxes.salt
    τx  = sea_ice_ocean_fluxes.x_momentum
    τy  = sea_ice_ocean_fluxes.y_momentum
    uᵢ  = sea_ice_u_velocity
    vᵢ  = sea_ice_v_velocity
    Tₒ  = ocean_state.T
    Sₒ  = ocean_state.S
    Sᵢ  = ice_salinity
    hᵢ  = ice_thickness
    ℵᵢ  = ice_concentration
    ρₒ  = ocean_properties.reference_density
    cₒ  = ocean_properties.heat_capacity
    uₘ★ = characteristic_melting_speed

    δQ_frazil = zero(grid)

    for k = Nz:-1:1
        @inbounds begin
            # Various quantities
            Δz = Δzᶜᶜᶜ(i, j, k, grid)
            Tᵏ = Tₒ[i, j, k]
            Sᵏ = Sₒ[i, j, k]
        end

        # Melting / freezing temperature at the surface of the ocean
        Tₘ = melting_temperature(liquidus, Sᵏ)
        freezing = Tᵏ < Tₘ

        # Compute change in ocean heat energy due to freezing.
        # When Tᵏ < Tₘ, we heat the ocean back to melting temperature by extracting heat from the ice.
        # The energy used to heat the ocean is transported instantneously to the surface and captured
        # by the sea ice componet (in reality, the formation of nascent ice crystals called frazil ice
        # transfers heat into the ocean).
        #
        δE_frazil = freezing * ρₒ * cₒ * (Tₘ - Tᵏ)

        # Perform temperature adjustment
        @inbounds Tₒ[i, j, k] = ifelse(freezing, Tₘ, Tᵏ)

        # Compute the heat flux from ocean into ice during frazil formation.
        #
        # A negative value δQ_frazil < 0 implies that heat is fluxed from the ice into
        # the ocean, cooling the ice and heating the ocean (δEₒ > 0). This occurs when
        # frazil ice is formed within the ocean.
        δQ_frazil -= δE_frazil * Δz / Δt
    end

    @inbounds begin
        Tᴺ = Tₒ[i, j, Nz]
        Sᴺ = Sₒ[i, j, Nz]
        ℵ  = ℵᵢ[i, j, 1]
    end

    # Compute total heat associated with temperature adjustment
    Tₘ = melting_temperature(liquidus, Sᴺ)
    δE_ice_bath = ρₒ * cₒ *  (Tₘ - Tᴺ)

    # Compute the heat flux from ocean into ice due to sea ice melting.
    # A positive value δQ_melting > 0 corresponds to ocean cooling; ie
    # is fluxing upwards, into the ice. This occurs when applying the
    # ice bath equilibrium condition to cool down a warm ocean (δEₒ < 0).
    Δz = Δzᶜᶜᶜ(i, j, Nz, grid)
    δQ_melting = - δE_ice_bath * uₘ★

    # Store column-integrated ice-ocean heat flux
    @inbounds Qᶠₒ[i, j, 1] = δQ_frazil
    @inbounds Qᵢₒ[i, j, 1] = δQ_melting * ℵ # Melting depends on concentration

    sea_ice_fields = (; u = uᵢ, v = vᵢ, h = hᵢ, ℵ = ℵᵢ)
    τₒᵢ = sea_ice_ocean_stresses

    @inbounds begin
        # Update surface salinity flux.
        # Note: the Δt below is the ocean time-step, eg.
        # ΔS = ⋯ - ∮ Jˢ dt ≈ ⋯ - Δtₒ * Jˢ
        Jˢ[i, j, 1] = thermodynamic_tendency[i, j, 1] * (Sᵢ[i, j, 1] - Sₒ[i, j, Nz])

        # Momentum stresses
        τx[i, j, 1] = x_momentum_stress(i, j, Nz, grid, τₒᵢ, clock, sea_ice_fields)
        τy[i, j, 1] = y_momentum_stress(i, j, Nz, grid, τₒᵢ, clock, sea_ice_fields)
    end
end<|MERGE_RESOLUTION|>--- conflicted
+++ resolved
@@ -3,23 +3,13 @@
 using ClimaSeaIce.SeaIceDynamics: x_momentum_stress, y_momentum_stress
 
 function compute_sea_ice_ocean_fluxes!(coupled_model)
-<<<<<<< HEAD
-    ocean       = coupled_model.ocean
-    sea_ice     = coupled_model.sea_ice
-    exchanger   = coupled_model.interfaces.exchanger
-    ocean_state = get_ocean_state(ocean, coupled_model)
-=======
     ocean   = coupled_model.ocean
     sea_ice = coupled_model.sea_ice
->>>>>>> 02aeeabf
 
     sea_ice_ocean_fluxes = coupled_model.interfaces.sea_ice_ocean_interface.fluxes 
     melting_speed    = coupled_model.interfaces.sea_ice_ocean_interface.properties.characteristic_melting_speed
     ocean_properties = coupled_model.interfaces.ocean_properties
 
-<<<<<<< HEAD
-    Δt = sea_ice.Δt
-=======
     compute_sea_ice_ocean_fluxes!(sea_ice_ocean_fluxes, ocean, sea_ice, melting_speed, ocean_properties)
     
     return nothing
@@ -29,11 +19,13 @@
     Δt = ocean.Δt
     Tₒ = ocean.model.tracers.T
     Sₒ = ocean.model.tracers.S
->>>>>>> 02aeeabf
     Sᵢ = sea_ice.model.tracers.S
     ℵᵢ = sea_ice.model.ice_concentration
     hᵢ = sea_ice.model.ice_thickness
     Gh = sea_ice.model.ice_thermodynamics.thermodynamic_tendency
+    Δt = sea_ice.Δt
+
+    ocean_state = get_ocean_state(ocean, coupled_model)
 
     liquidus = sea_ice.model.ice_thermodynamics.phase_transitions.liquidus
     grid  = sea_ice.model.grid
@@ -52,13 +44,8 @@
     # What about the latent heat removed from the ocean when ice forms?
     # Is it immediately removed from the ocean? Or is it stored in the ice?
     launch!(arch, grid, :xy, _compute_sea_ice_ocean_fluxes!,
-<<<<<<< HEAD
             sea_ice_ocean_fluxes, grid, clock, hᵢ, ℵᵢ, Sᵢ, Gh, ocean_state, uᵢ, vᵢ,
-            τs, liquidus, ocean_properties, interface_properties, Δt)
-=======
-            sea_ice_ocean_fluxes, grid, clock, hᵢ, ℵᵢ, Sᵢ, Gh, Tₒ, Sₒ, uᵢ, vᵢ,
             τs, liquidus, ocean_properties, melting_speed, Δt)
->>>>>>> 02aeeabf
 
     return nothing
 end
