module OceanSeaIceModels

export
    OceanSeaIceModel,
    SimilarityTheoryFluxes,
    CoefficientBasedFluxes,
    FreezingLimitedOceanTemperature,
    Radiation,
    LatitudeDependentAlbedo,
    SkinTemperature,
    BulkTemperature,
<<<<<<< HEAD
    align_component_steps!

using SeawaterPolynomials
=======
    compute_atmosphere_ocean_fluxes!,
    compute_atmosphere_sea_ice_fluxes!,
    compute_sea_ice_ocean_fluxes!
>>>>>>> 7dc00d72

using Oceananigans
using Oceananigans.Operators
using Oceananigans.Utils: launch!, KernelParameters
using Oceananigans.Units: Time
using Oceananigans.Architectures: architecture
using Oceananigans.BoundaryConditions: fill_halo_regions!, BoundaryCondition
using Oceananigans.Grids: architecture
using Oceananigans.Fields: ZeroField
using Oceananigans.TimeSteppers: tick!
using Oceananigans.Models: AbstractModel
using Oceananigans.OutputReaders: FieldTimeSeries, GPUAdaptedFieldTimeSeries

using ClimaSeaIce: SeaIceModel
using ClimaSeaIce.SeaIceThermodynamics: melting_temperature

using ClimaOcean: stateindex

using KernelAbstractions: @kernel, @index
using KernelAbstractions.Extras.LoopInfo: @unroll

import Thermodynamics as AtmosphericThermodynamics

# Simulations interface
import Oceananigans: fields, prognostic_fields
import Oceananigans.Architectures: architecture
import Oceananigans.Fields: set!
import Oceananigans.Models: timestepper, NaNChecker, default_nan_checker, initialization_update_state!
import Oceananigans.OutputWriters: default_included_properties
import Oceananigans.Simulations: reset!, initialize!, iteration
import Oceananigans.TimeSteppers: time_step!, update_state!, time
import Oceananigans.Utils: prettytime

include("components.jl")

#####
##### The coupled model
##### 

const default_gravitational_acceleration = Oceananigans.defaults.gravitational_acceleration
const default_freshwater_density = 1000 # kg m⁻³

include("InterfaceComputations/InterfaceComputations.jl")

using .InterfaceComputations

include("ocean_sea_ice_model.jl")
include("time_step_ocean_sea_ice_model.jl")

#####
#####  Fallbacks for no-interface models
#####
    
using .InterfaceComputations: ComponentInterfaces, AtmosphereInterface, SeaIceOceanInterface

const NoSeaIceInterface = ComponentInterfaces{<:AtmosphereInterface,  <:Nothing, <:Nothing}
const NoOceanInterface  = ComponentInterfaces{<:Nothing, <:AtmosphereInterface,  <:Nothing}
const NoAtmosInterface  = ComponentInterfaces{<:Nothing, <:Nothing, <:SeaIceOceanInterface}
const NoInterface       = ComponentInterfaces{<:Nothing, <:Nothing, <:Nothing}

const NoSeaIceInterfaceModel = OceanSeaIceModel{I, A, O, <:NoSeaIceInterface} where {I, A, O}
const NoAtmosInterfaceModel  = OceanSeaIceModel{I, A, O, <:NoAtmosInterface}  where {I, A, O}
const NoOceanInterfaceModel  = OceanSeaIceModel{I, A, O, <:NoOceanInterface}  where {I, A, O}
const NoInterfaceModel       = OceanSeaIceModel{I, A, O, <:NoInterface}  where {I, A, O}

InterfaceComputations.compute_atmosphere_sea_ice_fluxes!(::NoSeaIceInterfaceModel) = nothing
InterfaceComputations.compute_sea_ice_ocean_fluxes!(::NoSeaIceInterfaceModel) = nothing

InterfaceComputations.compute_atmosphere_ocean_fluxes!(::NoAtmosInterfaceModel) = nothing
InterfaceComputations.compute_atmosphere_sea_ice_fluxes!(::NoAtmosInterfaceModel) = nothing

InterfaceComputations.compute_atmosphere_ocean_fluxes!(::NoOceanInterfaceModel) = nothing
InterfaceComputations.compute_sea_ice_ocean_fluxes!(::NoOceanInterfaceModel) = nothing

InterfaceComputations.compute_atmosphere_ocean_fluxes!(::NoInterfaceModel) = nothing
InterfaceComputations.compute_atmosphere_sea_ice_fluxes!(::NoInterfaceModel) = nothing
InterfaceComputations.compute_sea_ice_ocean_fluxes!(::NoInterfaceModel) = nothing

end # module<|MERGE_RESOLUTION|>--- conflicted
+++ resolved
@@ -9,15 +9,10 @@
     LatitudeDependentAlbedo,
     SkinTemperature,
     BulkTemperature,
-<<<<<<< HEAD
-    align_component_steps!
-
-using SeawaterPolynomials
-=======
     compute_atmosphere_ocean_fluxes!,
     compute_atmosphere_sea_ice_fluxes!,
-    compute_sea_ice_ocean_fluxes!
->>>>>>> 7dc00d72
+    compute_sea_ice_ocean_fluxes!,
+    align_component_steps!
 
 using Oceananigans
 using Oceananigans.Operators
