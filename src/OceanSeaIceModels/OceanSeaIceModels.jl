--- conflicted
+++ resolved
@@ -54,30 +54,7 @@
 const default_gravitational_acceleration = Oceananigans.defaults.gravitational_acceleration
 const default_freshwater_density = 1000 # kg m⁻³
 
-<<<<<<< HEAD
-# Our default ocean and sea ice models
-const SeaIceSimulation = Simulation{<:SeaIceModel}
-const OceananigansSimulation = Simulation{<:HydrostaticFreeSurfaceModel}
-
-Base.eltype(ocean::OceananigansSimulation) = eltype(ocean.model.grid)
-
-sea_ice_thickness(::Nothing) = ZeroField()
-sea_ice_thickness(sea_ice::SeaIceSimulation) = sea_ice.model.ice_thickness
-
-sea_ice_concentration(::Nothing) = ZeroField()
-sea_ice_concentration(sea_ice::SeaIceSimulation) = sea_ice.model.ice_concentration
-
-mutable struct OceanSeaIceModel{I, A, O, F, C, Arch} <: AbstractModel{Nothing, Arch}
-    architecture :: Arch
-    clock :: C
-    atmosphere :: A
-    sea_ice :: I
-    ocean :: O
-    interfaces :: F
-end
-=======
 include("InterfaceComputations/InterfaceComputations.jl")
->>>>>>> 3577e74b
 
 using .InterfaceComputations
 
