module PrescribedAtmospheres

using Oceananigans.Grids: grid_name
using Oceananigans.Utils: prettysummary, Time
using Oceananigans.Fields: Center
using Oceananigans.OutputReaders: FieldTimeSeries, update_field_time_series!, extract_field_time_series
using Oceananigans.TimeSteppers: Clock, tick!

using Adapt
using Thermodynamics.Parameters: AbstractThermodynamicsParameters

import Oceananigans.TimeSteppers: time_step!

import Thermodynamics.Parameters:
    gas_constant,   #
    molmass_dryair, # Molar mass of dry air (without moisture)
    molmass_water,  # Molar mass of gaseous water vapor
    molmass_ratio,  # Ratio of the molar masses of dry air to water vapor
    R_v,            # Specific gas constant for water vapor
    R_d,            # Specific gas constant for dry air
    kappa_d,        # Ideal gas adiabatic exponent for dry air
    T_0,            # Enthalpy reference temperature
    LH_v0,          # Vaporization enthalpy at the reference temperature
    LH_s0,          # Sublimation enthalpy at the reference temperature
    LH_f0,          # Fusionn enthalpy at the reference temperature
    cp_d,           # Heat capacity of dry air at constant pressure
    cp_v,           # Isobaric specific heat capacity of gaseous water vapor
    cp_l,           # Isobaric specific heat capacity of liquid water
    cp_i,           # Isobaric specific heat capacity of water ice
    cv_v,           # Heat capacity of dry air at constant volume
    cv_l,           # Isobaric specific heat capacity of liquid water
    cv_i,           # Isobaric specific heat capacity of liquid water
    e_int_v0,       # what? someting about reference internal energy of water vapor
    T_freeze,       # Freezing temperature of _pure_ water
    T_triple,       # Triple point temperature of _pure_ water
    press_triple,   # Triple point pressure of pure water
    T_icenuc,       # Lower temperature limit for the presence of liquid condensate
                    # (below which homogeneous ice nucleation occurs)
    pow_icenuc      # "Power parameter" that controls liquid/ice condensate partitioning
                    # during partial ice nucleation

import ..OceanSeaIceModels:
    downwelling_radiation,
    freshwater_flux

#####
##### Atmospheric thermodynamics parameters
#####

struct ConstitutiveParameters{FT} <: AbstractThermodynamicsParameters{FT}
    gas_constant       :: FT
    dry_air_molar_mass :: FT
    water_molar_mass   :: FT
end

function Base.summary(p::ConstitutiveParameters{FT}) where FT
    return string("ConstitutiveParameters{$FT}(",
                    "R=", prettysummary(p.gas_constant),
                  ", Mᵈ=", prettysummary(p.dry_air_molar_mass),
                  ", Mᵛ=", prettysummary(p.water_molar_mass), ")")
end

Base.show(io::IO, p::ConstitutiveParameters) = print(io, summary(p))

"""
    ConstitutiveParameters(FT = Float64;
                           gas_constant       = 8.3144598,
                           dry_air_molar_mass = 0.02897,
                           water_molar_mass   = 0.018015)

Construct a set of parameters that define the density of moist air,

```math
ρ = p / Rᵐ(q) T,
```

where ``p`` is pressure, ``T`` is temperature, ``q`` defines the partition
of total mass into vapor, liqiud, and ice mass fractions, and
``Rᵐ`` is the effective specific gas constant for the mixture,

```math
Rᵐ(q) =
```

where

For more information see [reference docs].
"""
function ConstitutiveParameters(FT = Oceananigans.defaults.FloatType;
                                gas_constant       = 8.3144598,
                                dry_air_molar_mass = 0.02897,
                                water_molar_mass   = 0.018015)

    return ConstitutiveParameters{FT}(convert(FT, gas_constant),
                                      convert(FT, dry_air_molar_mass),
                                      convert(FT, water_molar_mass))
end

const CP{FT} = ConstitutiveParameters{FT} where FT

@inline gas_constant(p::CP)   = p.gas_constant
@inline molmass_dryair(p::CP) = p.dry_air_molar_mass
@inline molmass_water(p::CP)  = p.water_molar_mass
@inline molmass_ratio(p::CP)  = molmass_dryair(p) / molmass_water(p)
@inline R_v(p::CP)            = gas_constant(p) / molmass_water(p)
@inline R_d(p::CP)            = gas_constant(p) / molmass_dryair(p)

struct HeatCapacityParameters{FT} <: AbstractThermodynamicsParameters{FT}
    dry_air_adiabatic_exponent :: FT
    water_vapor_heat_capacity  :: FT
    liquid_water_heat_capacity :: FT
    water_ice_heat_capacity    :: FT
end

function Base.summary(p::HeatCapacityParameters{FT}) where FT
    return string("HeatCapacityParameters{$FT}(",
                    "κᵈ=", prettysummary(p.dry_air_adiabatic_exponent),
                  ", cᵖᵛ=", prettysummary(p.water_vapor_heat_capacity),
                  ", cᵖˡ=", prettysummary(p.liquid_water_heat_capacity),
                  ", cᵖⁱ=", prettysummary(p.water_ice_heat_capacity))
end

Base.show(io::IO, p::HeatCapacityParameters) = print(io, summary(p))

"""
    HeatCapacityParameters(FT = Float64,
                           dry_air_adiabatic_exponent = 2/7,
                           water_vapor_heat_capacity = 1859,
                           liquid_water_heat_capacity = 4181,
                           water_ice_heat_capacity = 2100)

Isobaric heat capacities.
"""
function HeatCapacityParameters(FT = Oceananigans.defaults.FloatType;
                                dry_air_adiabatic_exponent = 2/7,
                                water_vapor_heat_capacity = 1859,
                                liquid_water_heat_capacity = 4181,
                                water_ice_heat_capacity = 2100)

    return HeatCapacityParameters{FT}(convert(FT, dry_air_adiabatic_exponent),
                                      convert(FT, water_vapor_heat_capacity),
                                      convert(FT, liquid_water_heat_capacity),
                                      convert(FT, water_ice_heat_capacity))
end

const HCP{FT} = HeatCapacityParameters{FT} where FT
@inline cp_v(p::HCP)    = p.water_vapor_heat_capacity
@inline cp_l(p::HCP)    = p.liquid_water_heat_capacity
@inline cp_i(p::HCP)    = p.water_ice_heat_capacity
@inline cv_l(p::HCP)    = cp_l(p)
@inline cv_i(p::HCP)    = cp_i(p)
@inline kappa_d(p::HCP) = p.dry_air_adiabatic_exponent

struct PhaseTransitionParameters{FT} <: AbstractThermodynamicsParameters{FT}
    reference_vaporization_enthalpy  :: FT
    reference_sublimation_enthalpy   :: FT
    reference_temperature            :: FT
    triple_point_temperature         :: FT
    triple_point_pressure            :: FT
    water_freezing_temperature       :: FT
    total_ice_nucleation_temperature :: FT
end

function Base.summary(p::PhaseTransitionParameters{FT}) where FT
    return string("PhaseTransitionParameters{$FT}(",
                    "ℒᵛ⁰=", prettysummary(p.reference_vaporization_enthalpy),
                  ", ℒˢ⁰=", prettysummary(p.reference_sublimation_enthalpy),
                  ", T⁰=", prettysummary(p.reference_temperature),
                  ", Tᵗʳ=", prettysummary(p.triple_point_temperature),
                  ", pᵗʳ=", prettysummary(p.triple_point_pressure),
                  ", Tᶠ=", prettysummary(p.water_freezing_temperature),
                  ", Tⁱⁿ=", prettysummary(p.total_ice_nucleation_temperature), ')')
end

Base.show(io::IO, p::PhaseTransitionParameters) = print(io, summary(p))

function PhaseTransitionParameters(FT = Oceananigans.defaults.FloatType;
                                   reference_vaporization_enthalpy = 2500800,
                                   reference_sublimation_enthalpy = 2834400,
                                   reference_temperature = 273.16,
                                   triple_point_temperature = 273.16,
                                   triple_point_pressure = 611.657,
                                   water_freezing_temperature = 273.15,
                                   total_ice_nucleation_temperature = 233)

    return PhaseTransitionParameters{FT}(convert(FT, reference_vaporization_enthalpy),
                                         convert(FT, reference_sublimation_enthalpy),
                                         convert(FT, reference_temperature),
                                         convert(FT, triple_point_temperature),
                                         convert(FT, triple_point_pressure),
                                         convert(FT, water_freezing_temperature),
                                         convert(FT, total_ice_nucleation_temperature))
end

const PTP{FT} = PhaseTransitionParameters{FT} where FT
@inline LH_v0(p::PTP)        = p.reference_vaporization_enthalpy
@inline LH_s0(p::PTP)        = p.reference_sublimation_enthalpy
@inline LH_f0(p::PTP)        = LH_s0(p) - LH_v0(p)
@inline T_freeze(p::PTP)     = p.water_freezing_temperature
@inline T_triple(p::PTP)     = p.triple_point_temperature
@inline T_icenuc(p::PTP)     = p.total_ice_nucleation_temperature
@inline pow_icenuc(p::PTP)   = convert(eltype(p), 1) # we shouldn't have the need to set this
@inline press_triple(p::PTP) = p.triple_point_pressure
@inline T_0(p::PTP)          = p.reference_temperature

struct PrescribedAtmosphereThermodynamicsParameters{FT} <: AbstractThermodynamicsParameters{FT}
    constitutive      :: ConstitutiveParameters{FT}
    heat_capacity     :: HeatCapacityParameters{FT}
    phase_transitions :: PhaseTransitionParameters{FT}
end

const PATP{FT} = PrescribedAtmosphereThermodynamicsParameters{FT} where FT

Base.eltype(::PATP{FT}) where FT = FT
Base.eltype(::CP{FT})   where FT = FT
Base.eltype(::HCP{FT})  where FT = FT
Base.eltype(::PTP{FT})  where FT = FT

Base.summary(::PATP{FT}) where FT = "PrescribedAtmosphereThermodynamicsParameters{$FT}"

function Base.show(io::IO, p::PrescribedAtmosphereThermodynamicsParameters)
    FT = eltype(p)

    cp = p.constitutive 
    hc = p.heat_capacity
    pt = p.phase_transitions

    return print(io, summary(p), ':', '\n',
        "├── ConstitutiveParameters{$FT}:", '\n',
        "│   ├── gas_constant (R):                      ", prettysummary(cp.gas_constant), '\n',
        "│   ├── dry_air_molar_mass (Mᵈ):               ", prettysummary(cp.dry_air_molar_mass), '\n',
        "│   └── water_molar_mass (Mᵛ):                 ", prettysummary(cp.water_molar_mass), '\n',
        "├── HeatCapacityParameters{$FT}:", '\n',
        "│   ├── dry_air_adiabatic_exponent (κᵈ):       ", prettysummary(hc.dry_air_adiabatic_exponent), '\n',
        "│   ├── water_vapor_heat_capacity (cᵖᵛ):       ", prettysummary(hc.water_vapor_heat_capacity), '\n',
        "│   ├── liquid_water_heat_capacity (cᵖˡ):      ", prettysummary(hc.liquid_water_heat_capacity), '\n',
        "│   └── water_ice_heat_capacity (cᵖⁱ):         ", prettysummary(hc.water_ice_heat_capacity), '\n',
        "└── PhaseTransitionParameters{$FT}", '\n',
        "    ├── reference_vaporization_enthalpy (ℒᵛ⁰): ", prettysummary(pt.reference_vaporization_enthalpy), '\n',
        "    ├── reference_sublimation_enthalpy  (ℒˢ⁰): ", prettysummary(pt.reference_sublimation_enthalpy), '\n',
        "    ├── reference_temperature (T⁰):            ", prettysummary(pt.reference_temperature), '\n',    
        "    ├── triple_point_temperature (Tᵗʳ):        ", prettysummary(pt.triple_point_temperature), '\n',
        "    ├── triple_point_pressure (pᵗʳ):           ", prettysummary(pt.triple_point_pressure), '\n',   
        "    ├── water_freezing_temperature (Tᶠ):       ", prettysummary(pt.water_freezing_temperature), '\n',
        "    └── total_ice_nucleation_temperature (Tⁱ): ", prettysummary(pt.total_ice_nucleation_temperature))
end

function PrescribedAtmosphereThermodynamicsParameters(FT = Oceananigans.defaults.FloatType;
                                                      constitutive = ConstitutiveParameters(FT),
                                                      phase_transitions = PhaseTransitionParameters(FT),
                                                      heat_capacity = HeatCapacityParameters(FT))

    return PrescribedAtmosphereThermodynamicsParameters(constitutive, heat_capacity, phase_transitions)
end

const PATP = PrescribedAtmosphereThermodynamicsParameters

@inline R_d(p::PATP)            = R_d(p.constitutive)
@inline R_v(p::PATP)            = R_v(p.constitutive)
@inline gas_constant(p::PATP)   = gas_constant(p.constitutive)
@inline molmass_dryair(p::PATP) = molmass_dryair(p.constitutive)
@inline molmass_water(p::PATP)  = molmass_water(p.constitutive)
@inline molmass_ratio(p::PATP)  = molmass_ratio(p.constitutive)
@inline LH_v0(p::PATP)          = LH_v0(p.phase_transitions)
@inline LH_s0(p::PATP)          = LH_s0(p.phase_transitions)
@inline LH_f0(p::PATP)          = LH_f0(p.phase_transitions)
@inline T_freeze(p::PATP)       = T_freeze(p.phase_transitions)
@inline T_triple(p::PATP)       = T_triple(p.phase_transitions)
@inline T_icenuc(p::PATP)       = T_icenuc(p.phase_transitions)
@inline pow_icenuc(p::PATP)     = pow_icenuc(p.phase_transitions)
@inline press_triple(p::PATP)   = press_triple(p.phase_transitions)
@inline T_0(p::PATP)            = T_0(p.phase_transitions)

@inline e_int_v0(p::PATP)       = LH_v0(p) - R_v(p) * T_0(p)

@inline cp_v(p::PATP)           = cp_v(p.heat_capacity)
@inline cp_l(p::PATP)           = cp_l(p.heat_capacity)
@inline cp_i(p::PATP)           = cp_i(p.heat_capacity)

@inline cv_l(p::PATP)           = cv_l(p.heat_capacity)
@inline cv_i(p::PATP)           = cv_i(p.heat_capacity)

@inline kappa_d(p::PATP)        = kappa_d(p.heat_capacity)
@inline cp_d(p::PATP)           = R_d(p) / kappa_d(p)
@inline cv_d(p::PATP)           = cp_d(p) - R_d(p)
@inline cv_v(p::PATP)           = cp_v(p) - R_v(p)

#####
##### Prescribed atmosphere (as opposed to dynamically evolving / prognostic)
#####

<<<<<<< HEAD
struct PrescribedAtmosphere{FT, G, U, P, C, F, I, R, TP, TI}
    grid :: G
=======
struct PrescribedAtmosphere{FT, G, T, U, P, C, F, I, R, TP, TI}
    grid :: G
    clock :: Clock{T}
>>>>>>> 54e58382
    velocities :: U
    pressure :: P
    tracers :: C
    freshwater_flux :: F
    auxiliary_freshwater_flux :: I
    downwelling_radiation :: R
    thermodynamics_parameters :: TP
    times :: TI
    surface_layer_height :: FT
    boundary_layer_height :: FT
end

function Base.summary(pa::PrescribedAtmosphere{FT}) where FT
    Nx, Ny, Nz = size(pa.grid)
    Nt = length(pa.times)
    sz_str = string(Nx, "×", Ny, "×", Nz, "×", Nt)
    return string(sz_str, " PrescribedAtmosphere{$FT}")
end

function Base.show(io::IO, pa::PrescribedAtmosphere)
    print(io, summary(pa), " on ", grid_name(pa.grid), ":", '\n')
    print(io, "├── times: ", prettysummary(pa.times), '\n')
    print(io, "├── surface_layer_height: ", prettysummary(pa.surface_layer_height), '\n')
    print(io, "└── boundary_layer_height: ", prettysummary(pa.boundary_layer_height))
end

function default_atmosphere_velocities(grid, times)
    ua = FieldTimeSeries{Center, Center, Nothing}(grid, times)
    va = FieldTimeSeries{Center, Center, Nothing}(grid, times)
    return (u=ua, v=va)
end

function default_atmosphere_tracers(grid, times)
    Ta = FieldTimeSeries{Center, Center, Nothing}(grid, times)
    qa = FieldTimeSeries{Center, Center, Nothing}(grid, times)
    parent(Ta) .= 273.15 + 20
    return (T=Ta, q=qa)
end

function default_downwelling_radiation(grid, times)
    Qℓ = FieldTimeSeries{Center, Center, Nothing}(grid, times)
    Qs = FieldTimeSeries{Center, Center, Nothing}(grid, times)
    return TwoBandDownwellingRadiation(shortwave=Qs, longwave=Qℓ)
end

function default_freshwater_flux(grid, times)
    rain = FieldTimeSeries{Center, Center, Nothing}(grid, times)
    snow = FieldTimeSeries{Center, Center, Nothing}(grid, times)
    return (; rain, snow)
end

function default_atmosphere_pressure(grid, times)
    pa = FieldTimeSeries{Center, Center, Nothing}(grid, times)
    parent(pa) .= 101325
    return pa
end

@inline function time_step!(atmos::PrescribedAtmosphere, Δt)
    tick!(atmos.clock, Δt)

    time = Time(atmos.clock.time)
    ftses = extract_field_time_series(atmos)

    for fts in ftses
        update_field_time_series!(fts, time)
    end    
    
    return nothing
end

@inline thermodynamics_parameters(atmos::PrescribedAtmosphere) = atmos.thermodynamics_parameters
@inline surface_layer_height(atmos::PrescribedAtmosphere) = atmos.surface_layer_height
@inline boundary_layer_height(atmos::PrescribedAtmosphere) = atmos.boundary_layer_height    

"""
    PrescribedAtmosphere(grid, times;
<<<<<<< HEAD
                         reference_height = 10, # meters
=======
                         clock = Clock{Float64}(time = 0),
                         surface_layer_height = 10, # meters
>>>>>>> 54e58382
                         boundary_layer_height = 600 # meters,
                         thermodynamics_parameters = PrescribedAtmosphereThermodynamicsParameters(FT),
                         auxiliary_freshwater_flux = nothing,
                         velocities            = default_atmosphere_velocities(grid, times),
                         tracers               = default_atmosphere_tracers(grid, times),
                         pressure              = default_atmosphere_pressure(grid, times),
                         freshwater_flux       = default_freshwater_flux(grid, times),
                         downwelling_radiation = default_downwelling_radiation(grid, times))

Return a representation of a prescribed time-evolving atmospheric
state with data given at `times`.
"""
function PrescribedAtmosphere(grid, times;
<<<<<<< HEAD
                              reference_height = convert(eltype(grid), 10),
=======
                              clock = Clock{Float64}(time = 0),
                              surface_layer_height = convert(eltype(grid), 10),
>>>>>>> 54e58382
                              boundary_layer_height = convert(eltype(grid), 600),
                              thermodynamics_parameters = nothing,
                              auxiliary_freshwater_flux = nothing,
                              velocities            = default_atmosphere_velocities(grid, times),
                              tracers               = default_atmosphere_tracers(grid, times),
                              pressure              = default_atmosphere_pressure(grid, times),
                              freshwater_flux       = default_freshwater_flux(grid, times),
                              downwelling_radiation = default_downwelling_radiation(grid, times))

    FT = eltype(grid)
    if isnothing(thermodynamics_parameters)
        thermodynamics_parameters = PrescribedAtmosphereThermodynamicsParameters(FT)
    end

    return PrescribedAtmosphere(grid,
<<<<<<< HEAD
=======
                                clock,
>>>>>>> 54e58382
                                velocities,
                                pressure,
                                tracers,
                                freshwater_flux,
                                auxiliary_freshwater_flux,
                                downwelling_radiation,
                                thermodynamics_parameters,
                                times,
                                convert(FT, surface_layer_height),
                                convert(FT, boundary_layer_height))
end

struct TwoBandDownwellingRadiation{SW, LW}
    shortwave :: SW
    longwave :: LW
end

"""
    TwoBandDownwellingRadiation(shortwave=nothing, longwave=nothing)

Return a two-band model for downwelling radiation (split in a shortwave band
and a longwave band) that passes through the atmosphere and arrives at the surface of ocean
or sea ice.
"""
TwoBandDownwellingRadiation(; shortwave=nothing, longwave=nothing) =
    TwoBandDownwellingRadiation(shortwave, longwave)

Adapt.adapt_structure(to, tsdr::TwoBandDownwellingRadiation) =
    TwoBandDownwellingRadiation(adapt(to, tsdr.shortwave),
                                adapt(to, tsdr.longwave))

end # module
<|MERGE_RESOLUTION|>--- conflicted
+++ resolved
@@ -289,14 +289,9 @@
 ##### Prescribed atmosphere (as opposed to dynamically evolving / prognostic)
 #####
 
-<<<<<<< HEAD
-struct PrescribedAtmosphere{FT, G, U, P, C, F, I, R, TP, TI}
-    grid :: G
-=======
 struct PrescribedAtmosphere{FT, G, T, U, P, C, F, I, R, TP, TI}
     grid :: G
     clock :: Clock{T}
->>>>>>> 54e58382
     velocities :: U
     pressure :: P
     tracers :: C
@@ -373,12 +368,8 @@
 
 """
     PrescribedAtmosphere(grid, times;
-<<<<<<< HEAD
-                         reference_height = 10, # meters
-=======
                          clock = Clock{Float64}(time = 0),
                          surface_layer_height = 10, # meters
->>>>>>> 54e58382
                          boundary_layer_height = 600 # meters,
                          thermodynamics_parameters = PrescribedAtmosphereThermodynamicsParameters(FT),
                          auxiliary_freshwater_flux = nothing,
@@ -392,12 +383,8 @@
 state with data given at `times`.
 """
 function PrescribedAtmosphere(grid, times;
-<<<<<<< HEAD
-                              reference_height = convert(eltype(grid), 10),
-=======
                               clock = Clock{Float64}(time = 0),
                               surface_layer_height = convert(eltype(grid), 10),
->>>>>>> 54e58382
                               boundary_layer_height = convert(eltype(grid), 600),
                               thermodynamics_parameters = nothing,
                               auxiliary_freshwater_flux = nothing,
@@ -413,10 +400,7 @@
     end
 
     return PrescribedAtmosphere(grid,
-<<<<<<< HEAD
-=======
                                 clock,
->>>>>>> 54e58382
                                 velocities,
                                 pressure,
                                 tracers,
