--- conflicted
+++ resolved
@@ -352,8 +352,6 @@
 end
 
 @inline function time_step!(atmos::PrescribedAtmosphere, coupled_model::OceanSeaIceModel, Δt) 
-<<<<<<< HEAD
-=======
     tick!(atmos.clock, Δt)
     
     if atmos.clock.time == coupled_model.ocean.model.clock.time
@@ -380,28 +378,15 @@
 end
 
 @inline function time_step!(atmos::PrescribedAtmosphere, Δt)
->>>>>>> 96bc5118
     tick!(atmos.clock, Δt)
+
+    time = Time(atmos.clock.time)
+    ftses = extract_field_time_series(atmos)
+
+    for fts in ftses
+        update_field_time_series!(fts, time)
+    end    
     
-    if atmos.clock.time == coupled_model.ocean.model.clock.time
-        time = Time(atmos.clock.time)
-        ftses = extract_field_time_series(atmos)
-
-        for fts in ftses
-            update_field_time_series!(fts, time)
-        end    
-    else
-        @warn "Atmosphere and ocean have different times! Reverting atmosphere to ocean time"
-        @warn "Atmosphere time = %d" %((atmos.clock.time))
-        @warn "Ocean time = %d" %((coupled_model.ocean.model.clock.time))
-
-        time = Time(coupled_model.ocean.model.clock.time)
-        ftses = extract_field_time_series(atmos)
-
-        for fts in ftses
-            update_field_time_series!(fts, time)
-        end    
-    end
     return nothing
 end
 
