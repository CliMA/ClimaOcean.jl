--- conflicted
+++ resolved
@@ -351,7 +351,6 @@
     return pa
 end
 
-<<<<<<< HEAD
 @inline function time_step!(atmos::PrescribedAtmosphere, coupled_model::OceanSeaIceModel, Δt) 
     tick!(atmos.clock, Δt)
     
@@ -374,7 +373,10 @@
             update_field_time_series!(fts, time)
         end    
     end
-=======
+
+    return nothing
+end
+
 @inline function time_step!(atmos::PrescribedAtmosphere, Δt)
     tick!(atmos.clock, Δt)
 
@@ -385,7 +387,6 @@
         update_field_time_series!(fts, time)
     end    
     
->>>>>>> 38197234
     return nothing
 end
 
@@ -462,4 +463,4 @@
     TwoBandDownwellingRadiation(adapt(to, tsdr.shortwave),
                                 adapt(to, tsdr.longwave))
 
-end # module
+end # module