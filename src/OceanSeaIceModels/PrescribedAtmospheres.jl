--- conflicted
+++ resolved
@@ -289,11 +289,7 @@
 ##### Prescribed atmosphere (as opposed to dynamically evolving / prognostic)
 #####
 
-<<<<<<< HEAD
 struct PrescribedAtmosphere{FT, G, T, U, P, C, F, I, R, TP, TI}
-=======
-mutable struct PrescribedAtmosphere{FT, M, G, T, U, P, C, F, I, R, TP, TI}
->>>>>>> fa88a474
     grid :: G
     clock :: Clock{T}
     velocities :: U
@@ -373,12 +369,7 @@
 """
     PrescribedAtmosphere(grid, times;
                          clock = Clock{Float64}(time = 0),
-<<<<<<< HEAD
-                         reference_height = 10, # meters
-=======
-                         metadata = nothing,
                          surface_layer_height = 10, # meters
->>>>>>> fa88a474
                          boundary_layer_height = 600 # meters,
                          thermodynamics_parameters = PrescribedAtmosphereThermodynamicsParameters(FT),
                          auxiliary_freshwater_flux = nothing,
@@ -393,12 +384,7 @@
 """
 function PrescribedAtmosphere(grid, times;
                               clock = Clock{Float64}(time = 0),
-<<<<<<< HEAD
-                              reference_height = convert(eltype(grid), 10),
-=======
-                              metadata = nothing,  
                               surface_layer_height = convert(eltype(grid), 10),
->>>>>>> fa88a474
                               boundary_layer_height = convert(eltype(grid), 600),
                               thermodynamics_parameters = nothing,
                               auxiliary_freshwater_flux = nothing,
