--- conflicted
+++ resolved
@@ -351,7 +351,6 @@
     return pa
 end
 
-<<<<<<< HEAD
 @inline function time_step!(atmos::PrescribedAtmosphere, coupled_model::OceanSeaIceModel, Δt) 
     tick!(atmos.clock, Δt)
     
@@ -374,18 +373,6 @@
             update_field_time_series!(fts, time)
         end    
     end
-=======
-@inline function time_step!(atmos::PrescribedAtmosphere, Δt)
-    tick!(atmos.clock, Δt)
-
-    time = Time(atmos.clock.time)
-    ftses = extract_field_time_series(atmos)
-
-    for fts in ftses
-        update_field_time_series!(fts, time)
-    end    
-    
->>>>>>> 1a05bfe5
     return nothing
 end
 
