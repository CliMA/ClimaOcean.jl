--- conflicted
+++ resolved
@@ -290,11 +290,7 @@
 ##### Prescribed atmosphere (as opposed to dynamically evolving / prognostic)
 #####
 
-<<<<<<< HEAD
 mutable struct PrescribedAtmosphere{FT, M, G, T, U, P, C, F, I, ΦT, R, TP, TI}
-=======
-struct PrescribedAtmosphere{FT, G, T, U, P, C, F, I, R, TP, TI}
->>>>>>> efc54774
     grid :: G
     clock :: Clock{T}
     velocities :: U
