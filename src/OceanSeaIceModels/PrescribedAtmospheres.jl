module PrescribedAtmospheres

using Oceananigans
using Oceananigans.Fields: Center
using Oceananigans.Grids: grid_name
using Oceananigans.OutputReaders: FieldTimeSeries, update_field_time_series!, extract_field_time_series
using Oceananigans.TimeSteppers: Clock, tick!
using Oceananigans.Utils: prettysummary, Time

using Adapt
using Thermodynamics.Parameters: AbstractThermodynamicsParameters

import Oceananigans.TimeSteppers: time_step!, update_state!

import Thermodynamics.Parameters:
    gas_constant,   #
    molmass_dryair, # Molar mass of dry air (without moisture)
    molmass_water,  # Molar mass of gaseous water vapor
<<<<<<< HEAD
    Rv_over_Rd,     # Ratio of the molar masses of dry air to water vapor
=======
    Rv_over_Rd,     # Ratio of the specific gas constants of water vapor over dry air
>>>>>>> 209d82fc
    R_v,            # Specific gas constant for water vapor
    R_d,            # Specific gas constant for dry air
    kappa_d,        # Ideal gas adiabatic exponent for dry air
    T_0,            # Enthalpy reference temperature
    LH_v0,          # Vaporization enthalpy at the reference temperature
    LH_s0,          # Sublimation enthalpy at the reference temperature
    LH_f0,          # Fusion enthalpy at the reference temperature
    cp_d,           # Heat capacity of dry air at constant pressure
    cp_v,           # Isobaric specific heat capacity of gaseous water vapor
    cp_l,           # Isobaric specific heat capacity of liquid water
    cp_i,           # Isobaric specific heat capacity of water ice
    cv_v,           # Heat capacity of dry air at constant volume
    cv_l,           # Isobaric specific heat capacity of liquid water
    cv_i,           # Isobaric specific heat capacity of liquid water
    e_int_v0,       # what? something about reference internal energy of water vapor
    T_freeze,       # Freezing temperature of _pure_ water
    T_triple,       # Triple point temperature of _pure_ water
    press_triple,   # Triple point pressure of pure water
    T_icenuc,       # Lower temperature limit for the presence of liquid condensate
                    # (below which homogeneous ice nucleation occurs)
    pow_icenuc      # "Power parameter" that controls liquid/ice condensate partitioning
                    # during partial ice nucleation

import ..OceanSeaIceModels:
    downwelling_radiation,
    freshwater_flux

#####
##### Atmospheric thermodynamics parameters
#####

struct ConstitutiveParameters{FT} <: AbstractThermodynamicsParameters{FT}
    gas_constant       :: FT
    dry_air_molar_mass :: FT
    water_molar_mass   :: FT
end

function Base.summary(p::ConstitutiveParameters{FT}) where FT
    return string("ConstitutiveParameters{$FT}(",
                    "R=", prettysummary(p.gas_constant),
                  ", Mᵈ=", prettysummary(p.dry_air_molar_mass),
                  ", Mᵛ=", prettysummary(p.water_molar_mass), ")")
end

Base.show(io::IO, p::ConstitutiveParameters) = print(io, summary(p))

"""
    ConstitutiveParameters(FT = Oceananigans.defaults.FloatType;
                           gas_constant       = 8.3144598,
                           dry_air_molar_mass = 0.02897,
                           water_molar_mass   = 0.018015)

Construct a set of parameters that define the density of moist air,

```math
ρ = p / Rᵐ(q) T,
```

where ``p`` is pressure, ``T`` is temperature, ``q`` defines the partition
of total mass into vapor, liquid, and ice mass fractions, and
``Rᵐ`` is the effective specific gas constant for the mixture,

```math
Rᵐ(q) =
```

where

For more information see [reference docs].
"""
function ConstitutiveParameters(FT = Oceananigans.defaults.FloatType;
                                gas_constant       = 8.3144598,
                                dry_air_molar_mass = 0.02897,
                                water_molar_mass   = 0.018015)

    return ConstitutiveParameters{FT}(convert(FT, gas_constant),
                                      convert(FT, dry_air_molar_mass),
                                      convert(FT, water_molar_mass))
end

const CP{FT} = ConstitutiveParameters{FT} where FT

@inline gas_constant(p::CP)   = p.gas_constant
@inline molmass_dryair(p::CP) = p.dry_air_molar_mass
@inline molmass_water(p::CP)  = p.water_molar_mass
@inline Rv_over_Rd(p::CP)     = molmass_dryair(p) / molmass_water(p)
@inline R_v(p::CP)            = gas_constant(p) / molmass_water(p)
@inline R_d(p::CP)            = gas_constant(p) / molmass_dryair(p)

struct HeatCapacityParameters{FT} <: AbstractThermodynamicsParameters{FT}
    dry_air_adiabatic_exponent :: FT
    water_vapor_heat_capacity  :: FT
    liquid_water_heat_capacity :: FT
    water_ice_heat_capacity    :: FT
end

function Base.summary(p::HeatCapacityParameters{FT}) where FT
    return string("HeatCapacityParameters{$FT}(",
                    "κᵈ=", prettysummary(p.dry_air_adiabatic_exponent),
                  ", cᵖᵛ=", prettysummary(p.water_vapor_heat_capacity),
                  ", cᵖˡ=", prettysummary(p.liquid_water_heat_capacity),
                  ", cᵖⁱ=", prettysummary(p.water_ice_heat_capacity))
end

Base.show(io::IO, p::HeatCapacityParameters) = print(io, summary(p))

"""
    HeatCapacityParameters(FT = Oceananigans.defaults.FloatType;
                           dry_air_adiabatic_exponent = 2/7,
                           water_vapor_heat_capacity = 1859,
                           liquid_water_heat_capacity = 4181,
                           water_ice_heat_capacity = 2100)

Isobaric heat capacities.
"""
function HeatCapacityParameters(FT = Oceananigans.defaults.FloatType;
                                dry_air_adiabatic_exponent = 2/7,
                                water_vapor_heat_capacity = 1859,
                                liquid_water_heat_capacity = 4181,
                                water_ice_heat_capacity = 2100)

    return HeatCapacityParameters{FT}(convert(FT, dry_air_adiabatic_exponent),
                                      convert(FT, water_vapor_heat_capacity),
                                      convert(FT, liquid_water_heat_capacity),
                                      convert(FT, water_ice_heat_capacity))
end

const HCP{FT} = HeatCapacityParameters{FT} where FT
@inline cp_v(p::HCP)    = p.water_vapor_heat_capacity
@inline cp_l(p::HCP)    = p.liquid_water_heat_capacity
@inline cp_i(p::HCP)    = p.water_ice_heat_capacity
@inline cv_l(p::HCP)    = cp_l(p)
@inline cv_i(p::HCP)    = cp_i(p)
@inline kappa_d(p::HCP) = p.dry_air_adiabatic_exponent

struct PhaseTransitionParameters{FT} <: AbstractThermodynamicsParameters{FT}
    reference_vaporization_enthalpy  :: FT
    reference_sublimation_enthalpy   :: FT
    reference_temperature            :: FT
    triple_point_temperature         :: FT
    triple_point_pressure            :: FT
    water_freezing_temperature       :: FT
    total_ice_nucleation_temperature :: FT
end

function Base.summary(p::PhaseTransitionParameters{FT}) where FT
    return string("PhaseTransitionParameters{$FT}(",
                    "ℒᵛ⁰=", prettysummary(p.reference_vaporization_enthalpy),
                  ", ℒˢ⁰=", prettysummary(p.reference_sublimation_enthalpy),
                  ", T⁰=", prettysummary(p.reference_temperature),
                  ", Tᵗʳ=", prettysummary(p.triple_point_temperature),
                  ", pᵗʳ=", prettysummary(p.triple_point_pressure),
                  ", Tᶠ=", prettysummary(p.water_freezing_temperature),
                  ", Tⁱⁿ=", prettysummary(p.total_ice_nucleation_temperature), ')')
end

Base.show(io::IO, p::PhaseTransitionParameters) = print(io, summary(p))

function PhaseTransitionParameters(FT = Oceananigans.defaults.FloatType;
                                   reference_vaporization_enthalpy = 2500800,
                                   reference_sublimation_enthalpy = 2834400,
                                   reference_temperature = 273.16,
                                   triple_point_temperature = 273.16,
                                   triple_point_pressure = 611.657,
                                   water_freezing_temperature = 273.15,
                                   total_ice_nucleation_temperature = 233)

    return PhaseTransitionParameters{FT}(convert(FT, reference_vaporization_enthalpy),
                                         convert(FT, reference_sublimation_enthalpy),
                                         convert(FT, reference_temperature),
                                         convert(FT, triple_point_temperature),
                                         convert(FT, triple_point_pressure),
                                         convert(FT, water_freezing_temperature),
                                         convert(FT, total_ice_nucleation_temperature))
end

const PTP{FT} = PhaseTransitionParameters{FT} where FT
@inline LH_v0(p::PTP)        = p.reference_vaporization_enthalpy
@inline LH_s0(p::PTP)        = p.reference_sublimation_enthalpy
@inline LH_f0(p::PTP)        = LH_s0(p) - LH_v0(p)
@inline T_freeze(p::PTP)     = p.water_freezing_temperature
@inline T_triple(p::PTP)     = p.triple_point_temperature
@inline T_icenuc(p::PTP)     = p.total_ice_nucleation_temperature
@inline pow_icenuc(p::PTP)   = convert(eltype(p), 1) # we shouldn't have the need to set this
@inline press_triple(p::PTP) = p.triple_point_pressure
@inline T_0(p::PTP)          = p.reference_temperature

struct AtmosphereThermodynamicsParameters{FT} <: AbstractThermodynamicsParameters{FT}
    constitutive      :: ConstitutiveParameters{FT}
    heat_capacity     :: HeatCapacityParameters{FT}
    phase_transitions :: PhaseTransitionParameters{FT}
end

const ATP{FT} = AtmosphereThermodynamicsParameters{FT} where FT

Base.eltype(::ATP{FT}) where FT = FT
Base.eltype(::CP{FT})  where FT = FT
Base.eltype(::HCP{FT}) where FT = FT
Base.eltype(::PTP{FT}) where FT = FT

Base.summary(::ATP{FT}) where FT = "AtmosphereThermodynamicsParameters{$FT}"

function Base.show(io::IO, p::AtmosphereThermodynamicsParameters)
    FT = eltype(p)

    cp = p.constitutive
    hc = p.heat_capacity
    pt = p.phase_transitions

    return print(io, summary(p), ':', '\n',
        "├── ConstitutiveParameters{$FT}:", '\n',
        "│   ├── gas_constant (R):                      ", prettysummary(cp.gas_constant), '\n',
        "│   ├── dry_air_molar_mass (Mᵈ):               ", prettysummary(cp.dry_air_molar_mass), '\n',
        "│   └── water_molar_mass (Mᵛ):                 ", prettysummary(cp.water_molar_mass), '\n',
        "├── HeatCapacityParameters{$FT}:", '\n',
        "│   ├── dry_air_adiabatic_exponent (κᵈ):       ", prettysummary(hc.dry_air_adiabatic_exponent), '\n',
        "│   ├── water_vapor_heat_capacity (cᵖᵛ):       ", prettysummary(hc.water_vapor_heat_capacity), '\n',
        "│   ├── liquid_water_heat_capacity (cᵖˡ):      ", prettysummary(hc.liquid_water_heat_capacity), '\n',
        "│   └── water_ice_heat_capacity (cᵖⁱ):         ", prettysummary(hc.water_ice_heat_capacity), '\n',
        "└── PhaseTransitionParameters{$FT}", '\n',
        "    ├── reference_vaporization_enthalpy (ℒᵛ⁰): ", prettysummary(pt.reference_vaporization_enthalpy), '\n',
        "    ├── reference_sublimation_enthalpy  (ℒˢ⁰): ", prettysummary(pt.reference_sublimation_enthalpy), '\n',
        "    ├── reference_temperature (T⁰):            ", prettysummary(pt.reference_temperature), '\n',
        "    ├── triple_point_temperature (Tᵗʳ):        ", prettysummary(pt.triple_point_temperature), '\n',
        "    ├── triple_point_pressure (pᵗʳ):           ", prettysummary(pt.triple_point_pressure), '\n',
        "    ├── water_freezing_temperature (Tᶠ):       ", prettysummary(pt.water_freezing_temperature), '\n',
        "    └── total_ice_nucleation_temperature (Tⁱ): ", prettysummary(pt.total_ice_nucleation_temperature))
end

function AtmosphereThermodynamicsParameters(FT = Oceananigans.defaults.FloatType;
                                            constitutive = ConstitutiveParameters(FT),
                                            phase_transitions = PhaseTransitionParameters(FT),
                                            heat_capacity = HeatCapacityParameters(FT))

    return AtmosphereThermodynamicsParameters(constitutive, heat_capacity, phase_transitions)
end

const ATP = AtmosphereThermodynamicsParameters

@inline R_d(p::ATP)            = R_d(p.constitutive)
@inline R_v(p::ATP)            = R_v(p.constitutive)
@inline gas_constant(p::ATP)   = gas_constant(p.constitutive)
@inline molmass_dryair(p::ATP) = molmass_dryair(p.constitutive)
@inline molmass_water(p::ATP)  = molmass_water(p.constitutive)
@inline Rv_over_Rd(p::ATP)     = Rv_over_Rd(p.constitutive)
@inline LH_v0(p::ATP)          = LH_v0(p.phase_transitions)
@inline LH_s0(p::ATP)          = LH_s0(p.phase_transitions)
@inline LH_f0(p::ATP)          = LH_f0(p.phase_transitions)
@inline T_freeze(p::ATP)       = T_freeze(p.phase_transitions)
@inline T_triple(p::ATP)       = T_triple(p.phase_transitions)
@inline T_icenuc(p::ATP)       = T_icenuc(p.phase_transitions)
@inline pow_icenuc(p::ATP)     = pow_icenuc(p.phase_transitions)
@inline press_triple(p::ATP)   = press_triple(p.phase_transitions)
@inline T_0(p::ATP)            = T_0(p.phase_transitions)

@inline e_int_v0(p::ATP)       = LH_v0(p) - R_v(p) * T_0(p)

@inline cp_v(p::ATP)           = cp_v(p.heat_capacity)
@inline cp_l(p::ATP)           = cp_l(p.heat_capacity)
@inline cp_i(p::ATP)           = cp_i(p.heat_capacity)

@inline cv_l(p::ATP)           = cv_l(p.heat_capacity)
@inline cv_i(p::ATP)           = cv_i(p.heat_capacity)

@inline kappa_d(p::ATP)        = kappa_d(p.heat_capacity)
@inline cp_d(p::ATP)           = R_d(p) / kappa_d(p)
@inline cv_d(p::ATP)           = cp_d(p) - R_d(p)
@inline cv_v(p::ATP)           = cp_v(p) - R_v(p)

#####
##### Prescribed atmosphere (as opposed to dynamically evolving / prognostic)
#####

mutable struct PrescribedAtmosphere{FT, G, T, U, P, C, F, I, R, TP, TI}
    grid :: G
    clock :: Clock{T}
    velocities :: U
    pressure :: P
    tracers :: C
    freshwater_flux :: F
    auxiliary_freshwater_flux :: I
    downwelling_radiation :: R
    thermodynamics_parameters :: TP
    times :: TI
    surface_layer_height :: FT
    boundary_layer_height :: FT
end

function Base.summary(pa::PrescribedAtmosphere{FT}) where FT
    Nx, Ny, Nz = size(pa.grid)
    Nt = length(pa.times)
    sz_str = string(Nx, "×", Ny, "×", Nz, "×", Nt)
    return string(sz_str, " PrescribedAtmosphere{$FT}")
end

function Base.show(io::IO, pa::PrescribedAtmosphere)
    print(io, summary(pa), " on ", grid_name(pa.grid), ":", '\n')
    print(io, "├── times: ", prettysummary(pa.times), '\n')
    print(io, "├── surface_layer_height: ", prettysummary(pa.surface_layer_height), '\n')
    print(io, "└── boundary_layer_height: ", prettysummary(pa.boundary_layer_height))
end

function default_atmosphere_velocities(grid, times)
    ua = FieldTimeSeries{Center, Center, Nothing}(grid, times)
    va = FieldTimeSeries{Center, Center, Nothing}(grid, times)
    return (u=ua, v=va)
end

function default_atmosphere_tracers(grid, times)
    Ta = FieldTimeSeries{Center, Center, Nothing}(grid, times)
    qa = FieldTimeSeries{Center, Center, Nothing}(grid, times)
    parent(Ta) .= 273.15 + 20
    return (T=Ta, q=qa)
end

function default_downwelling_radiation(grid, times)
    Qℓ = FieldTimeSeries{Center, Center, Nothing}(grid, times)
    Qs = FieldTimeSeries{Center, Center, Nothing}(grid, times)
    return TwoBandDownwellingRadiation(shortwave=Qs, longwave=Qℓ)
end

function default_freshwater_flux(grid, times)
    rain = FieldTimeSeries{Center, Center, Nothing}(grid, times)
    snow = FieldTimeSeries{Center, Center, Nothing}(grid, times)
    return (; rain, snow)
end

""" The standard unit of atmospheric pressure; 1 standard atmosphere (atm) = 101,325 Pascals (Pa)
in SI units. This is approximately equal to the mean sea-level atmospheric pressure on Earth. """
function default_atmosphere_pressure(grid, times)
    pa = FieldTimeSeries{Center, Center, Nothing}(grid, times)
    parent(pa) .= 101325
    return pa
end


@inline function update_state!(atmos::PrescribedAtmosphere)
    time = Time(atmos.clock.time)
    ftses = extract_field_time_series(atmos)

    for fts in ftses
        update_field_time_series!(fts, time)
    end
    return nothing
end

@inline function time_step!(atmos::PrescribedAtmosphere, Δt)
    tick!(atmos.clock, Δt)

    update_state!(atmos)

    return nothing
end

@inline thermodynamics_parameters(atmos::Nothing) = nothing
@inline thermodynamics_parameters(atmos::PrescribedAtmosphere) = atmos.thermodynamics_parameters
@inline surface_layer_height(atmos::PrescribedAtmosphere) = atmos.surface_layer_height
@inline boundary_layer_height(atmos::PrescribedAtmosphere) = atmos.boundary_layer_height

"""
    PrescribedAtmosphere(grid, times=[zero(grid)];
                         clock = Clock{Float64}(time = 0),
                         surface_layer_height = 10, # meters
                         boundary_layer_height = 512 # meters,
                         thermodynamics_parameters = AtmosphereThermodynamicsParameters(eltype(grid)),
                         auxiliary_freshwater_flux = nothing,
                         velocities            = default_atmosphere_velocities(grid, times),
                         tracers               = default_atmosphere_tracers(grid, times),
                         pressure              = default_atmosphere_pressure(grid, times),
                         freshwater_flux       = default_freshwater_flux(grid, times),
                         downwelling_radiation = default_downwelling_radiation(grid, times))

Return a representation of a prescribed time-evolving atmospheric
state with data given at `times`.
"""
function PrescribedAtmosphere(grid, times=[zero(grid)];
                              clock = Clock{Float64}(time = 0),
                              surface_layer_height = 10,
                              boundary_layer_height = 512,
                              thermodynamics_parameters = AtmosphereThermodynamicsParameters(eltype(grid)),
                              auxiliary_freshwater_flux = nothing,
                              velocities            = default_atmosphere_velocities(grid, times),
                              tracers               = default_atmosphere_tracers(grid, times),
                              pressure              = default_atmosphere_pressure(grid, times),
                              freshwater_flux       = default_freshwater_flux(grid, times),
                              downwelling_radiation = default_downwelling_radiation(grid, times))

    FT = eltype(grid)
    if isnothing(thermodynamics_parameters)
        thermodynamics_parameters = AtmosphereThermodynamicsParameters(FT)
    end

    return PrescribedAtmosphere(grid,
                                clock,
                                velocities,
                                pressure,
                                tracers,
                                freshwater_flux,
                                auxiliary_freshwater_flux,
                                downwelling_radiation,
                                thermodynamics_parameters,
                                times,
                                convert(FT, surface_layer_height),
                                convert(FT, boundary_layer_height))
end

struct TwoBandDownwellingRadiation{SW, LW}
    shortwave :: SW
    longwave :: LW
end

"""
    TwoBandDownwellingRadiation(shortwave=nothing, longwave=nothing)

Return a two-band model for downwelling radiation (split into a shortwave band
and a longwave band) that passes through the atmosphere and arrives at the surface of ocean
or sea ice.
"""
TwoBandDownwellingRadiation(; shortwave=nothing, longwave=nothing) =
    TwoBandDownwellingRadiation(shortwave, longwave)

Adapt.adapt_structure(to, tsdr::TwoBandDownwellingRadiation) =
    TwoBandDownwellingRadiation(adapt(to, tsdr.shortwave),
                                adapt(to, tsdr.longwave))

end # module<|MERGE_RESOLUTION|>--- conflicted
+++ resolved
@@ -16,11 +16,7 @@
     gas_constant,   #
     molmass_dryair, # Molar mass of dry air (without moisture)
     molmass_water,  # Molar mass of gaseous water vapor
-<<<<<<< HEAD
-    Rv_over_Rd,     # Ratio of the molar masses of dry air to water vapor
-=======
     Rv_over_Rd,     # Ratio of the specific gas constants of water vapor over dry air
->>>>>>> 209d82fc
     R_v,            # Specific gas constant for water vapor
     R_d,            # Specific gas constant for dry air
     kappa_d,        # Ideal gas adiabatic exponent for dry air
