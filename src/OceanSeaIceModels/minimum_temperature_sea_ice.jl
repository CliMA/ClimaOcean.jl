using Oceananigans.Architectures: architecture

import ClimaOcean.OceanSeaIceModels.CrossRealmFluxes: limit_fluxes_over_sea_ice!

"""
    struct MinimumTemperatureSeaIce{T}

The minimal possible sea ice representation, providing an "Insulating layer" on the surface.
Not really a ``model'' per se, however, it is the most simple way to make sure that temperature 
does not dip below freezing temperature.
All fluxes are shut down when the surface is below the `minimum_temperature` except for heating.

# Fields
- `minimum_temperature`: The minimum temperature of water.
"""
struct MinimumTemperatureSeaIce{T}
    minimum_temperature :: T
end

MinimumTemperatureSeaIce() = MinimumTemperatureSeaIce(-1.8)

function limit_fluxes_over_sea_ice!(grid, kernel_parameters, sea_ice::MinimumTemperatureSeaIce,
                                    staggered_velocity_fluxes,
                                    net_tracer_fluxes,
                                    ocean_temperature,
                                    ocean_salinity)

    launch!(architecture(grid), grid, kernel_parameters, _cap_fluxes_on_sea_ice!,
            staggered_velocity_fluxes,
            net_tracer_fluxes,
            grid,
            sea_ice.minimum_temperature,
            ocean_temperature)

    return nothing
end

@kernel function _cap_fluxes_on_sea_ice!(centered_velocity_fluxes,
                                         net_tracer_fluxes,
                                         grid,
                                         minimum_temperature,
                                         ocean_temperature)    

    i, j = @index(Global, NTuple)

    @inbounds begin
        Tₒ = ocean_temperature[i, j, 1]

        τx = centered_velocity_fluxes.u
        τy = centered_velocity_fluxes.v
        Jᵀ = net_tracer_fluxes.T
        Jˢ = net_tracer_fluxes.S
    
        sea_ice = Tₒ < minimum_temperature
        cooling_sea_ice = sea_ice & (Jᵀ[i, j, 1] > 0)

        # Don't allow the ocean to cool below the minimum temperature! (make sure it heats up though!)
<<<<<<< HEAD
	    Jᵀ[i, j, 1] = ifelse(cooling_sea_ice, zero(grid), Jᵀ[i, j, 1]) 
        
=======
        Jᵀ[i, j, 1] = ifelse(cooling_sea_ice, zero(grid), Jᵀ[i, j, 1]) 

>>>>>>> 5cac620d
        # If we are in a "sea ice" region we remove all fluxes
        Jˢ[i, j, 1] = ifelse(sea_ice, zero(grid), Jˢ[i, j, 1])
        τx[i, j, 1] = ifelse(sea_ice, zero(grid), τx[i, j, 1]) 
        τy[i, j, 1] = ifelse(sea_ice, zero(grid), τy[i, j, 1]) 
    end
end<|MERGE_RESOLUTION|>--- conflicted
+++ resolved
@@ -55,13 +55,8 @@
         cooling_sea_ice = sea_ice & (Jᵀ[i, j, 1] > 0)
 
         # Don't allow the ocean to cool below the minimum temperature! (make sure it heats up though!)
-<<<<<<< HEAD
-	    Jᵀ[i, j, 1] = ifelse(cooling_sea_ice, zero(grid), Jᵀ[i, j, 1]) 
-        
-=======
         Jᵀ[i, j, 1] = ifelse(cooling_sea_ice, zero(grid), Jᵀ[i, j, 1]) 
 
->>>>>>> 5cac620d
         # If we are in a "sea ice" region we remove all fluxes
         Jˢ[i, j, 1] = ifelse(sea_ice, zero(grid), Jˢ[i, j, 1])
         τx[i, j, 1] = ifelse(sea_ice, zero(grid), τx[i, j, 1]) 
