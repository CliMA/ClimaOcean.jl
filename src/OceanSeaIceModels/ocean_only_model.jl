--- conflicted
+++ resolved
@@ -6,11 +6,7 @@
 const NoSeaIceModel = Union{OceanOnlyModel, OceanSimplifiedSeaIceModel}
 
 #####
-<<<<<<< HEAD
-##### No ice-ocean fluxes in this models!!
-=======
 ##### No ice-ocean fluxes in these models!!
->>>>>>> 0c350239
 #####
 
 import ClimaOcean.OceanSeaIceModels.CrossRealmFluxes: compute_sea_ice_ocean_fluxes!
@@ -34,7 +30,6 @@
 function update_state!(coupled_model::NoSeaIceModel, callbacks=[]; compute_tendencies=false)
     time = Time(coupled_model.clock.time)
     update_model_field_time_series!(coupled_model.atmosphere, time)
-<<<<<<< HEAD
     
     ocean_model = coupled_model.ocean.model
 
@@ -44,8 +39,6 @@
         update_field_time_series!(field_time_series, time)
     end
 
-=======
->>>>>>> 0c350239
     compute_atmosphere_ocean_fluxes!(coupled_model) 
     return nothing
 end
