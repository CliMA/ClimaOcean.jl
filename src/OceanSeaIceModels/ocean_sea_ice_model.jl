export run_coupled!

using Oceananigans
using Oceananigans.OutputWriters: checkpoint_path
using Oceananigans.TimeSteppers: Clock
using Oceananigans: SeawaterBuoyancy
using ClimaSeaIce.SeaIceThermodynamics: melting_temperature
using KernelAbstractions: @kernel, @index
using SeawaterPolynomials: TEOS10EquationOfState

import Thermodynamics as AtmosphericThermodynamics

# Simulations interface
import Oceananigans: fields, prognostic_fields
import Oceananigans.Architectures: architecture
import Oceananigans.Fields: set!
import Oceananigans.Models: timestepper, NaNChecker, default_nan_checker
import Oceananigans.OutputWriters: default_included_properties
import Oceananigans.Simulations: reset!, initialize!, iteration, run!
import Oceananigans.TimeSteppers: time_step!, update_state!, time
import Oceananigans.Utils: prettytime
import Oceananigans.Models: timestepper, NaNChecker, default_nan_checker

struct OceanSeaIceModel{I, A, O, F, C, Arch} <: AbstractModel{Nothing, Arch}
    architecture :: Arch
    clock :: C
    atmosphere :: A
    sea_ice :: I
    ocean :: O
    interfaces :: F
end

const OSIM = OceanSeaIceModel
const OSIMSIM = Simulation{<:OceanSeaIceModel}
<<<<<<< HEAD

function run_coupled!(sim::OSIMSIM; pickup)    
    if pickup
        checkpoint_file_path = checkpoint_path(pickup, sim.model.ocean.output_writers)
        set!(sim.model.ocean, checkpoint_file_path)
        # Setting the atmosphere time to the ocean time
        sim.model.atmosphere.clock.time = sim.model.ocean.model.clock.time
    end

    @show sim.model.clock.time
    run!(sim)
end

=======
>>>>>>> d15439f4

function Base.summary(model::OSIM)
    A = nameof(typeof(architecture(model)))
    return string("OceanSeaIceModel{$A}",
                  "(time = ", prettytime(model.clock.time), ", iteration = ", model.clock.iteration, ")")
end

function Base.show(io::IO, cm::OSIM)

    if cm.sea_ice isa Simulation
        sea_ice_summary = summary(cm.sea_ice.model)
    else
        sea_ice_summary = summary(cm.sea_ice)
    end

    print(io, summary(cm), "\n")
    print(io, "├── ocean: ", summary(cm.ocean.model), "\n")
    print(io, "├── atmosphere: ", summary(cm.atmosphere), "\n")
    print(io, "├── sea_ice: ", sea_ice_summary, "\n")
    print(io, "└── interface: ", summary(cm.interfaces))
    return nothing
end

# Assumption: We have an ocean!
architecture(model::OSIM)           = architecture(model.ocean.model)
Base.eltype(model::OSIM)            = Base.eltype(model.ocean.model)
prettytime(model::OSIM)             = prettytime(model.clock.time)
iteration(model::OSIM)              = model.clock.iteration
timestepper(::OSIM)                 = nothing
default_included_properties(::OSIM) = tuple()
prognostic_fields(cm::OSIM)         = nothing
fields(::OSIM)                      = NamedTuple()
default_clock(TT)                   = Oceananigans.TimeSteppers.Clock{TT}(0, 0, 1)

function reset!(model::OSIM)
    reset!(model.ocean)
    return nothing
end

function initialize!(model::OSIM)
    initialize!(model.ocean)
    return nothing
end

reference_density(unsupported) =
    throw(ArgumentError("Cannot extract reference density from $(typeof(unsupported))"))

heat_capacity(unsupported) =
    throw(ArgumentError("Cannot deduce the heat capacity from $(typeof(unsupported))"))

reference_density(ocean::Simulation) = reference_density(ocean.model.buoyancy.formulation)
reference_density(buoyancy_formulation::SeawaterBuoyancy) = reference_density(buoyancy_formulation.equation_of_state)
reference_density(eos::TEOS10EquationOfState) = eos.reference_density
reference_density(sea_ice::SeaIceSimulation) = sea_ice.model.ice_thermodynamics.phase_transitions.ice_density

heat_capacity(ocean::Simulation) = heat_capacity(ocean.model.buoyancy.formulation)
heat_capacity(buoyancy_formulation::SeawaterBuoyancy) = heat_capacity(buoyancy_formulation.equation_of_state)
heat_capacity(sea_ice::SeaIceSimulation) = sea_ice.model.ice_thermodynamics.phase_transitions.ice_heat_capacity

# Does not really matter if there is no model
reference_density(::Nothing) = 0
heat_capacity(::Nothing) = 0

function heat_capacity(::TEOS10EquationOfState{FT}) where FT
    cₚ⁰ = SeawaterPolynomials.TEOS10.teos10_reference_heat_capacity
    return convert(FT, cₚ⁰)
end

function OceanSeaIceModel(ocean, sea_ice=FreezingLimitedOceanTemperature(eltype(ocean.model));
                          atmosphere = nothing,
                          radiation = nothing,
                          clock = deepcopy(ocean.model.clock),
                          ocean_reference_density = reference_density(ocean),
                          ocean_heat_capacity = heat_capacity(ocean),
                          sea_ice_reference_density = reference_density(sea_ice),
                          sea_ice_heat_capacity = heat_capacity(sea_ice),
                          interfaces = nothing)

    if !isnothing(ocean.callbacks)
        # Remove some potentially irksome callbacks from the ocean simulation
        pop!(ocean.callbacks, :stop_time_exceeded, nothing)
        pop!(ocean.callbacks, :stop_iteration_exceeded, nothing)
        pop!(ocean.callbacks, :wall_time_limit_exceeded, nothing)
        pop!(ocean.callbacks, :nan_checker, nothing)
    end

    if sea_ice isa SeaIceSimulation
        if !isnothing(sea_ice.callbacks)
            pop!(sea_ice.callbacks, :stop_time_exceeded, nothing)
            pop!(sea_ice.callbacks, :stop_iteration_exceeded, nothing)
            pop!(sea_ice.callbacks, :wall_time_limit_exceeded, nothing)
            pop!(sea_ice.callbacks, :nan_checker, nothing)
        end
    end

    # Contains information about flux contributions: bulk formula, prescribed fluxes, etc.
    if isnothing(interfaces)
        interfaces = ComponentInterfaces(atmosphere, ocean, sea_ice;
                                         ocean_reference_density,
                                         ocean_heat_capacity,
                                         sea_ice_reference_density,
                                         sea_ice_heat_capacity,
                                         radiation)
    end

    arch = architecture(ocean.model.grid)

    ocean_sea_ice_model = OceanSeaIceModel(arch,
                                           clock,
                                           atmosphere,
                                           sea_ice,
                                           ocean,
                                           interfaces)

    # Make sure the initial temperature of the ocean
    # is not below freezing and above melting near the surface
    above_freezing_ocean_temperature!(ocean, sea_ice)
    update_state!(ocean_sea_ice_model)

    return ocean_sea_ice_model
end

time(coupled_model::OceanSeaIceModel) = coupled_model.clock.time

# Check for NaNs in the first prognostic field (generalizes to prescribed velocities).
function default_nan_checker(model::OceanSeaIceModel)
    u_ocean = model.ocean.model.velocities.u
    nan_checker = NaNChecker((; u_ocean))
    return nan_checker
end

# TODO: picking up OceanSeaIceModel simulations from a checkpoint is a WIP
function set!(sim::OSIMSIM, pickup::Union{Bool, Integer, String})
    checkpoint_file_path = checkpoint_path(pickup, sim.model.ocean.output_writers)
    set!(sim.model.ocean, filepath = checkpoint_file_path)
    set!(sim.model.ocean, pickup = pickup)
    # Setting the atmosphere time to the ocean time
    sim.model.atmosphere.clock.time = sim.model.ocean.model.clock.time
    return nothing
end

@kernel function _above_freezing_ocean_temperature!(T, grid, S, ℵ, liquidus)
    i, j = @index(Global, NTuple)
    Nz = size(grid, 3)

    @inbounds begin
        for k in 1:Nz-1
            Tm = melting_temperature(liquidus, S[i, j, k])
            T[i, j, k] = max(T[i, j, k], Tm)
        end

        ℵi = ℵ[i, j, 1]
        Tm = melting_temperature(liquidus, S[i, j, Nz])
        T[i, j, Nz] = ifelse(ℵi > 0, Tm, T[i, j, Nz])
    end
end

# Fallback
above_freezing_ocean_temperature!(ocean, sea_ice) = nothing

function above_freezing_ocean_temperature!(ocean, sea_ice::SeaIceSimulation)
    T = ocean.model.tracers.T
    S = ocean.model.tracers.S
    ℵ = sea_ice.model.ice_concentration
    liquidus = sea_ice.model.ice_thermodynamics.phase_transitions.liquidus

    grid = ocean.model.grid
    arch = architecture(grid)
    launch!(arch, grid, :xy, _above_freezing_ocean_temperature!, T, grid, S, ℵ, liquidus)

    return nothing
end<|MERGE_RESOLUTION|>--- conflicted
+++ resolved
@@ -1,5 +1,3 @@
-export run_coupled!
-
 using Oceananigans
 using Oceananigans.OutputWriters: checkpoint_path
 using Oceananigans.TimeSteppers: Clock
@@ -32,22 +30,6 @@
 
 const OSIM = OceanSeaIceModel
 const OSIMSIM = Simulation{<:OceanSeaIceModel}
-<<<<<<< HEAD
-
-function run_coupled!(sim::OSIMSIM; pickup)    
-    if pickup
-        checkpoint_file_path = checkpoint_path(pickup, sim.model.ocean.output_writers)
-        set!(sim.model.ocean, checkpoint_file_path)
-        # Setting the atmosphere time to the ocean time
-        sim.model.atmosphere.clock.time = sim.model.ocean.model.clock.time
-    end
-
-    @show sim.model.clock.time
-    run!(sim)
-end
-
-=======
->>>>>>> d15439f4
 
 function Base.summary(model::OSIM)
     A = nameof(typeof(architecture(model)))
