--- conflicted
+++ resolved
@@ -158,13 +158,12 @@
     return nan_checker
 end
 
-<<<<<<< HEAD
 # TODO: picking up OceanSeaIceModel simulations from a checkpoint is a WIP
  function set!(sim::OSIMSIM, pickup::Union{Integer, String})
      set!(sim.model.ocean, pickup)
      return nothing
  end
-=======
+
 @kernel function _above_freezing_ocean_temperature!(T, grid, S, ℵ, liquidus)
     i, j = @index(Global, NTuple)
     Nz = size(grid, 3)
@@ -195,5 +194,4 @@
     launch!(arch, grid, :xy, _above_freezing_ocean_temperature!, T, grid, S, ℵ, liquidus)
 
     return nothing
-end
->>>>>>> 5d89c6b3
+end