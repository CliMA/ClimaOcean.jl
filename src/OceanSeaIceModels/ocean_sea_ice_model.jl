--- conflicted
+++ resolved
@@ -154,13 +154,8 @@
 
     # Make sure the initial temperature of the ocean
     # is not below freezing and above melting near the surface
-<<<<<<< HEAD
-    # above_freezing_ocean_temperature!(ocean, sea_ice)
-    update_state!(ocean_sea_ice_model)
-=======
     above_freezing_ocean_temperature!(ocean, sea_ice)
     initialization_update_state!(ocean_sea_ice_model)
->>>>>>> b19f3dd2
 
     return ocean_sea_ice_model
 end
