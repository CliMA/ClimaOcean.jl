--- conflicted
+++ resolved
@@ -142,7 +142,7 @@
 
     # Make sure the initial temperature of the ocean
     # is not below freezing and above melting near the surface
-    adjust_freezing_ocean_temperature!(ocean, sea_ice)
+    above_freezing_ocean_temperature!(ocean, sea_ice)
     update_state!(ocean_sea_ice_model)
 
     return ocean_sea_ice_model
@@ -156,10 +156,8 @@
     nan_checker = NaNChecker((; u_ocean))
     return nan_checker
 end
-<<<<<<< HEAD
-=======
 
-@kernel function _adjust_freezing_ocean_temperature!(T, grid, S, ℵ, liquidus)
+@kernel function _above_freezing_ocean_temperature!(T, grid, S, ℵ, liquidus)
     i, j = @index(Global, NTuple)
     Nz = size(grid, 3)
 
@@ -176,9 +174,9 @@
 end
 
 # Fallback
-adjust_freezing_ocean_temperature!(ocean, sea_ice) = nothing
+above_freezing_ocean_temperature!(ocean, sea_ice) = nothing
 
-function adjust_freezing_ocean_temperature!(ocean, sea_ice::SeaIceSimulation) 
+function above_freezing_ocean_temperature!(ocean, sea_ice::SeaIceSimulation) 
     T = ocean.model.tracers.T
     S = ocean.model.tracers.S
     ℵ = sea_ice.model.ice_concentration
@@ -186,8 +184,7 @@
 
     grid = ocean.model.grid
     arch = architecture(grid)
-    launch!(arch, grid, :xy, _adjust_freezing_ocean_temperature!, T, grid, S, ℵ, liquidus)
+    launch!(arch, grid, :xy, _above_freezing_ocean_temperature!, T, grid, S, ℵ, liquidus)
 
     return nothing
 end
->>>>>>> 8822e855
