--- conflicted
+++ resolved
@@ -153,11 +153,7 @@
 function OceanSeaIceModel(ocean, sea_ice=default_sea_ice();
                           atmosphere = nothing,
                           radiation = Radiation(),
-<<<<<<< HEAD
-                          clock = Clock(time=0),
-=======
                           clock = Clock{Float64}(time=0),
->>>>>>> 41f27e7c
                           ocean_reference_density = reference_density(ocean),
                           ocean_heat_capacity = heat_capacity(ocean),
                           sea_ice_reference_density = reference_density(sea_ice),
