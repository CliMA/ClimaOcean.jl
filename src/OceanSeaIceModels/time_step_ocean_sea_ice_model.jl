--- conflicted
+++ resolved
@@ -26,6 +26,7 @@
             h⁻ = coupled_model.interfaces.sea_ice_ocean_interface.previous_ice_thickness
             hⁿ = coupled_model.sea_ice.model.ice_thickness
             parent(h⁻) .= parent(hⁿ)
+            # fix_concentration_artifacts!(coupled_model)
         end
 
         sea_ice.Δt = Δt
@@ -47,6 +48,10 @@
 end
 
 function update_state!(coupled_model::OceanSeaIceModel, callbacks=[]; compute_tendencies=true)
+    if coupled_model.clock.iteration == 0
+        fix_concentration_artifacts!(coupled_model)
+    end
+
     time = Time(coupled_model.clock.time)
     update_model_field_time_series!(coupled_model.atmosphere, time)
     interpolate_atmospheric_state!(coupled_model)
@@ -148,14 +153,9 @@
     # wb = - Qbᵢ / ℰb
 
     # Clip thickness for thermodynamic computations
-<<<<<<< HEAD
     #hᵢ = max(hᶜ, hᵢ)
     𝓀 = Qi.parameters.flux.conductivity
     Qiᵢ = - 𝓀 * (Tuᵢ - Tbᵢ) / hᵢ * (hᵢ > hᶜ) # getflux(Qi, i, j, grid, Tuᵢ, clock, model_fields)
-=======
-    k = Qi.parameters.flux.conductivity
-    Qiᵢ = - k * (Tuᵢ - Tbᵢ) / hᵢ * (hᵢ > hᶜ) # getflux(Qi, i, j, grid, Tuᵢ, clock, model_fields)
->>>>>>> ba60f75f
 
     # Upper (top) and bottom interface velocities
     w_top = (Quᵢ - Qiᵢ) / ℰu # < 0 => melting
@@ -187,3 +187,33 @@
         ice_concentration[i, j, 1] = ℵ⁺
     end
 end
+
+function fix_concentration_artifacts!(coupled_model)
+    ocean = coupled_model.ocean
+    sea_ice = coupled_model.sea_ice
+    grid = ocean.model.grid
+    arch = architecture(grid)
+
+    interior_state = (h = sea_ice.model.ice_thickness,
+                      ℵ = sea_ice.model.ice_concentration)
+
+    #kernel_parameters = surface_computations_kernel_parameters(grid)
+    launch!(arch, grid, :xy, _fix_concentration_artifacts!, interior_state)
+
+    return nothing
+end
+
+""" Compute turbulent fluxes between an atmosphere and a interface state using similarity theory """
+@kernel function _fix_concentration_artifacts!(interior_state)
+    i, j = @index(Global, NTuple)
+    hᶜ = 0.05
+
+    @inbounds begin
+        hᵢ = interior_state.h[i, j, 1]
+        ℵᵢ = interior_state.ℵ[i, j, 1]
+
+        has_significant_ice = hᵢ > hᶜ
+        interior_state.ℵ[i, j, 1] = ℵᵢ * has_significant_ice
+        interior_state.h[i, j, 1] = hᵢ * has_significant_ice
+    end
+end
