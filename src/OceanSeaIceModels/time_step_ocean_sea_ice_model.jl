--- conflicted
+++ resolved
@@ -67,128 +67,4 @@
     compute_net_sea_ice_fluxes!(coupled_model)
 
     return nothing
-<<<<<<< HEAD
-end
-
-function thermodynamic_sea_ice_time_step!(coupled_model)
-    sea_ice = coupled_model.sea_ice
-    model = sea_ice.model
-    Δt = sea_ice.Δt
-    grid = coupled_model.sea_ice.model.grid
-    arch = architecture(grid)
-    clock = model.clock
-    thermodynamics = model.thermodynamics
-    ice_thickness = model.ice_thickness
-    ice_concentration = model.ice_concentration
-    ice_consolidation_thickness = model.ice_consolidation_thickness
-    top_external_heat_flux = model.external_heat_fluxes.top
-    bottom_external_heat_flux = model.external_heat_fluxes.bottom
-    ocean_salinity = coupled_model.ocean.model.tracers.S
-
-    launch!(arch, grid, :xy, update_thickness!,
-            ice_thickness,
-            grid, Δt,
-            ice_concentration,
-            ice_consolidation_thickness,
-            ocean_salinity,
-            thermodynamics,
-            top_external_heat_flux,
-            bottom_external_heat_flux,
-            clock)
-
-    return nothing
-end
-
-@inline function conservative_adjustment(ℵ, h, hᶜ)
-    V = ℵ * h # = ℵ⁺ * (h + dh)
-    dh = max(zero(h), hᶜ - h)
-    ℵ⁺ = V / (h + dh)
-    return ℵ⁺, h + dh
-end
-
-@kernel function update_thickness!(ice_thickness,
-                                   grid, Δt,
-                                   ice_concentration,
-                                   ice_consolidation_thickness,
-                                   ocean_salinity,
-                                   thermodynamics,
-                                   top_external_heat_flux,
-                                   bottom_external_heat_flux,
-                                   clock)
-
-    i, j = @index(Global, NTuple)
-    kᴺ = size(grid, 3)
-
-    phase_transitions = thermodynamics.phase_transitions
-    top_heat_bc = thermodynamics.heat_boundary_conditions.top
-    bottom_heat_bc = thermodynamics.heat_boundary_conditions.bottom
-    liquidus = phase_transitions.liquidus
-
-    Qi = thermodynamics.internal_heat_flux
-    Qu = top_external_heat_flux
-    Qb = bottom_external_heat_flux
-    Tu = thermodynamics.top_surface_temperature
-
-    @inbounds begin
-        hᶜ = ice_consolidation_thickness[i, j, kᴺ]
-        hᵢ = ice_thickness[i, j, kᴺ]
-        ℵᵢ = ice_concentration[i, j, kᴺ]
-    end
-
-    # Volume conserving adjustment to respect minimum thickness
-    ℵᵢ, hᵢ = conservative_adjustment(ℵᵢ, hᵢ, hᶜ)
-
-    # Consolidation criteria
-    @inbounds Tuᵢ = Tu[i, j, 1]
-
-    # Bottom temperature at the melting temperature
-    Sₒ = @inbounds ocean_salinity[i, j, kᴺ]
-    Tbᵢ = SeaIceThermodynamics.melting_temperature(liquidus, Sₒ)
-    ℰb = SeaIceThermodynamics.latent_heat(phase_transitions, Tbᵢ)
-    ℰu = SeaIceThermodynamics.latent_heat(phase_transitions, Tuᵢ)
-
-    # Retrieve fluxes
-    @inbounds begin
-        Quᵢ = Qu[i, j, 1]
-        Qbᵢ = Qb[i, j, 1]
-    end
-
-    # If ice is consolidated, compute tendency for an ice slab; otherwise
-    # just add ocean fluxes from frazil ice formation or melting
-    # wb = - Qbᵢ / ℰb
-
-    𝓀 = Qi.parameters.flux.conductivity
-    Qiᵢ = - 𝓀 * (Tuᵢ - Tbᵢ) / hᵢ * (hᵢ > hᶜ) # getflux(Qi, i, j, grid, Tuᵢ, clock, model_fields)
-
-    # Upper (top) and bottom interface velocities
-    w_top = (Quᵢ - Qiᵢ) / ℰu # < 0 => melting
-    w_bot = +Qiᵢ / ℰb # < 0 => freezing
-    w_frz = -Qbᵢ / ℰb # < 0 => freezing
-
-    Δh_top = w_top * Δt * ℵᵢ
-    Δh_bot = w_bot * Δt * ℵᵢ
-    ΔV_frz = w_frz * Δt # frazil flux contributes from entire cell
-
-    # Compute frazil growth: lateral first, then vertical
-    # dV = dh * ℵ + h * dℵ
-    dℵ = min(1 - ℵᵢ, ΔV_frz / hᵢ)
-    dℵ = max(dℵ, zero(dℵ))
-    ℵ⁺ = ℵᵢ + dℵ
-    Δh_frz = ΔV_frz - hᵢ * ℵ⁺
-
-    Δh = Δh_frz + Δh_bot + Δh_top
-
-    h⁺ = hᵢ + Δh / ℵ⁺ * (Δh > 0)
-    h⁺ = max(zero(h⁺), h⁺)
-
-    # Adjust again to be paranoid?
-    ℵ⁺, h⁺ = conservative_adjustment(ℵ⁺, h⁺, hᶜ)
-
-    @inbounds begin
-        ice_thickness[i, j, kᴺ] = h⁺
-        ice_concentration[i, j, kᴺ] = ℵ⁺
-    end
-end
-=======
-end
->>>>>>> e8516e89
+end