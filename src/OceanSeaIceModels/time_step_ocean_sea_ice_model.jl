using .InterfaceComputations:
    compute_atmosphere_ocean_fluxes!,
    compute_sea_ice_ocean_fluxes!,
    compute_net_ocean_fluxes!,
    compute_net_sea_ice_fluxes!,
    interpolate_atmosphere_state!

using ClimaSeaIce: SeaIceModel, SeaIceThermodynamics
using Oceananigans.Grids: φnode
using Oceananigans.Simulations: TimeStepWizard

using Printf

function time_step!(coupled_model::OceanSeaIceModel, Δt; callbacks=[], compute_tendencies=true)
    ocean = coupled_model.ocean
    sea_ice = coupled_model.sea_ice
    atmosphere = coupled_model.atmosphere

    # Eventually, split out into OceanOnlyModel
    !isnothing(sea_ice) && time_step!(sea_ice, Δt)
    
    # TODO after ice time-step:
    #  - Adjust ocean heat flux if the ice completely melts?
<<<<<<< HEAD
    !isnothing(ocean) && time_step!(ocean, Δt)

    # Time step the atmosphere
    !isnothing(atmosphere) && time_step!(atmosphere, Δt)
=======
    !isnothing(sea_ice) && time_step!(ocean, Δt)

    # Time step the atmosphere
    !isnothing(sea_ice) && time_step!(atmosphere, Δt)
>>>>>>> 4684acc8

    # TODO:
    # - Store fractional ice-free / ice-covered _time_ for more
    #   accurate flux computation?
    tick!(coupled_model.clock, Δt)
    update_state!(coupled_model, callbacks; compute_tendencies)

    return nothing
end

function update_state!(coupled_model::OceanSeaIceModel, callbacks=[]; compute_tendencies=true)

    # The three components
    ocean      = coupled_model.ocean
    sea_ice    = coupled_model.sea_ice
    atmosphere = coupled_model.atmosphere

    # TODO: add a `interpolate_ocean_state!` function if needed
    # This function needs to be specialized to allow different atmospheric models
    interpolate_atmosphere_state!(coupled_model.interfaces, atmosphere, coupled_model)

    # Compute interface states
    compute_atmosphere_ocean_fluxes!(coupled_model)
    compute_atmosphere_sea_ice_fluxes!(coupled_model)
    compute_sea_ice_ocean_fluxes!(coupled_model)

    # This function needs to be specialized to allow different component models
    compute_net_atmosphere_fluxes!(coupled_model, atmosphere)
    compute_net_ocean_fluxes!(coupled_model, ocean)
    compute_net_sea_ice_fluxes!(coupled_model, sea_ice)

    return nothing
end

function (wizard::TimeStepWizard)(simulation::Simulation{<:OceanSeaIceModel}) 
    model = simulation.model
    ocean_Δt = wizard(model.ocean)
    
    sea_ice_Δt = if isnothing(model.sea_ice) 
        Inf 
    else
        wizard(model.sea_ice)
    end

    atmosphere_Δt = if isnothing(model.atmosphere) 
        Inf 
    else
        wizard(model.atmosphere)
    end

    Δt = min(ocean_Δt, sea_ice_Δt, atmosphere_Δt)

    simulation.Δt = Δt
    
    return nothing
end
<|MERGE_RESOLUTION|>--- conflicted
+++ resolved
@@ -21,17 +21,10 @@
     
     # TODO after ice time-step:
     #  - Adjust ocean heat flux if the ice completely melts?
-<<<<<<< HEAD
     !isnothing(ocean) && time_step!(ocean, Δt)
 
     # Time step the atmosphere
     !isnothing(atmosphere) && time_step!(atmosphere, Δt)
-=======
-    !isnothing(sea_ice) && time_step!(ocean, Δt)
-
-    # Time step the atmosphere
-    !isnothing(sea_ice) && time_step!(atmosphere, Δt)
->>>>>>> 4684acc8
 
     # TODO:
     # - Store fractional ice-free / ice-covered _time_ for more
