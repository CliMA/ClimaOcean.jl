--- conflicted
+++ resolved
@@ -33,13 +33,8 @@
                                                 divergence_scheme = WENO())
 
 default_tracer_advection() = FluxFormAdvection(WENO(; order = 7),
-<<<<<<< HEAD
-                                             WENO(; order = 7),
-                                             Centered())
-=======
                                                WENO(; order = 7),
                                                Centered())
->>>>>>> 69a111ae
 
 @inline ϕ²(i, j, k, grid, ϕ)    = @inbounds ϕ[i, j, k]^2
 @inline spᶠᶜᶜ(i, j, k, grid, Φ) = @inbounds sqrt(Φ.u[i, j, k]^2 + ℑxyᶠᶜᵃ(i, j, k, grid, ϕ², Φ.v))
