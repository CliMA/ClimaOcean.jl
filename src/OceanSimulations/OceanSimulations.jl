--- conflicted
+++ resolved
@@ -132,8 +132,6 @@
     
     u_bot_bc = FluxBoundaryCondition(u_quadratic_bottom_drag, discrete_form=true, parameters=bottom_drag_coefficient)
     v_bot_bc = FluxBoundaryCondition(v_quadratic_bottom_drag, discrete_form=true, parameters=bottom_drag_coefficient)
-
-<<<<<<< HEAD
     
     ocean_boundary_conditions = (u = FieldBoundaryConditions(top = u_top_bc, bottom = u_bot_bc, immersed = u_immersed_bc),
                                  v = FieldBoundaryConditions(top = v_top_bc, bottom = v_bot_bc, immersed = v_immersed_bc),
@@ -143,22 +141,6 @@
     # Use the TEOS10 equation of state
     teos10 = TEOS10EquationOfState(; reference_density)
     buoyancy = SeawaterBuoyancy(; gravitational_acceleration, equation_of_state=teos10)
-
-    tracers = (:T, :S)
-    if closure isa CATKEVerticalDiffusivity
-        tracers = tuple(tracers..., :e)
-        tracer_advection = (; T = tracer_advection, S = tracer_advection, e = nothing)
-=======
-    ocean_boundary_conditions = (u = FieldBoundaryConditions(top = FluxBoundaryCondition(τx), bottom = u_bot_bc),
-                                 v = FieldBoundaryConditions(top = FluxBoundaryCondition(τy), bottom = v_bot_bc),
-                                 T = FieldBoundaryConditions(top = FluxBoundaryCondition(Jᵀ)),
-                                 S = FieldBoundaryConditions(top = FluxBoundaryCondition(Jˢ)))
-
-    if grid isa ImmersedBoundaryGrid
-        Fu = Forcing(u_immersed_bottom_drag, discrete_form=true, parameters=bottom_drag_coefficient)
-        Fv = Forcing(v_immersed_bottom_drag, discrete_form=true, parameters=bottom_drag_coefficient)
-        forcing = merge(forcing, (u=Fu, v=Fv))
-    end
 
     buoyancy = SeawaterBuoyancy(; gravitational_acceleration, equation_of_state)
 
@@ -177,7 +159,6 @@
         # Turn off CATKE tracer advection
         tke_advection = (; e=nothing)
         tracer_advection = merge(tracer_advection, tke_advection)
->>>>>>> 2e3ce57f
     end
 
     ocean_model = HydrostaticFreeSurfaceModel(; grid,
