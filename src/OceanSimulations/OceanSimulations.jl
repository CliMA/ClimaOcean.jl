--- conflicted
+++ resolved
@@ -59,10 +59,7 @@
                           rotation_rate = Ω_Earth,
                           gravitational_acceleration = g_Earth,
                           bottom_drag_coefficient = 0.003,
-<<<<<<< HEAD
                           forcing = NamedTuple(),
-=======
->>>>>>> a0682f0b
                           coriolis = HydrostaticSphericalCoriolis(; rotation_rate),
                           momentum_advection = default_momentum_advection(),
                           tracer_advection = default_tracer_advection(),
@@ -82,19 +79,10 @@
                                  T = FieldBoundaryConditions(top = FluxBoundaryCondition(Jᵀ)),
                                  S = FieldBoundaryConditions(top = FluxBoundaryCondition(Jˢ)))
 
-<<<<<<< HEAD
     if grid isa ImmersedBoundaryGrid
         Fu = Forcing(u_immersed_bottom_drag, discrete_form=true, parameters=bottom_drag_coefficient)
         Fv = Forcing(v_immersed_bottom_drag, discrete_form=true, parameters=bottom_drag_coefficient)
         forcing = merge(forcing, (; u = Fu, v = Fv))
-=======
-    if !(grid isa ImmersedBoundaryGrid)
-        forcing = NamedTuple()
-    else
-        Fu = Forcing(u_immersed_bottom_drag, discrete_form=true, parameters=bottom_drag_coefficient)
-        Fv = Forcing(v_immersed_bottom_drag, discrete_form=true, parameters=bottom_drag_coefficient)
-        forcing = (; u = Fu, v = Fv)
->>>>>>> a0682f0b
     end
     
     # Use the TEOS10 equation of state
