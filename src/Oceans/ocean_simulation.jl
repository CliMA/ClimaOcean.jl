--- conflicted
+++ resolved
@@ -301,17 +301,9 @@
     end
 
     if hasclosure(closure, CATKEVerticalDiffusivity)
-<<<<<<< HEAD
-        # Magically add :e to tracers
-        if !(:e ∈ tracers)
-            tracers = tuple(tracers..., :e)
-            tracer_advection = merge(tracer_advection, (; e = tracer_advection.S))
-        end
-=======
         # Turn off CATKE tracer advection
         tke_advection = (; e=nothing)
         tracer_advection = merge(tracer_advection, tke_advection)
->>>>>>> 7dc00d72
     end
 
     ocean_model = HydrostaticFreeSurfaceModel(; grid,
