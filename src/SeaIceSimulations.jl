--- conflicted
+++ resolved
@@ -17,14 +17,9 @@
 using ClimaSeaIce
 using ClimaSeaIce: SeaIceModel, SlabSeaIceThermodynamics, PhaseTransitions, ConductiveFlux
 using ClimaSeaIce.SeaIceThermodynamics: IceWaterThermalEquilibrium
-<<<<<<< HEAD
-using ClimaSeaIce.SeaIceMomentumEquations
 using ClimaSeaIce.Rheologies
-using ClimaSeaIce.Rheologies: IceStrength
-=======
 using ClimaSeaIce.SeaIceDynamics: SplitExplicitSolver, SemiImplicitStress, SeaIceMomentumEquation, StressBalanceFreeDrift
 using ClimaSeaIce.Rheologies: IceStrength, ElastoViscoPlasticRheology
->>>>>>> 42bc765e
 
 using ClimaOcean.OceanSimulations: Default
 
@@ -36,11 +31,7 @@
                             ice_heat_capacity = 2100, # J kg⁻¹ K⁻¹
                             ice_consolidation_thickness = 0.05, # m
                             ice_density = 900, # kg m⁻³
-<<<<<<< HEAD
-                            dynamics = default_sea_ice_dynamics(grid, ocean),
-=======
                             dynamics = sea_ice_dynamics(grid, ocean),
->>>>>>> 42bc765e
                             bottom_heat_boundary_condition = nothing,
                             phase_transitions = PhaseTransitions(; ice_heat_capacity, ice_density),
                             conductivity = 2, # kg m s⁻³ K⁻¹
@@ -57,12 +48,8 @@
         if isnothing(ocean)
             surface_ocean_salinity = 0
         else
-<<<<<<< HEAD
-            surface_ocean_salinity = view(ocean.model.tracers.S, :, :, size(ocean.model.grid, 3))
-=======
             kᴺ = size(grid, 3)
             surface_ocean_salinity = interior(ocean.model.tracers.S, :, :, kᴺ:kᴺ)
->>>>>>> 42bc765e
         end
         bottom_heat_boundary_condition = IceWaterThermalEquilibrium(surface_ocean_salinity)
     end
@@ -95,19 +82,12 @@
     return sea_ice
 end
 
-<<<<<<< HEAD
-function default_sea_ice_dynamics(grid, ocean=nothing;
-                                  sea_ice_ocean_drag_coefficient = 5.5e-3,
-                                  rheology =  ElastoViscoPlasticRheology(pressure_formulation=IceStrength()),
-                                  solver = SplitExplicitSolver(120))
-=======
 function sea_ice_dynamics(grid, ocean=nothing;
                           sea_ice_ocean_drag_coefficient = 5.5e-3,
                           rheology = ElastoViscoPlasticRheology(pressure_formulation = IceStrength()),
                           coriolis = nothing,
                           free_drift = nothing,
                           solver = SplitExplicitSolver(120))
->>>>>>> 42bc765e
 
     if isnothing(ocean)
         SSU = Oceananigans.Fields.ZeroField()
@@ -115,10 +95,6 @@
     else
         SSU = view(ocean.model.velocities.u, :, :, grid.Nz)
         SSV = view(ocean.model.velocities.v, :, :, grid.Nz)
-<<<<<<< HEAD
-    end
-
-=======
         if isnothing(coriolis)
             coriolis = ocean.model.coriolis
         end
@@ -126,22 +102,16 @@
 
     sea_ice_ocean_drag_coefficient = convert(eltype(grid), sea_ice_ocean_drag_coefficient)
 
->>>>>>> 42bc765e
     τo  = SemiImplicitStress(uₑ=SSU, vₑ=SSV, Cᴰ=sea_ice_ocean_drag_coefficient)
     τua = Field{Face, Center, Nothing}(grid)
     τva = Field{Center, Face, Nothing}(grid)
 
-<<<<<<< HEAD
-    return SeaIceMomentumEquation(grid;
-                                  coriolis = ocean.model.coriolis,
-=======
     if isnothing(free_drift)
         free_drift = StressBalanceFreeDrift((u=τua, v=τva), τo)
     end
 
     return SeaIceMomentumEquation(grid;
                                   coriolis,
->>>>>>> 42bc765e
                                   top_momentum_stress = (u=τua, v=τva),
                                   bottom_momentum_stress = τo,
                                   rheology,
