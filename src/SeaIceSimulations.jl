module SeaIceSimulations

export sea_ice_simulation

using Oceananigans
using Oceananigans.Units
using Oceananigans.Utils: with_tracers
using Oceananigans.Advection: FluxFormAdvection
using Oceananigans.BoundaryConditions: DefaultBoundaryCondition
using Oceananigans.ImmersedBoundaries: immersed_peripheral_node, inactive_node
using OrthogonalSphericalShellGrids

using Oceananigans.BuoyancyFormulations: g_Earth
using Oceananigans.Coriolis: Ω_Earth
using Oceananigans.Operators

using ClimaSeaIce
using ClimaSeaIce: SeaIceModel, SlabSeaIceThermodynamics, PhaseTransitions, ConductiveFlux

using ClimaOcean.OceanSimulations: Default

function sea_ice_simulation(grid;
                            Δt = 5minutes,
                            ice_salinity = 0, # psu
                            advection = nothing, # for the moment
                            tracers = (), 
                            ice_heat_capacity = 2100, # J kg⁻¹ K⁻¹
                            ice_consolidation_thickness = 0.05, # m
                            ice_density = 900, # kg m⁻³
                            dynamics = nothing,
                            phase_transitions = PhaseTransitions(; ice_heat_capacity, ice_density),
                            conductivity = 2, # kg m s⁻³ K⁻¹
                            internal_heat_flux = ConductiveFlux(; conductivity))

    # Build consistent boundary conditions for the ice model:
    # - bottom -> flux boundary condition
    # - top -> prescribed temperature boundary condition (calculated in the flux computation)

    top_surface_temperature = Field{Center, Center, Nothing}(grid)
    top_heat_boundary_condition = PrescribedTemperature(top_surface_temperature)

    ice_thermodynamics = SlabSeaIceThermodynamics(grid;
                                                  internal_heat_flux,
                                                  phase_transitions,
                                                  top_heat_boundary_condition)

    bottom_heat_flux = Field{Center, Center, Nothing}(grid)
    top_heat_flux    = Field{Center, Center, Nothing}(grid)

<<<<<<< HEAD
    top_momentum_stress = (u = Field{Face, Center, Nothing}(grid),
                           v = Field{Center, Face, Nothing}(grid))
=======
    # top_momentum_stress = (u = Field{Face, Center, Nothing}(grid),
    #                        v = Field{Center, Face, Nothing}(grid))
>>>>>>> 8822e855

    # Build the sea ice model
    sea_ice_model = SeaIceModel(grid;
                                ice_salinity,
                                advection,
                                tracers,
                                ice_consolidation_thickness,
                                # top_momentum_stress,
                                ice_thermodynamics,
                                dynamics,
                                bottom_heat_flux,
                                top_heat_flux)

    verbose = false

    # Build the simulation
    sea_ice = Simulation(sea_ice_model; Δt, verbose)

    return sea_ice
end

end<|MERGE_RESOLUTION|>--- conflicted
+++ resolved
@@ -47,13 +47,8 @@
     bottom_heat_flux = Field{Center, Center, Nothing}(grid)
     top_heat_flux    = Field{Center, Center, Nothing}(grid)
 
-<<<<<<< HEAD
-    top_momentum_stress = (u = Field{Face, Center, Nothing}(grid),
-                           v = Field{Center, Face, Nothing}(grid))
-=======
     # top_momentum_stress = (u = Field{Face, Center, Nothing}(grid),
     #                        v = Field{Center, Face, Nothing}(grid))
->>>>>>> 8822e855
 
     # Build the sea ice model
     sea_ice_model = SeaIceModel(grid;
