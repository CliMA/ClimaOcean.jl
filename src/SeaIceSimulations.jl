--- conflicted
+++ resolved
@@ -19,19 +19,15 @@
 
 using ClimaOcean.OceanSimulations: Default
 
-<<<<<<< HEAD
 import ClimaOcean: reference_density, heat_capacity
 
 reference_density(sea_ice::Simulation{<:SeaIceModel}) = sea_ice.model.ice_thermodynamics.phase_transitions.ice_density
 heat_capacity(sea_ice::Simulation{<:SeaIceModel}) = sea_ice.model.ice_thermodynamics.phase_transitions.ice_heat_capacity
 
-function sea_ice_simulation(grid;
-=======
 g_Earth = Oceananigans.defaults.gravitational_acceleration
 Ω_Earth = Oceananigans.defaults.planet_rotation_rate
 
 function sea_ice_simulation(grid, ocean=nothing;
->>>>>>> 660773ed
                             Δt = 5minutes,
                             ice_salinity = 4, # psu
                             advection = nothing, # for the moment
