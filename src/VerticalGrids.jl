module VerticalGrids

<<<<<<< HEAD
export stretched_vertical_faces, PowerLawStretching, LinearStretching, exponential_z_faces
=======
export stretched_vertical_faces, 
       exponential_z_faces,
       PowerLawStretching, 
       LinearStretching
>>>>>>> 0c350239

struct PowerLawStretching{T}
    power :: T
end

function (stretching::PowerLawStretching)(Δz, z)
    γ = stretching.power
    return Δz^γ
end

struct LinearStretching{T}
    coefficient :: T
end

function (stretching::LinearStretching)(Δz, z)
    c = stretching.coefficient
    return (1 + c) * Δz
end

"""
    stretched_vertical_faces(; surface_layer_Δz = 5.0,
                               surface_layer_height = 100.0,
                               constant_bottom_spacing_depth = Inf,
                               maximum_Δz = Inf,
                               stretching = PowerLawStretching(1.02),
                               rounding_digits = 1,
                               depth = 5000)

Return an array of cell interfaces with `surface_layer_Δz` spacing in
a surface layer of height `surface_layer_height`, and stretched according to
the function `stretching(Δz_above, z_above)` down to `depth`.
The interfaces extends from `Lz = -z[1]` to `0 = z[end]`, where `Lz ≥ depth`.

The grid spacing `Δz` is limited to be less than `maximum_Δz`.
The grid is also uniformly-spaced below `constant_bottom_spacing_depth`.

`rounding_digits` controls the accuracy with which the grid face positions are saved.
"""
function stretched_vertical_faces(; surface_layer_Δz = 5.0,
                                    surface_layer_height = 100.0,
                                    constant_bottom_spacing_depth = Inf,
                                    maximum_Δz = Inf,
                                    stretching = PowerLawStretching(1.02),
                                    rounding_digits = 1,
                                    depth = 5000)

    Δz₀ = surface_layer_Δz
    h₀ = surface_layer_height

    # Generate surface layer grid
    z = [-Δz₀ * (k-1) for k = 1:ceil(h₀ / Δz₀)]

    # Generate stretched interior grid
    Lz₀ = depth

    while z[end] > - Lz₀
        Δz_above = z[end-1] - z[end]

        if z[end] > - constant_bottom_spacing_depth
            Δz = stretching(Δz_above, z[end])
            Δz = min(maximum_Δz, Δz)
        else
            Δz = Δz_above
        end

        push!(z, round(z[end] - Δz, digits=rounding_digits))
    end

    # Reverse grid to be right-side-up
    z = reverse(z)

    return z
end

@inline exponential_profile(z; Lz, h) = (exp(z / h) - exp( - Lz / h)) / (1 - exp( - Lz / h)) 

function exponential_z_faces(; Nz, depth, h = Nz / 4.5)

    z_faces = exponential_profile.((1:Nz+1); Lz = Nz, h)

    # Normalize
    z_faces .-= z_faces[1]
    z_faces .*= - depth / z_faces[end]
    
    z_faces[1] = 0.0

    return reverse(z_faces)
end

# Vertical grid with 49 levels.
# Stretched from 10 meters spacing at surface
# to 400 meter at the bottom.
z_49_levels_10_to_400_meter_spacing = [
    -5244.5,
    -4834.0,
    -4446.5,
    -4082.0,
    -3740.5,
    -3422.0,
    -3126.5,
    -2854.0,
    -2604.5,
    -2378.0,
    -2174.45,
    -1993.62,
    -1834.68,
    -1695.59,
    -1572.76,
    -1461.43,
    -1356.87,
    -1255.54,
    -1155.53,
    -1056.28,
     -958.03,
     -861.45,
     -767.49,
     -677.31,
     -592.16,
     -513.26,
     -441.68,
     -378.18,
     -323.18,
     -276.68,
     -238.26,
     -207.16,
     -182.31,
     -162.49,
     -146.45,
     -133.04,
     -121.27,
     -110.47,
     -100.15,
      -90.04,
      -80.01,
      -70.0,
      -60.0,
      -50.0,
      -40.0,
      -30.0,
      -20.0,
      -10.0,
        0.0
]

end # module<|MERGE_RESOLUTION|>--- conflicted
+++ resolved
@@ -1,13 +1,9 @@
 module VerticalGrids
 
-<<<<<<< HEAD
-export stretched_vertical_faces, PowerLawStretching, LinearStretching, exponential_z_faces
-=======
 export stretched_vertical_faces, 
        exponential_z_faces,
        PowerLawStretching, 
        LinearStretching
->>>>>>> 0c350239
 
 struct PowerLawStretching{T}
     power :: T
