# Common test setup file to make stand-alone tests easy
include("runtests_setup.jl")

using CUDA

test_group = get(ENV, "TEST_GROUP", :all)
test_group = Symbol(test_group)

using ClimaOcean.DataWrangling: download_dataset

if gpu_test && test_group == :init || gpu_test && test_group == :all
    using CUDA
    CUDA.set_runtime_version!(v"12.6"; local_toolkit = true)
    CUDA.precompile_runtime()

    ###
    ### Download bathymetry data
    ###

    download_bathymetry()

    ####
    #### Download JRA55 data
    ####

    atmosphere = JRA55PrescribedAtmosphere(backend=JRA55NetCDFBackend(2))

    ####
    #### Download Dataset data
    ####

<<<<<<< HEAD
    download_dataset(temperature_metadata)
    download_dataset(salinity_metadata)
    download_dataset(phosphate_metadata)
=======
    # Metadata for tests

    for dataset in test_datasets
        temperature_metadata = Metadata(:temperature; dataset, dates)
        salinity_metadata    = Metadata(:salinity; dataset, dates)

        download_dataset(temperature_metadata)
        download_dataset(salinity_metadata)
    end
>>>>>>> 0411db79
end

# Tests JRA55 utilities, plus some DataWrangling utilities
if test_group == :JRA55 || test_group == :all
    include("test_jra55.jl")
end

if test_group == :ecco4_en4 || test_group == :all
    include("test_ecco4_en4.jl")
end

# Tests that we can download JRA55 utilities
if test_group == :downloading || test_group == :all
    include("test_downloading.jl")
end

if test_group == :fluxes || test_group == :all
    include("test_surface_fluxes.jl")
end

if test_group == :bathymetry || test_group == :all
    include("test_bathymetry.jl")
end

if test_group == :ocean_sea_ice_model || test_group == :all
    include("test_ocean_sea_ice_model.jl")
    include("test_diagnostics.jl")
end

if test_group == :distributed || test_group == :all
    include("test_distributed_utils.jl")
end

if test_group == :reactant || test_group == :all
    include("test_reactant.jl")
end<|MERGE_RESOLUTION|>--- conflicted
+++ resolved
@@ -29,11 +29,6 @@
     #### Download Dataset data
     ####
 
-<<<<<<< HEAD
-    download_dataset(temperature_metadata)
-    download_dataset(salinity_metadata)
-    download_dataset(phosphate_metadata)
-=======
     # Metadata for tests
 
     for dataset in test_datasets
@@ -43,7 +38,6 @@
         download_dataset(temperature_metadata)
         download_dataset(salinity_metadata)
     end
->>>>>>> 0411db79
 end
 
 # Tests JRA55 utilities, plus some DataWrangling utilities
