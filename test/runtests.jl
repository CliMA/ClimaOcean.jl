# Common test setup file to make stand-alone tests easy
include("runtests_setup.jl")

test_group = get(ENV, "TEST_GROUP", :all)
test_group = Symbol(test_group)

if test_group == :init || test_group == :all
    using CUDA
    CUDA.precompile_runtime()
end

# Tests JRA55 utilities, plus some DataWrangling utilities
if test_group == :jra55 || test_group == :all
    include("test_jra55.jl")
end

if test_group == :ecco || test_group == :all
    include("test_ecco.jl")
end

# Tests that we can download JRA55 utilities
if test_group == :downloading || test_group == :all
    include("test_downloading.jl")
end

if test_group == :turbulent_fluxes || test_group == :all
    include("test_surface_fluxes.jl")
end

<<<<<<< HEAD
if test_group == :bathymetry || test_group == :all
    include("test_bathymetry.jl")
end
=======
if test_group == :simulations || test_group == :all
    include("test_simulations.jl")
end
>>>>>>> 290951d8
<|MERGE_RESOLUTION|>--- conflicted
+++ resolved
@@ -27,12 +27,10 @@
     include("test_surface_fluxes.jl")
 end
 
-<<<<<<< HEAD
 if test_group == :bathymetry || test_group == :all
     include("test_bathymetry.jl")
 end
-=======
+
 if test_group == :simulations || test_group == :all
     include("test_simulations.jl")
 end
->>>>>>> 290951d8
