# Common test setup file to make stand-alone tests easy
include("runtests_setup.jl")

using CUDA

test_group = get(ENV, "TEST_GROUP", :all)
test_group = Symbol(test_group)

<<<<<<< HEAD
# Fictitious grid that triggers bathymetry download
function download_bathymetry() 
    grid = LatitudeLongitudeGrid(size = (10, 10, 1), 
                                 longitude = (0, 100), 
                                 latitude = (0, 50),
                                 z = (-6000, 0))

    bottom = regrid_bathymetry(grid)

    return nothing
end
=======
using ClimaOcean.ECCO: download_dataset
>>>>>>> 8a2f2372

if test_group == :init || test_group == :all
    using CUDA
    CUDA.set_runtime_version!(v"12.6"; local_toolkit = true)
    CUDA.precompile_runtime()

<<<<<<< HEAD
    # Download bathymetry data
    download_bathymetry() 

    # Download JRA55 data
    atmosphere = JRA55_prescribed_atmosphere()
=======
    ###
    ### Download bathymetry data
    ###
    
    download_bathymetry() 

    ####
    #### Download JRA55 data 
    ####
    
    atmosphere = JRA55PrescribedAtmosphere()

    ####
    #### Download ECCO data 
    ####

    download_dataset(temperature_metadata)
    download_dataset(salinity_metadata)
>>>>>>> 8a2f2372
end

# Tests JRA55 utilities, plus some DataWrangling utilities
if test_group == :jra55 || test_group == :all
    include("test_jra55.jl")
end

if test_group == :ecco || test_group == :all
    include("test_ecco.jl")
end

# Tests that we can download JRA55 utilities
if test_group == :downloading || test_group == :all
    include("test_downloading.jl")
end

if test_group == :fluxes || test_group == :all
    include("test_surface_fluxes.jl")
end

if test_group == :bathymetry || test_group == :all
    include("test_bathymetry.jl")
end

if test_group == :simulations || test_group == :all
    CUDA.set_runtime_version!(v"12.2", local_toolkit = true) # Seems to help in finding the correct CUDA version
    include("test_simulations.jl")
    include("test_diagnostics.jl")
end

if test_group == :distributed || test_group == :all
    include("test_distributed_utils.jl")
end
<|MERGE_RESOLUTION|>--- conflicted
+++ resolved
@@ -6,34 +6,13 @@
 test_group = get(ENV, "TEST_GROUP", :all)
 test_group = Symbol(test_group)
 
-<<<<<<< HEAD
-# Fictitious grid that triggers bathymetry download
-function download_bathymetry() 
-    grid = LatitudeLongitudeGrid(size = (10, 10, 1), 
-                                 longitude = (0, 100), 
-                                 latitude = (0, 50),
-                                 z = (-6000, 0))
-
-    bottom = regrid_bathymetry(grid)
-
-    return nothing
-end
-=======
 using ClimaOcean.ECCO: download_dataset
->>>>>>> 8a2f2372
 
 if test_group == :init || test_group == :all
     using CUDA
     CUDA.set_runtime_version!(v"12.6"; local_toolkit = true)
     CUDA.precompile_runtime()
 
-<<<<<<< HEAD
-    # Download bathymetry data
-    download_bathymetry() 
-
-    # Download JRA55 data
-    atmosphere = JRA55_prescribed_atmosphere()
-=======
     ###
     ### Download bathymetry data
     ###
@@ -52,7 +31,6 @@
 
     download_dataset(temperature_metadata)
     download_dataset(salinity_metadata)
->>>>>>> 8a2f2372
 end
 
 # Tests JRA55 utilities, plus some DataWrangling utilities
