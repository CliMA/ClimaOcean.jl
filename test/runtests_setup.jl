--- conflicted
+++ resolved
@@ -36,31 +36,12 @@
     return nothing
 end
 
-test_datasets = (ECCO2Monthly(), ECCO2Daily(), ECCO4Monthly(), ECCO4DarwinMonthly(), EN4Monthly())
+test_datasets = (ECCO2Monthly(), ECCO2Daily(), ECCO4Monthly(), EN4Monthly())
 
 #####
 ##### Test utilities
 #####
 
-<<<<<<< HEAD
-test_ecco_datasets = tuple((ds for ds in test_datasets if startswith(string(typeof(ds)), "ECCO"))...)
-
-test_names = Dict(
-    ECCO2Monthly() => (:temperature, :salinity),
-    ECCO2Daily() => (:temperature, :salinity),
-    ECCO4Monthly() => (:temperature, :salinity),
-    ECCO4DarwinMonthly() => (:temperature, :salinity, :PO₄),
-    EN4Monthly() => (:temperature, :salinity),
-)
-
-test_fields = Dict(
-    ECCO2Monthly() => (:T, :S),
-    ECCO2Daily() => (:T, :S),
-    ECCO4Monthly() => (:T, :S),
-    ECCO4DarwinMonthly() => (:T, :S, :PO₄),
-    EN4Monthly() => (:T, :S),
-)
-=======
 function test_setting_from_metadata(arch, dataset, start_date, inpainting,
                                     loc = (Center, Center, Center),
                                     names = (:temperature, :salinity))
@@ -287,4 +268,19 @@
 
     return nothing
 end
->>>>>>> bb456287
+
+test_names = Dict(
+    ECCO2Monthly() => (:temperature, :salinity),
+    ECCO2Daily() => (:temperature, :salinity),
+    ECCO4Monthly() => (:temperature, :salinity),
+    ECCO4DarwinMonthly() => (:temperature, :salinity, :PO₄),
+    EN4Monthly() => (:temperature, :salinity),
+)
+
+test_fields = Dict(
+    ECCO2Monthly() => (:T, :S),
+    ECCO2Daily() => (:T, :S),
+    ECCO4Monthly() => (:T, :S),
+    ECCO4DarwinMonthly() => (:T, :S, :PO₄),
+    EN4Monthly() => (:T, :S),
+)