--- conflicted
+++ resolved
@@ -11,7 +11,6 @@
 using Oceananigans.Architectures: architecture, on_architecture
 using Oceananigans.OutputReaders: interpolate!
 
-<<<<<<< HEAD
 using ClimaOcean
 using CFTime
 using Dates 
@@ -38,8 +37,4 @@
     bottom = regrid_bathymetry(grid)
 
     return nothing
-end
-=======
-gpu_test = parse(Bool, get(ENV, "GPU_TEST", "false"))
-test_architectures = gpu_test ? [GPU()] : [CPU()]
->>>>>>> cd2677b9
+end