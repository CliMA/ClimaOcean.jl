--- conflicted
+++ resolved
@@ -24,13 +24,6 @@
 end_date   = DateTimeProlepticGregorian(1993, 4, 1)
 dates      = start_date : Month(1) : end_date
 
-<<<<<<< HEAD
-temperature_metadata = Metadata(:temperature; dates, dataset=ECCO4Monthly())
-salinity_metadata    = Metadata(:salinity; dates, dataset=ECCO4Monthly())
-phosphate_metadata    = Metadata(:PO₄; dates, dataset=ECCO4DarwinMonthly())
-
-=======
->>>>>>> 0411db79
 # Fictitious grid that triggers bathymetry download
 function download_bathymetry(; dir = download_bathymetry_cache,
                              filename = "ETOPO_2022_v1_60s_N90W180_surface.nc")
