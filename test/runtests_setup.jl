--- conflicted
+++ resolved
@@ -38,8 +38,10 @@
 
 test_datasets = (ECCO2Monthly(), ECCO2Daily(), ECCO4Monthly(), EN4Monthly())
 
-<<<<<<< HEAD
-test_datasets = (ECCO4Monthly(), ECCO4DarwinMonthly(), EN4Monthly())
+test_ecco2_datasets = tuple((ds for ds in test_datasets if startswith(string(typeof(ds)), "ECCO2"))...)
+test_ecco4_en4_datasets = tuple((ds for ds in test_datasets if !startswith(string(typeof(ds)), "ECCO2"))...)
+
+test_ecco_datasets = tuple((ds for ds in test_datasets if startswith(string(typeof(ds)), "ECCO"))...)
 
 test_names = Dict(
     ECCO4Monthly() => (:temperature, :salinity),
@@ -51,10 +53,4 @@
     ECCO4Monthly() => (:T, :S),
     ECCO4DarwinMonthly() => (:T, :S, :PO₄),
     EN4Monthly() => (:T, :S),
-)
-=======
-test_ecco2_datasets = tuple((ds for ds in test_datasets if startswith(string(typeof(ds)), "ECCO2"))...)
-test_ecco4_en4_datasets = tuple((ds for ds in test_datasets if !startswith(string(typeof(ds)), "ECCO2"))...)
-
-test_ecco_datasets = tuple((ds for ds in test_datasets if startswith(string(typeof(ds)), "ECCO"))...)
->>>>>>> 6852b055
+)