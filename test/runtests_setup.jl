--- conflicted
+++ resolved
@@ -26,13 +26,8 @@
 end_date   = DateTimeProlepticGregorian(1993, 4, 1)
 dates      = start_date : Month(1) : end_date
 
-<<<<<<< HEAD
-temperature_metadata = Metadata(:temperature; dates, version=ECCO4Monthly())
-salinity_metadata    = Metadata(:salinity; dates, version=ECCO4Monthly())
-=======
 temperature_metadata = Metadata(:temperature; dates, dataset=ECCO4Monthly())
 salinity_metadata    = Metadata(:salinity; dates, dataset=ECCO4Monthly())
->>>>>>> e8516e89
 
 # Fictitious grid that triggers bathymetry download
 function download_bathymetry(; dir = download_bathymetry_cache, 
