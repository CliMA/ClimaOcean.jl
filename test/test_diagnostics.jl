--- conflicted
+++ resolved
@@ -25,13 +25,8 @@
         stop  = DateTimeProlepticGregorian(1993, 2, 1)
         dates = range(start; stop, step=Month(1))
 
-<<<<<<< HEAD
-        Tmeta = Metadata(:temperature; version=ECCO4Monthly(), dates)
-        Smeta = Metadata(:salinity; version=ECCO4Monthly(), dates)
-=======
         Tmeta = Metadata(:temperature; dataset=ECCO4Monthly(), dates)
         Smeta = Metadata(:salinity; dataset=ECCO4Monthly(), dates)
->>>>>>> e8516e89
 
         Tt = ECCOFieldTimeSeries(Tmeta, grid; time_indices_in_memory=2)
         St = ECCOFieldTimeSeries(Smeta, grid; time_indices_in_memory=2)
