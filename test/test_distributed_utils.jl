--- conflicted
+++ resolved
@@ -69,11 +69,7 @@
 
 @testset "Distributed ECCO download" begin
     dates = DateTimeProlepticGregorian(1992, 1, 1) : Month(1) : DateTimeProlepticGregorian(1994, 4, 1)
-<<<<<<< HEAD
-    metadata = Metadata(:u_velocity; version=ECCO4Monthly(), dates)
-=======
     metadata = Metadata(:u_velocity; dataset=ECCO4Monthly(), dates)
->>>>>>> e8516e89
     download_dataset(metadata)
 
     @root for metadatum in metadata
