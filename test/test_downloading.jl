--- conflicted
+++ resolved
@@ -15,18 +15,11 @@
 
         @info "Testing that we can download $(typeof(dataset)) data..."
 
-<<<<<<< HEAD
-        variables = dataset isa ECCO2Daily ? keys(ClimaOcean.ECCO.ECCO2_short_names) :
-                    dataset isa ECCO2Monthly ? keys(ClimaOcean.ECCO.ECCO2_short_names) :
-                    dataset isa ECCO4Monthly ? keys(ClimaOcean.ECCO.ECCO4_short_names) :
-                    dataset isa ECCO4DarwinMonthly ? keys(ClimaOcean.ECCO.ECCO_darwin_short_names) :
-                    dataset isa EN4Monthly ? keys(ClimaOcean.EN4.EN4_short_names) :
-=======
-        variables = dataset isa ECCO4Monthly ? keys(ClimaOcean.ECCO.ECCO4_dataset_variable_names) :
+        variables = dataset isa ECCO2Daily ? keys(ClimaOcean.ECCO.ECCO2_dataset_variable_names) :
                     dataset isa ECCO2Monthly ? keys(ClimaOcean.ECCO.ECCO2_dataset_variable_names) :
-                    dataset isa ECCO2Daily ? keys(ClimaOcean.ECCO.ECCO2_dataset_variable_names) :
+                    dataset isa ECCO4Monthly ? keys(ClimaOcean.ECCO.ECCO4_dataset_variable_names) :
+                    dataset isa ECCO4DarwinMonthly ? keys(ClimaOcean.ECCO.ECCO_darwin_dataset_variable_names) :
                     dataset isa EN4Monthly ? keys(ClimaOcean.EN4.EN4_dataset_variable_names) :
->>>>>>> bb456287
                     error("what am I supposed to download?")
 
         for variable in variables
