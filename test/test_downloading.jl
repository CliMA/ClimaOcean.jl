include("runtests_setup.jl")

@testset "Availability of JRA55 data" begin
    @info "Testing that we can download all the JRA55 data..."
<<<<<<< HEAD
    for name in ClimaOcean.JRA55.jra55_short_names 
=======
    for name in ClimaOcean.DataWrangling.JRA55.jra55_short_names
>>>>>>> a0e0fc0b
        fts = ClimaOcean.JRA55.jra55_field_time_series(name; time_indices=1:1)
    end
end<|MERGE_RESOLUTION|>--- conflicted
+++ resolved
@@ -2,11 +2,7 @@
 
 @testset "Availability of JRA55 data" begin
     @info "Testing that we can download all the JRA55 data..."
-<<<<<<< HEAD
-    for name in ClimaOcean.JRA55.jra55_short_names 
-=======
     for name in ClimaOcean.DataWrangling.JRA55.jra55_short_names
->>>>>>> a0e0fc0b
         fts = ClimaOcean.JRA55.jra55_field_time_series(name; time_indices=1:1)
     end
 end