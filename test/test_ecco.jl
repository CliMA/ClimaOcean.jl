--- conflicted
+++ resolved
@@ -2,11 +2,7 @@
 
 using ClimaOcean
 using ClimaOcean.ECCO
-<<<<<<< HEAD
-using ClimaOcean.ECCO: ECCO_field, metadata_filename, ECCO_times
-=======
 using ClimaOcean.ECCO: ECCO_field, metadata_path
->>>>>>> 69a111ae
 using Oceananigans.Grids: topology
 
 using CFTime
@@ -47,7 +43,6 @@
     end
 end
 
-<<<<<<< HEAD
 @testset "LinearlyTaperedPolarMask" begin
 
     grid = LatitudeLongitudeGrid(size = (100, 100, 10), 
@@ -89,7 +84,7 @@
     @test t_restoring(1, 10,  5,  grid, clock, fields) == 0
 end
 
-@testset "setting a field with ECCO" begin
+@testset "Timestepping with ECCORestoring" begin
     for arch in test_architectures
 
         grid  = LatitudeLongitudeGrid(arch; size = (10, 10, 10), 
@@ -115,7 +110,8 @@
             true
         end
     end 
-=======
+end
+
 @testset "Setting a field with ECCO" begin
     for arch in test_architectures
         grid = LatitudeLongitudeGrid(size=(10, 10, 10), latitude=(-60, -40), longitude=(10, 15), z=(-200, 0))
@@ -132,5 +128,4 @@
         date = DateTimeProlepticGregorian(1993, 1, 1)
         set!(ocean.model, T=ECCOMetadata(:temperature, date), S=ECCOMetadata(:salinity, date))
     end
->>>>>>> 69a111ae
 end