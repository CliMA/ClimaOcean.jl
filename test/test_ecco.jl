--- conflicted
+++ resolved
@@ -199,13 +199,8 @@
 
         T_restoring = ECCORestoring(:temperature, arch; start_date, end_date, inpainting, rate=1/1000)
 
-<<<<<<< HEAD
-        times = native_times(t_restoring.field_time_series.backend.metadata)
-        ocean = ocean_simulation(grid, forcing = (; T = t_restoring))
-=======
         times = native_times(T_restoring.field_time_series.backend.metadata)
         ocean = ocean_simulation(grid, forcing = (; T = T_restoring))
->>>>>>> 54e58382
 
         ocean.model.clock.time = times[3] + 2 * Units.days
         update_state!(ocean.model)
