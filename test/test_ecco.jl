--- conflicted
+++ resolved
@@ -39,24 +39,14 @@
             @test fts.grid isa LatitudeLongitudeGrid
             @test topology(fts.grid) == (Periodic, Bounded, Bounded)
 
-<<<<<<< HEAD
-        temperature = ECCOMetadata(:temperature, dates)
-        t_restoring = ECCO_restoring_forcing(temperature; timescale = 1000.0)
-=======
             Nx, Ny, Nz = size(interior(fts))
             Nt = length(fts.times)
->>>>>>> 8a2f2372
 
             @test Nx == size(metadata)[1]
             @test Ny == size(metadata)[2]
             @test Nz == size(metadata)[3]
             @test Nt == size(metadata)[4]
 
-<<<<<<< HEAD
-        for metadata in temperature
-            temperature_filename = metadata_filename(metadata)
-            @test isfile(joinpath(metadata.path, temperature_filename))
-=======
             @test fts.times[1] == ECCO_times(metadata)[1]
             @test fts.times[end] == ECCO_times(metadata)[end]
 
@@ -64,7 +54,6 @@
             ψ = ECCO_field(datum, architecture=arch, inpainting=NearestNeighborInpainting(2))
             datapath = ClimaOcean.DataWrangling.ECCO.inpainted_metadata_path(datum)
             @test isfile(datapath)
->>>>>>> 8a2f2372
         end
     end
 end
