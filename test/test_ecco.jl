include("runtests_setup.jl")

using ClimaOcean
using ClimaOcean.ECCO
using ClimaOcean.ECCO: ECCO_field, metadata_filename, ECCO_times
using Oceananigans.Grids: topology

using CFTime
using Dates

start_date = DateTimeProlepticGregorian(1993, 1, 1)
end_date = DateTimeProlepticGregorian(1993, 2, 1)
dates = start_date : Month(1) : end_date

@testset "ECCO fields utilities" begin
    for arch in test_architectures
        A = typeof(arch)
        @info "Testing ECCO_field on $A..."

<<<<<<< HEAD
        temperature = ECCOMetadata(:temperature, dates, ECCO4Monthly())
        t_restoring = ECCORestoring(temperature; rate = 1 / 1000.0, inpainting_iterations = 1)
=======
        start_date = DateTimeProlepticGregorian(1993, 1, 1)
        end_date = DateTimeProlepticGregorian(1993, 4, 1)
        dates = start_date : Month(1) : end_date

        temperature = ECCOMetadata(:temperature, dates)
        t_restoring = ECCO_restoring_forcing(temperature; timescale = 1000.0)
>>>>>>> 887bc467

        ECCO_fts = t_restoring.field_time_series

        for metadata in temperature
            temperature_filename = metadata_filename(metadata)
            @test isfile(joinpath(metadata.path, temperature_filename))
        end

        @test ECCO_fts isa FieldTimeSeries
        @test ECCO_fts.grid isa LatitudeLongitudeGrid
        @test topology(ECCO_fts.grid) == (Periodic, Bounded, Bounded)

        Nx, Ny, Nz = size(interior(ECCO_fts))
        Nt = length(ECCO_fts.times)

        @test Nx == size(temperature)[1]
        @test Ny == size(temperature)[2]
        @test Nz == size(temperature)[3]
        @test Nt == size(temperature)[4]

        @test ECCO_fts.times[1]   == ECCO_times(temperature)[1]
        @test ECCO_fts.times[end] == ECCO_times(temperature)[end]
    end
end

@testset "LinearlyTaperedPolarMask" begin

    grid = LatitudeLongitudeGrid(size = (100, 100, 10), 
                             latitude = (-75, 75), 
                            longitude = (0, 360), 
                                    z = (-200, 0),
                                 halo = (6, 6, 6))
    
    φ₁ = grid.φᵃᶜᵃ[1]
    φ₂ = grid.φᵃᶜᵃ[21]
    φ₃ = grid.φᵃᶜᵃ[80]
    φ₄ = grid.φᵃᶜᵃ[100]
    z₁ = grid.zᵃᵃᶜ[6]

    mask = LinearlyTaperedPolarMask(northern = (φ₃, φ₄), 
                                    southern = (φ₁, φ₂), 
                                    z        = (z₁, 0))

    t_restoring = ECCORestoring(:temperature; 
                                dates, 
                                mask, 
                                rate = 1 / 1000.0,
                                inpainting_iterations = 1)

    fill!(t_restoring.field_time_series[1], 1.0)
    fill!(t_restoring.field_time_series[2], 1.0)

    T = CenterField(grid)
    fields = (; T)
    clock  = Clock(; time = 0)

    @test t_restoring(1, 1,   10, grid, clock, fields) == t_restoring.rate
    @test t_restoring(1, 11,  10, grid, clock, fields) == t_restoring.rate / 2
    @test t_restoring(1, 21,  10, grid, clock, fields) == 0
    @test t_restoring(1, 80,  10, grid, clock, fields) == 0
    @test t_restoring(1, 90,  10, grid, clock, fields) == t_restoring.rate / 2
    @test t_restoring(1, 100, 10, grid, clock, fields) == t_restoring.rate
    @test t_restoring(1, 1,   5,  grid, clock, fields) == 0
    @test t_restoring(1, 10,  5,  grid, clock, fields) == 0
end

@testset "setting a field with ECCO" begin
    for arch in test_architectures

        grid  = LatitudeLongitudeGrid(arch; size = (10, 10, 10), 
                                        latitude = (-60, -40), 
                                       longitude = (10, 15), 
                                               z = (-200, 0),
                                            halo = (6, 6, 6))
        
        field = CenterField(grid)
        
        @test begin
            set!(field, ECCOMetadata(:temperature)) 
            set!(field, ECCOMetadata(:salinity))
            true
        end

        FT = ECCORestoring(arch, :temperature; dates, rate = 1 / 1000.0, inpainting_iterations = 1)
        ocean = ocean_simulation(grid; forcing = (; T = FT))

        @test begin
            time_step!(ocean)
            time_step!(ocean)
            true
        end
    end 
end<|MERGE_RESOLUTION|>--- conflicted
+++ resolved
@@ -17,17 +17,8 @@
         A = typeof(arch)
         @info "Testing ECCO_field on $A..."
 
-<<<<<<< HEAD
         temperature = ECCOMetadata(:temperature, dates, ECCO4Monthly())
         t_restoring = ECCORestoring(temperature; rate = 1 / 1000.0, inpainting_iterations = 1)
-=======
-        start_date = DateTimeProlepticGregorian(1993, 1, 1)
-        end_date = DateTimeProlepticGregorian(1993, 4, 1)
-        dates = start_date : Month(1) : end_date
-
-        temperature = ECCOMetadata(:temperature, dates)
-        t_restoring = ECCO_restoring_forcing(temperature; timescale = 1000.0)
->>>>>>> 887bc467
 
         ECCO_fts = t_restoring.field_time_series
 
