--- conflicted
+++ resolved
@@ -4,11 +4,7 @@
 using ClimaOcean
 
 using ClimaOcean.ECCO
-<<<<<<< HEAD
-using ClimaOcean.ECCO: ECCO_field, metadata_path, ECCO_times, ECCO4DarwinMonthly
-=======
-using ClimaOcean.ECCO: ECCO_field, metadata_path, native_times
->>>>>>> 22ec5930
+using ClimaOcean.ECCO: ECCO_field, metadata_path, native_times, ECCO4DarwinMonthly
 using ClimaOcean.DataWrangling: NearestNeighborInpainting
 
 using Oceananigans.Grids: topology
@@ -141,7 +137,7 @@
         end
 
         @test begin
-            set!(field, ECCOMetadata(:DIC; version=ECCO4DarwinMonthly()))
+            set!(field, ECCOMetadatum(:DIC; version=ECCO4DarwinMonthly(), date=start_date))
             true
         end
     end
