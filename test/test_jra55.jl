--- conflicted
+++ resolved
@@ -96,19 +96,11 @@
 
         # Random regression test
         CUDA.@allowscalar begin
-<<<<<<< HEAD
-            @test target_fts[1, 1, 1, 1] == 222.24313354492188
-
-            # Only include this if we are filling halo regions within
-            # interpolate_field_time_series
-            @test target_fts[Nx + 1, 1, 1, 1] == 222.24313354492188
-=======
             @test Float32(target_fts[1, 1, 1, 1]) ≈ Float32(222.24313354492188)
 
             # Only include this if we are filling halo regions within
             # interpolate_field_time_series
             @test Float32(target_fts[Nx + 1, 1, 1, 1]) ≈ Float32(222.24313354492188)
->>>>>>> f4ae3544
         end
 
         @test target_fts.times == jra55_fts.times
