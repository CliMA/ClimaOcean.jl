include("runtests_setup.jl")

@testset "JRA55 and data wrangling utilities" begin
    for arch in test_architectures
        A = typeof(arch)
        @info "Testing JRA55_field_time_series on $A..."

        test_name = :downwelling_shortwave_radiation
        test_filename = "RYF.rsds.1990_1991.nc"
        test_jld2_filename = "JRA55_repeat_year_downwelling_shortwave_radiation.jld2"
        time_indices = 1:3

        # This should download a file called "RYF.rsds.1990_1991.nc"
        jra55_fts = ClimaOcean.JRA55.JRA55_field_time_series(test_name; architecture=arch, time_indices)

        @test isfile(test_filename)
        @test jra55_fts isa FieldTimeSeries
        @test jra55_fts.grid isa LatitudeLongitudeGrid
        
        Nx, Ny, Nz, Nt = size(jra55_fts)
        @test Nx == 640
        @test Ny == 320
        @test Nz == 1
        @test Nt == length(time_indices)

        CUDA.@allowscalar begin
            @test jra55_fts[1, 1, 1, 1]   == 430.98105f0
            @test jra55_fts[641, 1, 1, 1] == 430.98105f0
        end

        # Test that halo regions were filled to respect boundary conditions
        CUDA.@allowscalar begin
            @test view(jra55_fts.data, 1, :, 1, :) == view(jra55_fts.data, Nx+1, :, 1, :)
        end

        @info "Testing preprocessing JRA55 data on $A..."
        rm(test_jld2_filename, force=true)

<<<<<<< HEAD
        on_disk_jra55_fts = ClimaOcean.JRA55.JRA55_field_time_series(test_name;
                                                                     architecture = arch,
                                                                     backend = OnDisk(),
                                                                     time_indices)

        @test on_disk_jra55_fts isa FieldTimeSeries
        @test parent(on_disk_jra55_fts[1]) == parent(jra55_fts[1])

        @info "Testing loading preprocessed JRA55 data on $A..."
        in_memory_jra55_fts = ClimaOcean.JRA55.JRA55_field_time_series(test_name;
=======
        @info "Testing loading preprocessed JRA55 data on $A..."
        in_memory_jra55_fts = ClimaOcean.JRA55.JRA55_field_time_series(test_name;
                                                                       time_indices,
>>>>>>> 89a549df
                                                                       architecture = arch,
                                                                       backend = InMemory(2))

        @test in_memory_jra55_fts isa FieldTimeSeries
<<<<<<< HEAD
        @test parent(in_memory_jra55_fts[1]) == parent(jra55_fts[1])

        # Clean up
        rm(test_filename)
        rm(on_disk_jra55_fts.path)
=======

        @test interior(in_memory_jra55_fts[1]) == interior(jra55_fts[1])

        # Clean up
        rm(test_filename)
        rm(in_memory_jra55_fts.path)
>>>>>>> 89a549df

        @info "Testing interpolate_field_time_series! on $A..."
        # Make target grid and field
        resolution = 1 # degree, eg 1/4
        Nx = Int(360 / resolution)

        southern_limit = -79
        northern_limit = -30
        j₁ = (90 + southern_limit) / resolution
        j₂ = (90 + northern_limit) / resolution + 1
        Ny = Int(j₂ - j₁ + 1)

        target_grid = LatitudeLongitudeGrid(arch,
                                            size = (Nx, Ny, 1);
                                            longitude = (0, 360),
                                            latitude = (southern_limit, northern_limit),
                                            z = (0, 1),
                                            topology = (Periodic, Bounded, Bounded))

        times = jra55_fts.times
        boundary_conditions = jra55_fts.boundary_conditions
        target_fts = FieldTimeSeries{Center, Center, Nothing}(target_grid, times; boundary_conditions)
<<<<<<< HEAD
        ClimaOcean.DataWrangling.interpolate_field_time_series!(target_fts, jra55_fts)
=======
        interpolate!(target_fts, jra55_fts)
>>>>>>> 89a549df

        # Random regression test
        CUDA.@allowscalar begin
            @test target_fts[1, 1, 1, 1]      == 222.243136478611

            # Only include this if we are filling halo regions within
            # interpolate_field_time_series
            @test target_fts[Nx + 1, 1, 1, 1] == 222.243136478611
        end

        @test target_fts.times == jra55_fts.times

        # What else might we test?

        @info "Testing save_field_time_series! on $A..."
        filepath = "JRA55_downwelling_shortwave_radiation_test.jld2"
        ClimaOcean.DataWrangling.save_field_time_series!(target_fts, path=filepath, name="Qsw",
                                                         overwrite_existing = true)
        @test isfile(filepath)

        # Test that we can load the data back
        Qswt = FieldTimeSeries(filepath, "Qsw")
        @show size(Qswt.data), size(target_fts)
        @test parent(Qswt) == parent(target_fts)    
        @test Qswt.times == target_fts.times
        rm(filepath)
    end 
end
<|MERGE_RESOLUTION|>--- conflicted
+++ resolved
@@ -36,40 +36,19 @@
         @info "Testing preprocessing JRA55 data on $A..."
         rm(test_jld2_filename, force=true)
 
-<<<<<<< HEAD
-        on_disk_jra55_fts = ClimaOcean.JRA55.JRA55_field_time_series(test_name;
-                                                                     architecture = arch,
-                                                                     backend = OnDisk(),
-                                                                     time_indices)
-
-        @test on_disk_jra55_fts isa FieldTimeSeries
-        @test parent(on_disk_jra55_fts[1]) == parent(jra55_fts[1])
-
-        @info "Testing loading preprocessed JRA55 data on $A..."
-        in_memory_jra55_fts = ClimaOcean.JRA55.JRA55_field_time_series(test_name;
-=======
         @info "Testing loading preprocessed JRA55 data on $A..."
         in_memory_jra55_fts = ClimaOcean.JRA55.JRA55_field_time_series(test_name;
                                                                        time_indices,
->>>>>>> 89a549df
                                                                        architecture = arch,
                                                                        backend = InMemory(2))
 
         @test in_memory_jra55_fts isa FieldTimeSeries
-<<<<<<< HEAD
-        @test parent(in_memory_jra55_fts[1]) == parent(jra55_fts[1])
-
-        # Clean up
-        rm(test_filename)
-        rm(on_disk_jra55_fts.path)
-=======
 
         @test interior(in_memory_jra55_fts[1]) == interior(jra55_fts[1])
 
         # Clean up
         rm(test_filename)
         rm(in_memory_jra55_fts.path)
->>>>>>> 89a549df
 
         @info "Testing interpolate_field_time_series! on $A..."
         # Make target grid and field
@@ -92,11 +71,7 @@
         times = jra55_fts.times
         boundary_conditions = jra55_fts.boundary_conditions
         target_fts = FieldTimeSeries{Center, Center, Nothing}(target_grid, times; boundary_conditions)
-<<<<<<< HEAD
-        ClimaOcean.DataWrangling.interpolate_field_time_series!(target_fts, jra55_fts)
-=======
         interpolate!(target_fts, jra55_fts)
->>>>>>> 89a549df
 
         # Random regression test
         CUDA.@allowscalar begin
