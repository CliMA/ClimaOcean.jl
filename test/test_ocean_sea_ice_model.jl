include("runtests_setup.jl")

using CUDA
using Oceananigans.OrthogonalSphericalShellGrids
using ClimaOcean.OceanSeaIceModels: above_freezing_ocean_temperature!
using ClimaSeaIce.SeaIceThermodynamics: melting_temperature
using ClimaSeaIce.SeaIceDynamics
using ClimaSeaIce.Rheologies

@inline kernel_melting_temperature(i, j, k, grid, liquidus, S) = @inbounds melting_temperature(liquidus, S[i, j, k])

@testset "Time stepping test" begin
    for dataset in [ECCO4Monthly(), EN4Monthly()]

        start = DateTimeProlepticGregorian(1993, 1, 1)
        time_resolution = dataset isa ECCO2Daily ? Day(1) : Month(1)
        end_date = DateTimeProlepticGregorian(1993, 2, 1)
        dates = start_date : time_resolution : end_date

        temperature_metadata = Metadata(:temperature; dataset, dates)
        salinity_metadata    = Metadata(:salinity; dataset, dates)

        for arch in test_architectures

            A = typeof(arch)

            @info "Testing timestepping with $(typeof(dataset)) on $A"

            λ★, φ★ = 35.1, 50.1

            grid = RectilinearGrid(arch, size = 200, x = λ★, y = φ★,
                                   z = (-400, 0), topology = (Flat, Flat, Bounded))

            ocean = ocean_simulation(grid)
            data = Int[]
            pushdata(sim) = push!(data, iteration(sim))
            add_callback!(ocean, pushdata)
            backend = JRA55NetCDFBackend(4)
            atmosphere = JRA55PrescribedAtmosphere(arch; backend)
            radiation = Radiation(arch)
            coupled_model = OceanSeaIceModel(ocean; atmosphere, radiation)
            Δt = 60
            for n = 1:3
                time_step!(coupled_model, Δt)
            end
            @test data == [0, 1, 2, 3]

            # TODO: do the same for a SeaIceSimulation, and eventually prognostic Atmos

            #####
            ##### Ocean and prescribed atmosphere
            #####

            grid = TripolarGrid(arch;
                                size = (50, 50, 10),
                                halo = (7, 7, 7),
                                z = (-6000, 0))

            bottom_height = regrid_bathymetry(grid;
                                              minimum_depth = 10,
                                              interpolation_passes = 5,
                                              major_basins = 1)

            grid = ImmersedBoundaryGrid(grid, GridFittedBottom(bottom_height); active_cells_map=true)

            free_surface = SplitExplicitFreeSurface(grid; substeps=20)
            ocean = ocean_simulation(grid; free_surface)

            backend = JRA55NetCDFBackend(4)
            atmosphere = JRA55PrescribedAtmosphere(arch; backend)
            radiation = Radiation(arch)

            # Fluxes are computed when the model is constructed, so we just test that this works.
            @test begin
                coupled_model = OceanSeaIceModel(ocean; atmosphere, radiation)
                time_step!(coupled_model, 1)
                true
            end

            #####
            ##### Coupled ocean-sea ice and prescribed atmosphere
            #####

            sea_ice  = sea_ice_simulation(grid, ocean; advection=WENO(order=7))
            liquidus = sea_ice.model.ice_thermodynamics.phase_transitions.liquidus

            # Set the ocean temperature and salinity
            set!(ocean.model, T=temperature_metadata[1], S=salinity_metadata[1])
            above_freezing_ocean_temperature!(ocean, sea_ice)

            # Test that ocean temperatures are above freezing
            T = on_architecture(CPU(), ocean.model.tracers.T)
            S = on_architecture(CPU(), ocean.model.tracers.S)

            Tm = KernelFunctionOperation{Center, Center, Center}(kernel_melting_temperature, grid, liquidus, S)
            @test all(T .≥ Tm)

            # Fluxes are computed when the model is constructed, so we just test that this works.
            # And that we can time step with sea ice
            @test begin
                coupled_model = OceanSeaIceModel(ocean, sea_ice; atmosphere, radiation)
                time_step!(coupled_model, 1)
                true
            end
        end
    end
<<<<<<< HEAD

    @testset "Test a prescribed ocean model" begin 
        grid = LatitudeLongitudeGrid(size = (10, 10, 10), latitude = (20, 30), longitude = (40, 50), z = (-100, 0))
        T = ECCOFieldTimeSeries(:temperature, grid; time_indices_in_memory = 2)
        S = ECCOFieldTimeSeries(:salinity, grid; time_indices_in_memory = 2)
        ocean_model = PrescribedOcean((; T, S); grid)

        time_step!(ocean_model, T.times[2])

        @test ocean_model.clock.time == T.times[2]
        @test ocean_model.tracers.T.data == T[2].data
        @test ocean_model.tracers.S.data == S[2].data

        time_step!(ocean_model, 10days)

        @test ocean_model.clock.time == 10days
        @test T.backend.start == 2
        @test ocean_model.tracers.T.data != T[3].data 
    end
end
=======
end
>>>>>>> 660773ed
<|MERGE_RESOLUTION|>--- conflicted
+++ resolved
@@ -104,7 +104,6 @@
             end
         end
     end
-<<<<<<< HEAD
 
     @testset "Test a prescribed ocean model" begin 
         grid = LatitudeLongitudeGrid(size = (10, 10, 10), latitude = (20, 30), longitude = (40, 50), z = (-100, 0))
@@ -124,7 +123,4 @@
         @test T.backend.start == 2
         @test ocean_model.tracers.T.data != T[3].data 
     end
-end
-=======
-end
->>>>>>> 660773ed
+end