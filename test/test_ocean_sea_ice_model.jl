include("runtests_setup.jl")

using CUDA
using Oceananigans.OrthogonalSphericalShellGrids
using ClimaOcean.OceanSeaIceModels: above_freezing_ocean_temperature!
using ClimaSeaIce.SeaIceThermodynamics: melting_temperature
using ClimaSeaIce.SeaIceMomentumEquations
using ClimaSeaIce.Rheologies

@inline kernel_melting_temperature(i, j, k, grid, liquidus, S) = @inbounds melting_temperature(liquidus, S[i, j, k])

@testset "Time stepping test" begin

    for arch in test_architectures

        λ★, φ★ = 35.1, 50.1

        grid = RectilinearGrid(arch, size = 200, x = λ★, y = φ★,
                               z = (-400, 0), topology = (Flat, Flat, Bounded))

        ocean = ocean_simulation(grid)
        data = Int[]
        pushdata(sim) = push!(data, iteration(sim))
        add_callback!(ocean, pushdata)
        backend = JRA55NetCDFBackend(4)
        atmosphere = JRA55PrescribedAtmosphere(arch; backend)
        radiation = Radiation(arch)
        coupled_model = OceanSeaIceModel(ocean; atmosphere, radiation)
        Δt = 60
        for n = 1:3
            time_step!(coupled_model, Δt)
        end
        @test data == [0, 1, 2, 3]

        # TODO: do the same for a SeaIceSimulation, and eventually prognostic Atmos

        #####
        ##### Ocean and prescribed atmosphere
        #####

        grid = TripolarGrid(arch;
                            size = (50, 50, 10),
                            halo = (7, 7, 7),
                            z = (-6000, 0))

        bottom_height = regrid_bathymetry(grid;
                                          minimum_depth = 10,
                                          interpolation_passes = 20,
                                          major_basins = 1)

        grid = ImmersedBoundaryGrid(grid, GridFittedBottom(bottom_height); active_cells_map=true)

        free_surface = SplitExplicitFreeSurface(grid; substeps=20)
        ocean = ocean_simulation(grid; free_surface)

        backend = JRA55NetCDFBackend(4)
        atmosphere = JRA55PrescribedAtmosphere(arch; backend)
        radiation = Radiation(arch)

        # Fluxes are computed when the model is constructed, so we just test that this works.
        @test begin
            coupled_model = OceanSeaIceModel(ocean; atmosphere, radiation)
            time_step!(coupled_model, 1)
            true
        end

        #####
        ##### Coupled ocean-sea ice and prescribed atmosphere
        #####

        # Adding a sea ice model to the coupled model
        τua = Field{Face, Center, Nothing}(grid) 
        τva = Field{Center, Face, Nothing}(grid)

<<<<<<< HEAD
        sea_ice  = sea_ice_simulation(sea_ice_grid)
=======
        dynamics = SeaIceMomentumEquation(grid; 
                                          coriolis = ocean.model.coriolis,
                                          top_momentum_stress = (u=τua, v=τva),
                                          rheology = ElastoViscoPlasticRheology(),
                                          solver = SplitExplicitSolver(120))

        sea_ice  = sea_ice_simulation(grid; dynamics, advection=WENO(order=7)) 
>>>>>>> 83c4d9d7
        liquidus = sea_ice.model.ice_thermodynamics.phase_transitions.liquidus

        # Set the ocean temperature and salinity
        set!(ocean.model, T=temperature_metadata[1], S=salinity_metadata[1])
        above_freezing_ocean_temperature!(ocean, sea_ice)

        # Test that ocean temperatures are above freezing
        T = on_architecture(CPU(), ocean.model.tracers.T)
        S = on_architecture(CPU(), ocean.model.tracers.S)

        Tm = KernelFunctionOperation{Center, Center, Center}(kernel_melting_temperature, grid, liquidus, S)
        @test all(T .>= Tm)

        # Fluxes are computed when the model is constructed, so we just test that this works.
        # And that we can time step with sea ice
        @test begin
            coupled_model = OceanSeaIceModel(ocean, sea_ice; atmosphere, radiation)
            time_step!(coupled_model, 1)
            true
        end
    end
end

"""
    testbed_coupled_simulation(grid; stop_iteration=8)

Return a test-bed coupled simulation with a Checkpointer.
"""
function testbed_coupled_simulation(grid; stop_iteration=8)
    ocean = ocean_simulation(grid)

    radiation = Radiation(arch)

    atmosphere = JRA55PrescribedAtmosphere(arch; backend=JRA55NetCDFBackend(4))

    coupled_model = OceanSeaIceModel(ocean; atmosphere, radiation)

    simulation = Simulation(coupled_model; Δt=10, stop_iteration)

    simulation.output_writers[:checkpoint] = Checkpointer(ocean.model;
                                                          schedule = IterationInterval(3),
                                                          prefix = "checkpointer",
                                                          dir = ".",
                                                          verbose = true,
                                                          overwrite_existing = true)

    return simulation
end

@testset "Checkpointer test" begin
    for arch in test_architectures

        Nx, Ny, Nz = 40, 25, 10

        grid = LatitudeLongitudeGrid(arch;
                                     size = (Nx, Ny, Nz),
                                     halo = (7, 7, 7),
                                     z = (-6000, 0),
                                     latitude  = (-75, 75),
                                     longitude = (0, 360))

        simulation = testbed_coupled_simulation(grid; stop_iteration=8)

        run!(simulation)

        # create a new simulation and pick up from the last checkpointer
        new_simulation = testbed_coupled_simulation(grid; stop_iteration=13)

        run!(new_simulation, pickup=true)

        # ensure the ocean and atmosphere time step and iteration are the same
        @test new_simulation.model.atmosphere.clock.iteration ≈ new_simulation.model.ocean.model.clock.iteration
        @test new_simulation.model.atmosphere.clock.time ≈ new_simulation.model.ocean.model.clock.time
    end
end<|MERGE_RESOLUTION|>--- conflicted
+++ resolved
@@ -72,9 +72,6 @@
         τua = Field{Face, Center, Nothing}(grid) 
         τva = Field{Center, Face, Nothing}(grid)
 
-<<<<<<< HEAD
-        sea_ice  = sea_ice_simulation(sea_ice_grid)
-=======
         dynamics = SeaIceMomentumEquation(grid; 
                                           coriolis = ocean.model.coriolis,
                                           top_momentum_stress = (u=τua, v=τva),
@@ -82,7 +79,6 @@
                                           solver = SplitExplicitSolver(120))
 
         sea_ice  = sea_ice_simulation(grid; dynamics, advection=WENO(order=7)) 
->>>>>>> 83c4d9d7
         liquidus = sea_ice.model.ice_thermodynamics.phase_transitions.liquidus
 
         # Set the ocean temperature and salinity
