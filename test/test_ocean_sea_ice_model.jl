include("runtests_setup.jl")

using CUDA
using Oceananigans.Units
using Oceananigans: prognostic_fields
using Oceananigans.TimeSteppers: QuasiAdamsBashforth2TimeStepper
using Oceananigans.OrthogonalSphericalShellGrids
using ClimaOcean.OceanSeaIceModels: above_freezing_ocean_temperature!, OceanSeaIceModel
using ClimaSeaIce.SeaIceThermodynamics: melting_temperature
using ClimaSeaIce.SeaIceMomentumEquations
using ClimaSeaIce.Rheologies

@inline kernel_melting_temperature(i, j, k, grid, liquidus, S) = @inbounds melting_temperature(liquidus, S[i, j, k])
#=
@testset "Time stepping test" begin
    for dataset in test_datasets
        temperature_metadata = Metadata(:temperature; dataset, dates)
        salinity_metadata    = Metadata(:salinity; dataset, dates)

        for arch in test_architectures

            A = typeof(arch)

            @info "Testing timestepping with $(typeof(dataset)) on $A"

            λ★, φ★ = 35.1, 50.1

<<<<<<< HEAD
        bottom_height = regrid_bathymetry(grid;
                                          minimum_depth = 10,
                                          interpolation_passes = 20,
                                          major_basins = 1)

        grid = ImmersedBoundaryGrid(grid, GridFittedBottom(bottom_height); active_cells_map=true)

        free_surface = SplitExplicitFreeSurface(grid; substeps=20)
        ocean = ocean_simulation(grid; free_surface)

        backend = JRA55NetCDFBackend(4)
        atmosphere = JRA55PrescribedAtmosphere(arch; backend)
        radiation = Radiation(arch)

        # Fluxes are computed when the model is constructed, so we just test that this works.
        @test begin
            coupled_model = OceanSeaIceModel(ocean; atmosphere, radiation)
            time_step!(coupled_model, 1)
            true
        end

        #####
        ##### Coupled ocean-sea ice and prescribed atmosphere
        #####

        # Adding a sea ice model to the coupled model
        τua = Field{Face, Center, Nothing}(grid)
        τva = Field{Center, Face, Nothing}(grid)

        dynamics = SeaIceMomentumEquation(grid;
                                          coriolis = ocean.model.coriolis,
                                          top_momentum_stress = (u=τua, v=τva),
                                          rheology = ElastoViscoPlasticRheology(),
                                          solver = SplitExplicitSolver(120))

        sea_ice  = sea_ice_simulation(grid; dynamics, advection=WENO(order=7))
        liquidus = sea_ice.model.ice_thermodynamics.phase_transitions.liquidus

        # Set the ocean temperature and salinity
        set!(ocean.model, T=temperature_metadata[1], S=salinity_metadata[1])
        above_freezing_ocean_temperature!(ocean, sea_ice)

        # Test that ocean temperatures are above freezing
        T = on_architecture(CPU(), ocean.model.tracers.T)
        S = on_architecture(CPU(), ocean.model.tracers.S)

        Tm = KernelFunctionOperation{Center, Center, Center}(kernel_melting_temperature, grid, liquidus, S)
        @test all(T .>= Tm)

        # Fluxes are computed when the model is constructed, so we just test that this works.
        # And that we can time step with sea ice
        @test begin
            coupled_model = OceanSeaIceModel(ocean, sea_ice; atmosphere, radiation)
            time_step!(coupled_model, 1)
            true
        end
    end
end
=#

"""
    test_ocean_sea_ice_model_checkpointer(grid)

Return two ocean-sea ice coupled models to be used for testing purposes.
"""
function test_ocean_sea_ice_model_checkpointer(grid)
    ocean = ocean_simulation(grid, closure=nothing, free_surface = ExplicitFreeSurface())
    atmosphere = JRA55PrescribedAtmosphere(arch; backend=JRA55NetCDFBackend(4))

    true_coupled_model = OceanSeaIceModel(ocean; atmosphere)
    # true_coupled_model = OceanSeaIceModel(ocean; atmosphere=nothing, radiation=nothing)

    test_coupled_model = deepcopy(true_coupled_model)

    return true_coupled_model, test_coupled_model
end

function test_model_equality(test_model::OceanSeaIceModel, true_model::OceanSeaIceModel)
    test_clock_equality(test_model.clock, true_model.clock)

    # test equality for components
    test_model_equality(test_model.atmosphere, true_model.atmosphere)
    test_model_equality(test_model.ocean.model, true_model.ocean.model)

    return nothing
end

test_model_equality(test_model::PrescribedAtmosphere, true_model::PrescribedAtmosphere) =
    test_clock_equality(test_model.clock, true_model.clock)

function test_clock_equality(clock1::Clock, clock2::Clock)
    @test clock1.iteration == clock2.iteration
    @test clock1.time == clock2.time
    @test clock1.last_Δt == clock2.last_Δt
return nothing
end

function test_model_equality(test_model::HydrostaticFreeSurfaceModel, true_model::HydrostaticFreeSurfaceModel)

    test_clock_equality(test_model.clock, true_model.clock)

    CUDA.@allowscalar begin
        test_model_fields = prognostic_fields(test_model)
        true_model_fields = prognostic_fields(true_model)
        field_names = keys(test_model_fields)

        for name in field_names
            @show name
            @show all(test_model_fields[name].data .≈ true_model_fields[name].data)

            if test_model.timestepper isa QuasiAdamsBashforth2TimeStepper
                if name ∈ keys(test_model.timestepper.Gⁿ)
                    @show name
                    # @show test_model.timestepper.Gⁿ[name]
                    # @show true_model.timestepper.Gⁿ[name]
                    @show all(test_model.timestepper.Gⁿ[name].data .≈ true_model.timestepper.Gⁿ[name].data)
                    @show all(test_model.timestepper.G⁻[name].data .≈ true_model.timestepper.G⁻[name].data)
                end
            end
        end
    end

    return nothing
end

function run_checkpointer_tests(true_model, test_model, Δt)

    true_simulation = Simulation(true_model; Δt, stop_iteration = 4)
    true_simulation.output_writers[:checkpoint] =
        Checkpointer(true_model, schedule=IterationInterval(4), overwrite_existing=true)

    run!(true_simulation)

    checkpointed_model = deepcopy(true_simulation.model)

    true_simulation.stop_iteration = 7
    run!(true_simulation)

    #####
    ##### Test `set!(model, checkpoint_file)`
    #####

    @info "Testing `set!(model, checkpoint_file)`"

    set!(test_model, "checkpoint_iteration4.jld2")

    test_model_equality(test_model, checkpointed_model)

    #=
    #####
    ##### Test pickup from explicit checkpoint path
    #####

    @info "Testing pickup from explicit checkpoint path"

    test_simulation = Simulation(test_model; Δt, stop_iteration=7)
    run!(test_simulation, pickup="checkpoint_iteration0.jld2")

    test_model_equality(test_model, true_model)

    run!(test_simulation, pickup="checkpoint_iteration4.jld2")

    @info "Testing model equality when running with pickup=checkpoint_iteration4.jld2."

    test_model_equality(test_model, true_model)

    @test test_simulation.model.clock.iteration == true_simulation.model.clock.iteration
    @test test_simulation.model.clock.time == true_simulation.model.clock.time
    test_model_equality(test_simulation.model, true_simulation.model)

    #####
    ##### Test `run!(sim, pickup=true)
    #####

    @info "Testing run!(sim, pickup=true)"

    # Pickup using existing checkpointer
    test_simulation.output_writers[:checkpoint] =
        Checkpointer(test_model, schedule=IterationInterval(4), overwrite_existing=true)

    run!(test_simulation, pickup=true)
    @info "    Testing model equality when running with pickup=true."

    @test test_simulation.model.clock.iteration == true_simulation.model.clock.iteration
    @test test_simulation.model.clock.time == true_simulation.model.clock.time
    test_model_equality(test_simulation.model, true_simulation.model)

    run!(test_simulation, pickup=0)
    @info "    Testing model equality when running with pickup=0."

    @test test_simulation.model.clock.iteration == true_simulation.model.clock.iteration
    @test test_simulation.model.clock.time == true_simulation.model.clock.time
    test_model_equality(test_simulation.model, true_simulation.model)

    run!(test_simulation, pickup=4)
    @info "    Testing model equality when running with pickup=4."

    @test test_simulation.model.clock.iteration == true_simulation.model.clock.iteration
    @test test_simulation.model.clock.time == true_simulation.model.clock.time
    test_model_equality(test_simulation.model, true_simulation.model)

    =#

    for file in Tuple("checkpoint_iteration$i.jld2" for i in 0:4:10)
        rm(file, force=true)
    end
end

#=
@testset "Checkpointer tests" begin
    for arch in test_architectures

        Δt = 1.2hours

        Nx, Ny, Nz = 40, 25, 10

        grid = LatitudeLongitudeGrid(arch;
                                     size = (Nx, Ny, Nz),
                                     halo = (7, 7, 7),
                                     z = (-6000, 0),
                                     latitude  = (-75, 75),
                                     longitude = (0, 360))

        true_coupled_model, test_coupled_model = test_ocean_sea_ice_model_checkpointer(grid)

        run_checkpointer_tests(true_coupled_model, test_coupled_model, Δt)

        #=
        true_simulation = testbed_coupled_simulation(true_coupled_model; Δt, checkpoint_iteration_interval,
                                                     stop_iteration=intermediate_iteration)

        test_simulation = testbed_coupled_simulation(test_coupled_model; Δt, checkpoint_iteration_interval
                                                     stop_iteration = final_iteration)

        run!(true_simulation) # up to intermediate_iteration

        checkpointed_model = deepcopy(true_simulation.model)

        set!(test_model, "checkpoint_iteration5.jld2")

        @test test_model.clock.iteration == checkpointed_model.clock.iteration
        @test test_model.clock.time == checkpointed_model.clock.time

        run!(new_simulation, pickup=true)

        # ensure all clocks all at same time and iteration
        for clock in (simulation.model.clock,
                      simulation.model.atmosphere.clock,
                      simulation.model.ocean.model.clock)

            @test clock.iteration ≈ intermediate_iteration
            @test clock.time ≈ intermediate_iteration * Δt
        end

        for clock in (new_simulation.model.clock,
                      new_simulation.model.atmosphere.clock,
                      new_simulation.model.ocean.model.clock)

            @test clock.iteration ≈ final_iteration
            @test clock.time ≈ final_iteration * Δt
        end
        =#
    end

end
=#
=======
            grid = RectilinearGrid(arch, size = 200, x = λ★, y = φ★,
                                   z = (-400, 0), topology = (Flat, Flat, Bounded))

            ocean = ocean_simulation(grid)
            data = Int[]
            pushdata(sim) = push!(data, iteration(sim))
            add_callback!(ocean, pushdata)
            backend = JRA55NetCDFBackend(4)
            atmosphere = JRA55PrescribedAtmosphere(arch; backend)
            radiation = Radiation(arch)
            coupled_model = OceanSeaIceModel(ocean; atmosphere, radiation)
            Δt = 60
            for n = 1:3
                time_step!(coupled_model, Δt)
            end
            @test data == [0, 1, 2, 3]

            # TODO: do the same for a SeaIceSimulation, and eventually prognostic Atmos

            #####
            ##### Ocean and prescribed atmosphere
            #####

            grid = TripolarGrid(arch;
                                size = (50, 50, 10),
                                halo = (7, 7, 7),
                                z = (-6000, 0))

            bottom_height = regrid_bathymetry(grid;
                                              minimum_depth = 10,
                                              interpolation_passes = 20,
                                              major_basins = 1)

            grid = ImmersedBoundaryGrid(grid, GridFittedBottom(bottom_height); active_cells_map=true)

            free_surface = SplitExplicitFreeSurface(grid; substeps=20)
            ocean = ocean_simulation(grid; free_surface)

            backend = JRA55NetCDFBackend(4)
            atmosphere = JRA55PrescribedAtmosphere(arch; backend)
            radiation = Radiation(arch)

            # Fluxes are computed when the model is constructed, so we just test that this works.
            @test begin
                coupled_model = OceanSeaIceModel(ocean; atmosphere, radiation)
                time_step!(coupled_model, 1)
                true
            end

            #####
            ##### Coupled ocean-sea ice and prescribed atmosphere
            #####

            # Adding a sea ice model to the coupled model
            τua = Field{Face, Center, Nothing}(grid)
            τva = Field{Center, Face, Nothing}(grid)

            dynamics = SeaIceMomentumEquation(grid;
                                              coriolis = ocean.model.coriolis,
                                              top_momentum_stress = (u=τua, v=τva),
                                              rheology = ElastoViscoPlasticRheology(),
                                              solver = SplitExplicitSolver(120))

            sea_ice  = sea_ice_simulation(grid; dynamics, advection=WENO(order=7))
            liquidus = sea_ice.model.ice_thermodynamics.phase_transitions.liquidus

            # Set the ocean temperature and salinity
            set!(ocean.model, T=temperature_metadata[1], S=salinity_metadata[1])
            above_freezing_ocean_temperature!(ocean, sea_ice)

            # Test that ocean temperatures are above freezing
            T = on_architecture(CPU(), ocean.model.tracers.T)
            S = on_architecture(CPU(), ocean.model.tracers.S)

            Tm = KernelFunctionOperation{Center, Center, Center}(kernel_melting_temperature, grid, liquidus, S)
            @test all(T .≥ Tm)

            # Fluxes are computed when the model is constructed, so we just test that this works.
            # And that we can time step with sea ice
            @test begin
                coupled_model = OceanSeaIceModel(ocean, sea_ice; atmosphere, radiation)
                time_step!(coupled_model, 1)
                true
            end
        end
    end
end
>>>>>>> 0d1791d0
<|MERGE_RESOLUTION|>--- conflicted
+++ resolved
@@ -11,7 +11,7 @@
 using ClimaSeaIce.Rheologies
 
 @inline kernel_melting_temperature(i, j, k, grid, liquidus, S) = @inbounds melting_temperature(liquidus, S[i, j, k])
-#=
+
 @testset "Time stepping test" begin
     for dataset in test_datasets
         temperature_metadata = Metadata(:temperature; dataset, dates)
@@ -25,274 +25,6 @@
 
             λ★, φ★ = 35.1, 50.1
 
-<<<<<<< HEAD
-        bottom_height = regrid_bathymetry(grid;
-                                          minimum_depth = 10,
-                                          interpolation_passes = 20,
-                                          major_basins = 1)
-
-        grid = ImmersedBoundaryGrid(grid, GridFittedBottom(bottom_height); active_cells_map=true)
-
-        free_surface = SplitExplicitFreeSurface(grid; substeps=20)
-        ocean = ocean_simulation(grid; free_surface)
-
-        backend = JRA55NetCDFBackend(4)
-        atmosphere = JRA55PrescribedAtmosphere(arch; backend)
-        radiation = Radiation(arch)
-
-        # Fluxes are computed when the model is constructed, so we just test that this works.
-        @test begin
-            coupled_model = OceanSeaIceModel(ocean; atmosphere, radiation)
-            time_step!(coupled_model, 1)
-            true
-        end
-
-        #####
-        ##### Coupled ocean-sea ice and prescribed atmosphere
-        #####
-
-        # Adding a sea ice model to the coupled model
-        τua = Field{Face, Center, Nothing}(grid)
-        τva = Field{Center, Face, Nothing}(grid)
-
-        dynamics = SeaIceMomentumEquation(grid;
-                                          coriolis = ocean.model.coriolis,
-                                          top_momentum_stress = (u=τua, v=τva),
-                                          rheology = ElastoViscoPlasticRheology(),
-                                          solver = SplitExplicitSolver(120))
-
-        sea_ice  = sea_ice_simulation(grid; dynamics, advection=WENO(order=7))
-        liquidus = sea_ice.model.ice_thermodynamics.phase_transitions.liquidus
-
-        # Set the ocean temperature and salinity
-        set!(ocean.model, T=temperature_metadata[1], S=salinity_metadata[1])
-        above_freezing_ocean_temperature!(ocean, sea_ice)
-
-        # Test that ocean temperatures are above freezing
-        T = on_architecture(CPU(), ocean.model.tracers.T)
-        S = on_architecture(CPU(), ocean.model.tracers.S)
-
-        Tm = KernelFunctionOperation{Center, Center, Center}(kernel_melting_temperature, grid, liquidus, S)
-        @test all(T .>= Tm)
-
-        # Fluxes are computed when the model is constructed, so we just test that this works.
-        # And that we can time step with sea ice
-        @test begin
-            coupled_model = OceanSeaIceModel(ocean, sea_ice; atmosphere, radiation)
-            time_step!(coupled_model, 1)
-            true
-        end
-    end
-end
-=#
-
-"""
-    test_ocean_sea_ice_model_checkpointer(grid)
-
-Return two ocean-sea ice coupled models to be used for testing purposes.
-"""
-function test_ocean_sea_ice_model_checkpointer(grid)
-    ocean = ocean_simulation(grid, closure=nothing, free_surface = ExplicitFreeSurface())
-    atmosphere = JRA55PrescribedAtmosphere(arch; backend=JRA55NetCDFBackend(4))
-
-    true_coupled_model = OceanSeaIceModel(ocean; atmosphere)
-    # true_coupled_model = OceanSeaIceModel(ocean; atmosphere=nothing, radiation=nothing)
-
-    test_coupled_model = deepcopy(true_coupled_model)
-
-    return true_coupled_model, test_coupled_model
-end
-
-function test_model_equality(test_model::OceanSeaIceModel, true_model::OceanSeaIceModel)
-    test_clock_equality(test_model.clock, true_model.clock)
-
-    # test equality for components
-    test_model_equality(test_model.atmosphere, true_model.atmosphere)
-    test_model_equality(test_model.ocean.model, true_model.ocean.model)
-
-    return nothing
-end
-
-test_model_equality(test_model::PrescribedAtmosphere, true_model::PrescribedAtmosphere) =
-    test_clock_equality(test_model.clock, true_model.clock)
-
-function test_clock_equality(clock1::Clock, clock2::Clock)
-    @test clock1.iteration == clock2.iteration
-    @test clock1.time == clock2.time
-    @test clock1.last_Δt == clock2.last_Δt
-return nothing
-end
-
-function test_model_equality(test_model::HydrostaticFreeSurfaceModel, true_model::HydrostaticFreeSurfaceModel)
-
-    test_clock_equality(test_model.clock, true_model.clock)
-
-    CUDA.@allowscalar begin
-        test_model_fields = prognostic_fields(test_model)
-        true_model_fields = prognostic_fields(true_model)
-        field_names = keys(test_model_fields)
-
-        for name in field_names
-            @show name
-            @show all(test_model_fields[name].data .≈ true_model_fields[name].data)
-
-            if test_model.timestepper isa QuasiAdamsBashforth2TimeStepper
-                if name ∈ keys(test_model.timestepper.Gⁿ)
-                    @show name
-                    # @show test_model.timestepper.Gⁿ[name]
-                    # @show true_model.timestepper.Gⁿ[name]
-                    @show all(test_model.timestepper.Gⁿ[name].data .≈ true_model.timestepper.Gⁿ[name].data)
-                    @show all(test_model.timestepper.G⁻[name].data .≈ true_model.timestepper.G⁻[name].data)
-                end
-            end
-        end
-    end
-
-    return nothing
-end
-
-function run_checkpointer_tests(true_model, test_model, Δt)
-
-    true_simulation = Simulation(true_model; Δt, stop_iteration = 4)
-    true_simulation.output_writers[:checkpoint] =
-        Checkpointer(true_model, schedule=IterationInterval(4), overwrite_existing=true)
-
-    run!(true_simulation)
-
-    checkpointed_model = deepcopy(true_simulation.model)
-
-    true_simulation.stop_iteration = 7
-    run!(true_simulation)
-
-    #####
-    ##### Test `set!(model, checkpoint_file)`
-    #####
-
-    @info "Testing `set!(model, checkpoint_file)`"
-
-    set!(test_model, "checkpoint_iteration4.jld2")
-
-    test_model_equality(test_model, checkpointed_model)
-
-    #=
-    #####
-    ##### Test pickup from explicit checkpoint path
-    #####
-
-    @info "Testing pickup from explicit checkpoint path"
-
-    test_simulation = Simulation(test_model; Δt, stop_iteration=7)
-    run!(test_simulation, pickup="checkpoint_iteration0.jld2")
-
-    test_model_equality(test_model, true_model)
-
-    run!(test_simulation, pickup="checkpoint_iteration4.jld2")
-
-    @info "Testing model equality when running with pickup=checkpoint_iteration4.jld2."
-
-    test_model_equality(test_model, true_model)
-
-    @test test_simulation.model.clock.iteration == true_simulation.model.clock.iteration
-    @test test_simulation.model.clock.time == true_simulation.model.clock.time
-    test_model_equality(test_simulation.model, true_simulation.model)
-
-    #####
-    ##### Test `run!(sim, pickup=true)
-    #####
-
-    @info "Testing run!(sim, pickup=true)"
-
-    # Pickup using existing checkpointer
-    test_simulation.output_writers[:checkpoint] =
-        Checkpointer(test_model, schedule=IterationInterval(4), overwrite_existing=true)
-
-    run!(test_simulation, pickup=true)
-    @info "    Testing model equality when running with pickup=true."
-
-    @test test_simulation.model.clock.iteration == true_simulation.model.clock.iteration
-    @test test_simulation.model.clock.time == true_simulation.model.clock.time
-    test_model_equality(test_simulation.model, true_simulation.model)
-
-    run!(test_simulation, pickup=0)
-    @info "    Testing model equality when running with pickup=0."
-
-    @test test_simulation.model.clock.iteration == true_simulation.model.clock.iteration
-    @test test_simulation.model.clock.time == true_simulation.model.clock.time
-    test_model_equality(test_simulation.model, true_simulation.model)
-
-    run!(test_simulation, pickup=4)
-    @info "    Testing model equality when running with pickup=4."
-
-    @test test_simulation.model.clock.iteration == true_simulation.model.clock.iteration
-    @test test_simulation.model.clock.time == true_simulation.model.clock.time
-    test_model_equality(test_simulation.model, true_simulation.model)
-
-    =#
-
-    for file in Tuple("checkpoint_iteration$i.jld2" for i in 0:4:10)
-        rm(file, force=true)
-    end
-end
-
-#=
-@testset "Checkpointer tests" begin
-    for arch in test_architectures
-
-        Δt = 1.2hours
-
-        Nx, Ny, Nz = 40, 25, 10
-
-        grid = LatitudeLongitudeGrid(arch;
-                                     size = (Nx, Ny, Nz),
-                                     halo = (7, 7, 7),
-                                     z = (-6000, 0),
-                                     latitude  = (-75, 75),
-                                     longitude = (0, 360))
-
-        true_coupled_model, test_coupled_model = test_ocean_sea_ice_model_checkpointer(grid)
-
-        run_checkpointer_tests(true_coupled_model, test_coupled_model, Δt)
-
-        #=
-        true_simulation = testbed_coupled_simulation(true_coupled_model; Δt, checkpoint_iteration_interval,
-                                                     stop_iteration=intermediate_iteration)
-
-        test_simulation = testbed_coupled_simulation(test_coupled_model; Δt, checkpoint_iteration_interval
-                                                     stop_iteration = final_iteration)
-
-        run!(true_simulation) # up to intermediate_iteration
-
-        checkpointed_model = deepcopy(true_simulation.model)
-
-        set!(test_model, "checkpoint_iteration5.jld2")
-
-        @test test_model.clock.iteration == checkpointed_model.clock.iteration
-        @test test_model.clock.time == checkpointed_model.clock.time
-
-        run!(new_simulation, pickup=true)
-
-        # ensure all clocks all at same time and iteration
-        for clock in (simulation.model.clock,
-                      simulation.model.atmosphere.clock,
-                      simulation.model.ocean.model.clock)
-
-            @test clock.iteration ≈ intermediate_iteration
-            @test clock.time ≈ intermediate_iteration * Δt
-        end
-
-        for clock in (new_simulation.model.clock,
-                      new_simulation.model.atmosphere.clock,
-                      new_simulation.model.ocean.model.clock)
-
-            @test clock.iteration ≈ final_iteration
-            @test clock.time ≈ final_iteration * Δt
-        end
-        =#
-    end
-
-end
-=#
-=======
             grid = RectilinearGrid(arch, size = 200, x = λ★, y = φ★,
                                    z = (-400, 0), topology = (Flat, Flat, Bounded))
 
@@ -322,9 +54,9 @@
                                 z = (-6000, 0))
 
             bottom_height = regrid_bathymetry(grid;
-                                              minimum_depth = 10,
-                                              interpolation_passes = 20,
-                                              major_basins = 1)
+                                            minimum_depth = 10,
+                                            interpolation_passes = 20,
+                                            major_basins = 1)
 
             grid = ImmersedBoundaryGrid(grid, GridFittedBottom(bottom_height); active_cells_map=true)
 
@@ -351,10 +83,10 @@
             τva = Field{Center, Face, Nothing}(grid)
 
             dynamics = SeaIceMomentumEquation(grid;
-                                              coriolis = ocean.model.coriolis,
-                                              top_momentum_stress = (u=τua, v=τva),
-                                              rheology = ElastoViscoPlasticRheology(),
-                                              solver = SplitExplicitSolver(120))
+                                            coriolis = ocean.model.coriolis,
+                                            top_momentum_stress = (u=τua, v=τva),
+                                            rheology = ElastoViscoPlasticRheology(),
+                                            solver = SplitExplicitSolver(120))
 
             sea_ice  = sea_ice_simulation(grid; dynamics, advection=WENO(order=7))
             liquidus = sea_ice.model.ice_thermodynamics.phase_transitions.liquidus
@@ -380,4 +112,210 @@
         end
     end
 end
->>>>>>> 0d1791d0
+
+"""
+    test_ocean_sea_ice_model_checkpointer(grid)
+
+Return two ocean-sea ice coupled models to be used for testing purposes.
+"""
+function test_ocean_sea_ice_model_checkpointer(grid)
+    ocean = ocean_simulation(grid, closure=nothing, free_surface = ExplicitFreeSurface())
+    atmosphere = JRA55PrescribedAtmosphere(arch; backend=JRA55NetCDFBackend(4))
+
+    true_coupled_model = OceanSeaIceModel(ocean; atmosphere)
+    # true_coupled_model = OceanSeaIceModel(ocean; atmosphere=nothing, radiation=nothing)
+
+    test_coupled_model = deepcopy(true_coupled_model)
+
+    return true_coupled_model, test_coupled_model
+end
+
+function test_model_equality(test_model::OceanSeaIceModel, true_model::OceanSeaIceModel)
+    test_clock_equality(test_model.clock, true_model.clock)
+
+    # test equality for components
+    test_model_equality(test_model.atmosphere, true_model.atmosphere)
+    test_model_equality(test_model.ocean.model, true_model.ocean.model)
+
+    return nothing
+end
+
+test_model_equality(test_model::PrescribedAtmosphere, true_model::PrescribedAtmosphere) =
+    test_clock_equality(test_model.clock, true_model.clock)
+
+function test_clock_equality(clock1::Clock, clock2::Clock)
+    @test clock1.iteration == clock2.iteration
+    @test clock1.time == clock2.time
+    @test clock1.last_Δt == clock2.last_Δt
+    return nothing
+end
+
+function test_model_equality(test_model::HydrostaticFreeSurfaceModel, true_model::HydrostaticFreeSurfaceModel)
+
+    test_clock_equality(test_model.clock, true_model.clock)
+
+    CUDA.@allowscalar begin
+        test_model_fields = prognostic_fields(test_model)
+        true_model_fields = prognostic_fields(true_model)
+        field_names = keys(test_model_fields)
+
+        for name in field_names
+            @show name
+            @show all(test_model_fields[name].data .≈ true_model_fields[name].data)
+
+            if test_model.timestepper isa QuasiAdamsBashforth2TimeStepper
+                if name ∈ keys(test_model.timestepper.Gⁿ)
+                    @show name
+                    # @show test_model.timestepper.Gⁿ[name]
+                    # @show true_model.timestepper.Gⁿ[name]
+                    @show all(test_model.timestepper.Gⁿ[name].data .≈ true_model.timestepper.Gⁿ[name].data)
+                    @show all(test_model.timestepper.G⁻[name].data .≈ true_model.timestepper.G⁻[name].data)
+                end
+            end
+        end
+    end
+
+    return nothing
+end
+
+function run_checkpointer_tests(true_model, test_model, Δt)
+
+    true_simulation = Simulation(true_model; Δt, stop_iteration = 4)
+    true_simulation.output_writers[:checkpoint] =
+        Checkpointer(true_model, schedule=IterationInterval(4), overwrite_existing=true)
+
+    run!(true_simulation)
+
+    checkpointed_model = deepcopy(true_simulation.model)
+
+    true_simulation.stop_iteration = 7
+    run!(true_simulation)
+
+    #####
+    ##### Test `set!(model, checkpoint_file)`
+    #####
+
+    @info "Testing `set!(model, checkpoint_file)`"
+
+    set!(test_model, "checkpoint_iteration4.jld2")
+
+    test_model_equality(test_model, checkpointed_model)
+
+    #=
+    #####
+    ##### Test pickup from explicit checkpoint path
+    #####
+
+    @info "Testing pickup from explicit checkpoint path"
+
+    test_simulation = Simulation(test_model; Δt, stop_iteration=7)
+    run!(test_simulation, pickup="checkpoint_iteration0.jld2")
+
+    test_model_equality(test_model, true_model)
+
+    run!(test_simulation, pickup="checkpoint_iteration4.jld2")
+
+    @info "Testing model equality when running with pickup=checkpoint_iteration4.jld2."
+
+    test_model_equality(test_model, true_model)
+
+    @test test_simulation.model.clock.iteration == true_simulation.model.clock.iteration
+    @test test_simulation.model.clock.time == true_simulation.model.clock.time
+    test_model_equality(test_simulation.model, true_simulation.model)
+
+    #####
+    ##### Test `run!(sim, pickup=true)
+    #####
+
+    @info "Testing run!(sim, pickup=true)"
+
+    # Pickup using existing checkpointer
+    test_simulation.output_writers[:checkpoint] =
+        Checkpointer(test_model, schedule=IterationInterval(4), overwrite_existing=true)
+
+    run!(test_simulation, pickup=true)
+    @info "    Testing model equality when running with pickup=true."
+
+    @test test_simulation.model.clock.iteration == true_simulation.model.clock.iteration
+    @test test_simulation.model.clock.time == true_simulation.model.clock.time
+    test_model_equality(test_simulation.model, true_simulation.model)
+
+    run!(test_simulation, pickup=0)
+    @info "    Testing model equality when running with pickup=0."
+
+    @test test_simulation.model.clock.iteration == true_simulation.model.clock.iteration
+    @test test_simulation.model.clock.time == true_simulation.model.clock.time
+    test_model_equality(test_simulation.model, true_simulation.model)
+
+    run!(test_simulation, pickup=4)
+    @info "    Testing model equality when running with pickup=4."
+
+    @test test_simulation.model.clock.iteration == true_simulation.model.clock.iteration
+    @test test_simulation.model.clock.time == true_simulation.model.clock.time
+    test_model_equality(test_simulation.model, true_simulation.model)
+
+    =#
+
+    for file in Tuple("checkpoint_iteration$i.jld2" for i in 0:4:10)
+        rm(file, force=true)
+    end
+end
+
+#=
+@testset "Checkpointer tests" begin
+    for arch in test_architectures
+
+        Δt = 1.2hours
+
+        Nx, Ny, Nz = 40, 25, 10
+
+        grid = LatitudeLongitudeGrid(arch;
+                                     size = (Nx, Ny, Nz),
+                                     halo = (7, 7, 7),
+                                     z = (-6000, 0),
+                                     latitude  = (-75, 75),
+                                     longitude = (0, 360))
+
+        true_coupled_model, test_coupled_model = test_ocean_sea_ice_model_checkpointer(grid)
+
+        run_checkpointer_tests(true_coupled_model, test_coupled_model, Δt)
+
+        #=
+        true_simulation = testbed_coupled_simulation(true_coupled_model; Δt, checkpoint_iteration_interval,
+                                                     stop_iteration=intermediate_iteration)
+
+        test_simulation = testbed_coupled_simulation(test_coupled_model; Δt, checkpoint_iteration_interval
+                                                     stop_iteration = final_iteration)
+
+        run!(true_simulation) # up to intermediate_iteration
+
+        checkpointed_model = deepcopy(true_simulation.model)
+
+        set!(test_model, "checkpoint_iteration5.jld2")
+
+        @test test_model.clock.iteration == checkpointed_model.clock.iteration
+        @test test_model.clock.time == checkpointed_model.clock.time
+
+        run!(new_simulation, pickup=true)
+
+        # ensure all clocks all at same time and iteration
+        for clock in (simulation.model.clock,
+                      simulation.model.atmosphere.clock,
+                      simulation.model.ocean.model.clock)
+
+            @test clock.iteration ≈ intermediate_iteration
+            @test clock.time ≈ intermediate_iteration * Δt
+        end
+
+        for clock in (new_simulation.model.clock,
+                      new_simulation.model.atmosphere.clock,
+                      new_simulation.model.ocean.model.clock)
+
+            @test clock.iteration ≈ final_iteration
+            @test clock.time ≈ final_iteration * Δt
+        end
+        =#
+    end
+
+end
+=#