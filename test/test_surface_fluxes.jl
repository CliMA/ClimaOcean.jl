include("runtests_setup.jl")

using ClimaOcean.OceanSeaIceModels.InterfaceComputations:
                                   ComponentInterfaces,
                                   celsius_to_kelvin,
                                   convert_to_kelvin,
                                   SimilarityScales,
                                   surface_specific_humidity,
                                   surface_flux,
                                   SkinTemperature,
                                   BulkTemperature,
                                   DiffusiveFlux

using Thermodynamics
using CUDA
using KernelAbstractions: @kernel, @index
using Oceananigans.TimeSteppers: update_state!
using Oceananigans.Units: hours, days
using ClimaOcean.DataWrangling: all_dates

using ClimaSeaIce.SeaIceMomentumEquations
using ClimaSeaIce.Rheologies

import ClimaOcean.OceanSeaIceModels.InterfaceComputations: surface_specific_humidity

using Statistics: mean, std

struct FixedSpecificHumidity{FT}
    qₒ :: FT
end

@inline surface_specific_humidity(h::FixedSpecificHumidity, args...) = h.qₒ

@testset "Test surface fluxes" begin
    for arch in test_architectures
        grid = LatitudeLongitudeGrid(arch;
                                     size = 1,
                                     latitude = 10,
                                     longitude = 10,
                                     z = (-1, 0),
                                     topology = (Flat, Flat, Bounded))

        ocean = ocean_simulation(grid;
                                 momentum_advection = nothing,
                                 tracer_advection = nothing,
                                 closure = nothing,
                                 bottom_drag_coefficient = 0)

        dates = all_dates(RepeatYearJRA55(), :temperature)
        atmosphere = JRA55PrescribedAtmosphere(arch, Float64; end_date=dates[2], backend = InMemory())

        CUDA.@allowscalar begin
            h  = atmosphere.surface_layer_height
            pₐ = atmosphere.pressure[1][1, 1, 1]

            Tₐ = 15 + celsius_to_kelvin
            qₐ = 0.003

            uₐ = atmosphere.velocities.u[1][1, 1, 1]
            vₐ = atmosphere.velocities.v[1][1, 1, 1]

            ℂₐ = atmosphere.thermodynamics_parameters

            fill!(parent(atmosphere.tracers.T),    Tₐ)
            fill!(parent(atmosphere.tracers.q),    qₐ)
            fill!(parent(atmosphere.velocities.u), uₐ)
            fill!(parent(atmosphere.velocities.v), vₐ)
            fill!(parent(atmosphere.pressure),     pₐ)

            # Force the saturation humidity of the ocean to be
            # equal to the atmospheric saturation humidity
            atmosphere_ocean_interface_specific_humidity = FixedSpecificHumidity(qₐ)

            # Thermodynamic parameters of the atmosphere
            𝒬ₐ = Thermodynamics.PhaseEquil_pTq(ℂₐ, pₐ, Tₐ, qₐ)
            cp = Thermodynamics.cp_m(ℂₐ, 𝒬ₐ)
            ρₐ = Thermodynamics.air_density(ℂₐ, 𝒬ₐ)
            ℰv = Thermodynamics.latent_heat_vapor(ℂₐ, 𝒬ₐ)

            # No radiation equivalent
            radiation = Radiation(ocean_emissivity=0, ocean_albedo=1)

            # turbulent fluxes that force a specific humidity at the ocean's surface
            for atmosphere_ocean_interface_temperature in (BulkTemperature(), SkinTemperature(DiffusiveFlux(1, 1e-2)))
                @info " Testing zero fluxes with $(atmosphere_ocean_interface_temperature)..."

                interfaces = ComponentInterfaces(atmosphere, ocean;
                                                 radiation,
                                                 atmosphere_ocean_interface_specific_humidity,
                                                 atmosphere_ocean_interface_temperature)

                g = ocean.model.buoyancy.formulation.gravitational_acceleration

                # Ensure that the ΔT between atmosphere and ocean is zero
                # Note that the Δθ accounts for the "lapse rate" at height h
                Tₒ = Tₐ - celsius_to_kelvin + h / cp * g

                fill!(parent(ocean.model.velocities.u), uₐ)
                fill!(parent(ocean.model.velocities.v), vₐ)
                fill!(parent(ocean.model.tracers.T), Tₒ)

                # Compute the turbulent fluxes (neglecting radiation)
                coupled_model    = OceanSeaIceModel(ocean; atmosphere, interfaces)
                turbulent_fluxes = coupled_model.interfaces.atmosphere_ocean_interface.fluxes

                # Make sure all fluxes are (almost) zero!
                @test turbulent_fluxes.x_momentum[1, 1, 1]    < eps(eltype(grid))
                @test turbulent_fluxes.y_momentum[1, 1, 1]    < eps(eltype(grid))
                @test turbulent_fluxes.sensible_heat[1, 1, 1] < eps(eltype(grid))
                @test turbulent_fluxes.latent_heat[1, 1, 1]   < eps(eltype(grid))
                @test turbulent_fluxes.water_vapor[1, 1, 1]   < eps(eltype(grid))
            end

            @info " Testing neutral fluxes..."

            # Constructing very special fluxes that do not account for stability of
            # the atmosphere, have zero gustiness and a constant roughness length of
            # `1e-4` for momentum, water vapor and temperature.
            # For this case, we can compute the fluxes by hand.
            ℓ = 1e-4

            @inline zero_stability_function(ζ) = zero(ζ)

            stability_functions = SimilarityScales(zero_stability_function,
                                                   zero_stability_function,
                                                   zero_stability_function)

            roughness_lengths = SimilarityScales(ℓ, ℓ, ℓ)
            similarity_theory = SimilarityTheoryFluxes(; roughness_lengths,
                                                         gustiness_parameter = 0,
                                                         stability_functions)

            interfaces = ComponentInterfaces(atmosphere, ocean;
                                             atmosphere_ocean_flux_formulation=similarity_theory)

            # mid-latitude ocean conditions
            set!(ocean.model, u = 0, v = 0, T = 15, S = 30)

            coupled_model = OceanSeaIceModel(ocean; atmosphere, interfaces)

            # Now manually compute the fluxes:
            Tₒ = ocean.model.tracers.T[1, 1, 1] + celsius_to_kelvin
            Sₒ = ocean.model.tracers.S[1, 1, 1]

            interface_properties = interfaces.atmosphere_ocean_interface.properties
            q_formulation = interface_properties.specific_humidity_formulation
<<<<<<< HEAD
            qₒ = surface_specific_humidity(q_formulation, ℂₐ, 𝒬ₐ.ρ, Tₒ, Sₒ)
=======
            qₒ = saturation_specific_humidity(q_formulation, ℂₐ, 𝒬ₐ, Tₒ, Sₒ)
>>>>>>> d9ddf59a
            g  = ocean.model.buoyancy.formulation.gravitational_acceleration

            # Differences!
            Δu = uₐ
            Δv = vₐ
            ΔU = sqrt(Δu^2 + Δv^2)
            Δθ = Tₐ - Tₒ + h / cp * g
            Δq = qₐ - qₒ
            ϰ  = similarity_theory.von_karman_constant

            # Characteristic scales
            u★ = ϰ / log(h / ℓ) * ΔU
            θ★ = ϰ / log(h / ℓ) * Δθ
            q★ = ϰ / log(h / ℓ) * Δq

            τx = - ρₐ * u★^2 * Δu / sqrt(Δu^2 + Δv^2)
            τy = - ρₐ * u★^2 * Δv / sqrt(Δu^2 + Δv^2)
            Qs = - ρₐ * cp * u★ * θ★
            Mv = - ρₐ * u★ * q★
            Ql = - ρₐ * u★ * q★ * ℰv

            turbulent_fluxes = coupled_model.interfaces.atmosphere_ocean_interface.fluxes

            # Make sure fluxes agree with the hand-calculated ones
            @test turbulent_fluxes.x_momentum[1, 1, 1]    ≈ τx
            @test turbulent_fluxes.y_momentum[1, 1, 1]    ≈ τy
            @test turbulent_fluxes.sensible_heat[1, 1, 1] ≈ Qs
            @test turbulent_fluxes.latent_heat[1, 1, 1]   ≈ Ql
            @test turbulent_fluxes.water_vapor[1, 1, 1]   ≈ Mv
        end

        @info " Testing FreezingLimitedOceanTemperature..."

        grid = LatitudeLongitudeGrid(arch;
                                    size = (2, 2, 10),
                                latitude = (-0.5, 0.5),
                               longitude = (-0.5, 0.5),
                                       z = (-1, 0),
                                topology = (Bounded, Bounded, Bounded))

        ocean = ocean_simulation(grid; momentum_advection = nothing,
                                         tracer_advection = nothing,
                                                 coriolis = nothing,
                                                  closure = nothing,
                                  bottom_drag_coefficient = 0.0)

        dates = all_dates(RepeatYearJRA55(), :temperature)
        atmosphere = JRA55PrescribedAtmosphere(arch; end_date=dates[2], backend = InMemory())

        fill!(ocean.model.tracers.T, -2.0)

        CUDA.@allowscalar begin
            ocean.model.tracers.T[1, 2, 10] = 1.0
            ocean.model.tracers.T[2, 1, 10] = 1.0

            # Cap all fluxes exept for heating ones where T < 0
            sea_ice = FreezingLimitedOceanTemperature()

            # Always cooling!
            fill!(atmosphere.tracers.T, 273.15 - 20)

            coupled_model = OceanSeaIceModel(ocean, sea_ice; atmosphere, radiation)

            # Test that the temperature has snapped up to freezing
            @test minimum(ocean.model.tracers.T) == 0
        end

        @info "Testing Surface Fluxes with sea ice..."

        grid = RectilinearGrid(arch;
                               size = (2, 2, 2),
                             extent = (1, 1, 1),
                           topology = (Periodic, Periodic, Bounded))

        ocean = ocean_simulation(grid; momentum_advection = nothing,
                                         tracer_advection = nothing,
                                                 coriolis = nothing,
                                                  closure = nothing,
                                  bottom_drag_coefficient = 0.0)

        SSU = view(ocean.model.velocities.u, :, :, grid.Nz)
        SSV = view(ocean.model.velocities.v, :, :, grid.Nz)

        τo  = SemiImplicitStress(uₑ=SSU, vₑ=SSV, Cᴰ=0.001, ρₑ=1000.0)
        τua = Field{Face, Center, Nothing}(grid)
        τva = Field{Center, Face, Nothing}(grid)

        dynamics = SeaIceMomentumEquation(grid;
                                          top_momentum_stress = (u=τua, v=τva),
                                          bottom_momentum_stress = τo,
                                          rheology = nothing,
                                          solver = ExplicitSolver())

        sea_ice = sea_ice_simulation(grid; dynamics, advection=Centered())

        # Set a velocity for the ocean
        fill!(ocean.model.velocities.u, 0.1)
        fill!(ocean.model.velocities.v, 0.2)
        fill!(ocean.model.tracers.T,   -2.0)

        # Test that we populate the sea-ice ocean stress
        earth = OceanSeaIceModel(ocean, sea_ice; atmosphere, radiation=Radiation())

        τx = earth.interfaces.sea_ice_ocean_interface.fluxes.x_momentum
        τy = earth.interfaces.sea_ice_ocean_interface.fluxes.y_momentum

        CUDA.@allowscalar begin
            @test τx[1, 1, 1] == sqrt(0.1^2 + 0.2^2) * 0.1
            @test τy[1, 1, 1] == sqrt(0.1^2 + 0.2^2) * 0.2
        end
    end
end

@testset "Fluxes regression" begin
    for arch in test_architectures
        @info "Testing fluxes regression..."

        grid = LatitudeLongitudeGrid(arch;
                                     size = (20, 20, 20),
                                 latitude = (-60, 60),
                                longitude = (0, 360),
                                        z = (-5000, 0))

        # Speed up compilation by removing all the unnecessary stuff
        momentum_advection = nothing
        tracer_advection   = nothing
        tracers  = (:T, :S)
        buoyancy = nothing
        closure  = nothing
        coriolis = nothing

        ocean = ocean_simulation(grid; momentum_advection, tracer_advection, closure, tracers, coriolis)

        date = DateTimeProlepticGregorian(1993, 1, 1)
        dataset = ECCO4Monthly()
        T_metadata = Metadatum(:temperature; date, dataset)
        S_metadata = Metadatum(:salinity; date, dataset)

        set!(ocean.model; T=T_metadata, S=S_metadata)

        end_date   = all_dates(RepeatYearJRA55(), :temperature)[10]
        atmosphere = JRA55PrescribedAtmosphere(arch; end_date, backend = InMemory())
        radiation  = Radiation(ocean_albedo=0.1, ocean_emissivity=1.0)
        sea_ice    = nothing

        coupled_model = OceanSeaIceModel(ocean, sea_ice; atmosphere, radiation)
        times = 0:1hours:1days
        Ntimes = length(times)

        # average the fluxes over one day
        Jᵀ = interior(ocean.model.tracers.T.boundary_conditions.top.condition, :, :, 1) ./ Ntimes
        Jˢ = interior(ocean.model.tracers.S.boundary_conditions.top.condition, :, :, 1) ./ Ntimes
        τˣ = interior(ocean.model.velocities.u.boundary_conditions.top.condition, :, :, 1) ./ Ntimes
        τʸ = interior(ocean.model.velocities.v.boundary_conditions.top.condition, :, :, 1) ./ Ntimes

        for time in times[2:end]
            coupled_model.clock.time = time
            update_state!(coupled_model)
            Jᵀ .+= interior(ocean.model.tracers.T.boundary_conditions.top.condition, :, :, 1) ./ Ntimes
            Jˢ .+= interior(ocean.model.tracers.S.boundary_conditions.top.condition, :, :, 1) ./ Ntimes
            τˣ .+= interior(ocean.model.velocities.u.boundary_conditions.top.condition, :, :, 1) ./ Ntimes
            τʸ .+= interior(ocean.model.velocities.v.boundary_conditions.top.condition, :, :, 1) ./ Ntimes
        end

        Jᵀ_mean = mean(Jᵀ)
        Jˢ_mean = mean(Jˢ)
        τˣ_mean = mean(τˣ)
        τʸ_mean = mean(τʸ)

        Jᵀ_std = std(Jᵀ)
        Jˢ_std = std(Jˢ)
        τˣ_std = std(τˣ)
        τʸ_std = std(τʸ)

        # Regression test
        @test_broken Jᵀ_mean ≈ -3.526464713488678e-5
        @test_broken Jˢ_mean ≈ 1.1470078542716042e-6
        @test_broken τˣ_mean ≈ -1.0881334225579832e-5
        @test_broken τʸ_mean ≈ 5.653281786086694e-6

        @test_broken Jᵀ_std ≈ 7.477575901188957e-5
        @test_broken Jˢ_std ≈ 3.7416720607945508e-6
        @test_broken τˣ_std ≈ 0.00011349625113971719
        @test_broken τʸ_std ≈ 7.627885224680635e-5
    end
end<|MERGE_RESOLUTION|>--- conflicted
+++ resolved
@@ -144,11 +144,7 @@
 
             interface_properties = interfaces.atmosphere_ocean_interface.properties
             q_formulation = interface_properties.specific_humidity_formulation
-<<<<<<< HEAD
-            qₒ = surface_specific_humidity(q_formulation, ℂₐ, 𝒬ₐ.ρ, Tₒ, Sₒ)
-=======
-            qₒ = saturation_specific_humidity(q_formulation, ℂₐ, 𝒬ₐ, Tₒ, Sₒ)
->>>>>>> d9ddf59a
+            qₒ = surface_specific_humidity(q_formulation, ℂₐ, 𝒬ₐ, Tₒ, Sₒ)
             g  = ocean.model.buoyancy.formulation.gravitational_acceleration
 
             # Differences!
